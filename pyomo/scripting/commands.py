--- conflicted
+++ resolved
@@ -103,18 +103,4 @@
         ret = parser.parse_args()
     else:
         ret = parser.parse_args(args)
-<<<<<<< HEAD
-    ret.func(ret)
-=======
-    ret.func(ret)
-
-
-@pyomo_command('results_schema', "Print the predefined schema for a results object")
-def results_schema():
-    if len(sys.argv) > 1:
-        print("results_schema  - Print the predefined schema in a SolverResults object")
-    options = Bunch(schema=True)
-    r=SolverResults()
-    repn = r._repn_(options)
-    r.pprint(sys.stdout, options, repn=repn)
->>>>>>> 74121499
+    ret.func(ret)