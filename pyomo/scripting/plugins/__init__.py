#  ___________________________________________________________________________
#
#  Pyomo: Python Optimization Modeling Objects
#  Copyright 2017 National Technology and Engineering Solutions of Sandia, LLC
#  Under the terms of Contract DE-NA0003525 with National Technology and 
#  Engineering Solutions of Sandia, LLC, the U.S. Government retains certain 
#  rights in this software.
#  This software is distributed under the 3-clause BSD License.
#  ___________________________________________________________________________

def load():
    import pyomo.scripting.plugins.check
    import pyomo.scripting.plugins.convert
    import pyomo.scripting.plugins.solve
    import pyomo.scripting.plugins.download
<<<<<<< HEAD
    import pyomo.scripting.plugins.build_ext
=======
    import pyomo.scripting.plugins.build_ext
    import pyomo.scripting.plugins.extras
>>>>>>> 19fe5c4e
<|MERGE_RESOLUTION|>--- conflicted
+++ resolved
@@ -13,9 +13,5 @@
     import pyomo.scripting.plugins.convert
     import pyomo.scripting.plugins.solve
     import pyomo.scripting.plugins.download
-<<<<<<< HEAD
     import pyomo.scripting.plugins.build_ext
-=======
-    import pyomo.scripting.plugins.build_ext
-    import pyomo.scripting.plugins.extras
->>>>>>> 19fe5c4e
+    import pyomo.scripting.plugins.extras