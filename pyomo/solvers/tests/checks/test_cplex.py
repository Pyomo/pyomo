--- conflicted
+++ resolved
@@ -15,14 +15,9 @@
 
 import pyomo.kernel as pmo
 from pyomo.core import Binary, ConcreteModel, Constraint, Objective, Var, Integers, RangeSet, minimize, quicksum, Suffix
-<<<<<<< HEAD
 from pyomo.opt import (BranchDirection, ProblemFormat, SolverFactory,
                        SolverStatus, TerminationCondition, convert_problem)
 from pyomo.solvers.plugins.solvers.CPLEX import CPLEXSHELL, MockCPLEX, _validate_file_name, ORDFileSchema
-=======
-from pyomo.opt import ProblemFormat, convert_problem, SolverFactory, BranchDirection
-from pyomo.solvers.plugins.solvers.CPLEX import CPLEXSHELL, MockCPLEX, _validate_file_name
->>>>>>> 46e336e2
 
 
 class _mock_cplex_128(object):
@@ -307,13 +302,13 @@
 class TestCPLEXSHELLProcessLogfile(unittest.TestCase):
     def setUp(self):
         solver = MockCPLEX()
-        solver._log_file = pyutilib.services.TempfileManager.create_tempfile(
+        solver._log_file = TempfileManager.create_tempfile(
             suffix=".log"
         )
         self.solver = solver
 
     def tearDown(self):
-        pyutilib.services.TempfileManager.clear_tempfiles()
+        TempfileManager.clear_tempfiles()
 
     def test_log_file_shows_no_solution(self):
         log_file_text = """
