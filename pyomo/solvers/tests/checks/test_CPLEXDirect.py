#  ___________________________________________________________________________
#
#  Pyomo: Python Optimization Modeling Objects
#  Copyright 2017 National Technology and Engineering Solutions of Sandia, LLC
#  Under the terms of Contract DE-NA0003525 with National Technology and 
#  Engineering Solutions of Sandia, LLC, the U.S. Government retains certain 
#  rights in this software.
#  This software is distributed under the 3-clause BSD License.
#  ___________________________________________________________________________

import sys
<<<<<<< HEAD
from itertools import product
from random import random, seed

import pyutilib.th as unittest

from pyomo.environ import *
from pyomo.opt import *

from pyomo.solvers.plugins.solvers.cplex_direct import (_CplexExpr,
                                                        _LinearConstraintData,
                                                        _VariableData)
=======
>>>>>>> 46e336e2

import pyutilib.th as unittest

from pyomo.environ import (ConcreteModel, AbstractModel, Var, Objective,
                           Block, Constraint, Suffix, NonNegativeIntegers,
                           NonNegativeReals, Integers, Binary, is_fixed,
                           value)
from pyomo.opt import SolverFactory, TerminationCondition, SolutionStatus
from pyomo.solvers.plugins.solvers.cplex_direct import (_CplexExpr,
                                                        _LinearConstraintData,
                                                        _VariableData)

try:
    import cplex
    cplexpy_available = True
except ImportError:
    cplexpy_available = False

diff_tol = 1e-4

class CPLEXDirectTests(unittest.TestCase):

    @staticmethod
    def build_mtz_tsp_model(nodes, links, distances):
        # Taken from examples/pyomo/callbacks/tsp.py
        model = ConcreteModel()

        model.POINTS = Set(initialize=nodes, ordered=True)
        model.POINTS_LESS_FIRST = Set(initialize=nodes[1:], ordered=True)
        model.LINKS = Set(initialize=links, ordered=True)
        model.LINKS_LESS_FIRST = Set(
            initialize=[
                (i, j) for (i, j) in links if i in nodes[1:] and j in nodes[1:]
            ],
            ordered=True,
        )

        model.N = len(nodes)
        model.d = Param(model.LINKS, initialize=distances)

        model.Z = Var(model.LINKS, domain=Binary)
        model.FLOW = Var(
            model.POINTS_LESS_FIRST,
            domain=NonNegativeReals,
            bounds=(0, model.N - 1),
        )

        model.InDegrees = Constraint(
            model.POINTS,
            rule=lambda m, i: sum(
                model.Z[i, j] for (i_, j) in model.LINKS if i == i_
            )
                              == 1,
        )
        model.OutDegrees = Constraint(
            model.POINTS,
            rule=lambda m, i: sum(
                model.Z[j, i] for (j, i_) in model.LINKS if i == i_
            )
                              == 1,
        )

        model.FlowCon = Constraint(
            model.LINKS_LESS_FIRST,
            rule=lambda m, i, j: model.FLOW[i] - model.FLOW[j] + m.N * m.Z[i, j]
                                 <= m.N - 1,
        )

        model.tour_length = Objective(
            expr=sum_product(model.d, model.Z), sense=minimize
        )
        return model

    def setUp(self):
        self.stderr = sys.stderr
        sys.stderr = None

    def tearDown(self):
        sys.stderr = self.stderr

    @unittest.skipIf(not cplexpy_available,
                     "The 'cplex' python bindings are not available")
    def test_infeasible_lp(self):
        with SolverFactory("cplex", solver_io="python") as opt:

            model = ConcreteModel()
            model.X = Var(within=NonNegativeReals)
            model.C1 = Constraint(expr= model.X==1)
            model.C2 = Constraint(expr= model.X==2)
            model.O = Objective(expr= model.X)

            results = opt.solve(model)

            self.assertEqual(results.solver.termination_condition,
                             TerminationCondition.infeasible)

    @unittest.skipIf(not cplexpy_available,
                     "The 'cplex' python bindings are not available")
    def test_unbounded_lp(self):
        with SolverFactory("cplex", solver_io="python") as opt:

            model = ConcreteModel()
            model.X = Var()
            model.O = Objective(expr= model.X)

            results = opt.solve(model)

            self.assertIn(results.solver.termination_condition,
                          (TerminationCondition.unbounded,
                           TerminationCondition.infeasibleOrUnbounded))

    @unittest.skipIf(not cplexpy_available,
                     "The 'cplex' python bindings are not available")
    def test_optimal_lp(self):
        with SolverFactory("cplex", solver_io="python") as opt:

            model = ConcreteModel()
            model.X = Var(within=NonNegativeReals)
            model.O = Objective(expr= model.X)

            results = opt.solve(model, load_solutions=False)

            self.assertEqual(results.solution.status,
                             SolutionStatus.optimal)

    @unittest.skipIf(not cplexpy_available,
                     "The 'cplex' python bindings are not available")
    def test_get_duals_lp(self):
        with SolverFactory("cplex", solver_io="python") as opt:

            model = ConcreteModel()
            model.X = Var(within=NonNegativeReals)
            model.Y = Var(within=NonNegativeReals)

            model.C1 = Constraint(expr= 2*model.X + model.Y >= 8 )
            model.C2 = Constraint(expr= model.X + 3*model.Y >= 6 )

            model.O = Objective(expr= model.X + model.Y)

            results = opt.solve(model, suffixes=['dual'], load_solutions=False)

            model.dual = Suffix(direction=Suffix.IMPORT)
            model.solutions.load_from(results)

            self.assertAlmostEqual(model.dual[model.C1], 0.4)
            self.assertAlmostEqual(model.dual[model.C2], 0.2)

    @unittest.skipIf(not cplexpy_available,
                     "The 'cplex' python bindings are not available")
    def test_infeasible_mip(self):
        with SolverFactory("cplex", solver_io="python") as opt:

            model = ConcreteModel()
            model.X = Var(within=NonNegativeIntegers)
            model.C1 = Constraint(expr= model.X==1)
            model.C2 = Constraint(expr= model.X==2)
            model.O = Objective(expr= model.X)

            results = opt.solve(model)

            self.assertEqual(results.solver.termination_condition,
                             TerminationCondition.infeasible)

    @unittest.skipIf(not cplexpy_available,
                     "The 'cplex' python bindings are not available")
    def test_no_solution_mip(self):
        with SolverFactory("cplex", solver_io="python") as opt:
            # Set the `options` such that CPLEX cannot determine the problem as infeasible within the time allowed
            opt.options["dettimelimit"] = 1
            opt.options["lpmethod"] = 1
            opt.options["threads"] = 1

            opt.options["mip_limits_nodes"] = 0
            opt.options["mip_limits_eachcutlimit"] = 0
            opt.options["mip_limits_cutsfactor"] = 0
            opt.options["mip_limits_auxrootthreads"] = -1

            opt.options["preprocessing_presolve"] = 0
            opt.options["preprocessing_reduce"] = 0
            opt.options["preprocessing_relax"] = 0

            opt.options["mip_strategy_heuristicfreq"] = -1
            opt.options["mip_strategy_presolvenode"] = -1
            opt.options["mip_strategy_probe"] = -1

            opt.options["mip_cuts_mircut"] = -1
            opt.options["mip_cuts_implied"] = -1
            opt.options["mip_cuts_gomory"] = -1
            opt.options["mip_cuts_flowcovers"] = -1
            opt.options["mip_cuts_pathcut"] = -1
            opt.options["mip_cuts_liftproj"] = -1
            opt.options["mip_cuts_zerohalfcut"] = -1
            opt.options["mip_cuts_cliques"] = -1
            opt.options["mip_cuts_covers"] = -1

            nodes = list(range(15))
            links = list((i, j) for i, j in product(nodes, nodes) if i != j)

            seed(0)
            distances = {link: random() for link in links}

            model = self.build_mtz_tsp_model(nodes, links, distances)

            results = opt.solve(model)

            self.assertEqual(results.solver.status, SolverStatus.warning)
            self.assertEqual(
                results.solver.termination_condition, TerminationCondition.noSolution
            )

    @unittest.skipIf(not cplexpy_available,
                     "The 'cplex' python bindings are not available")
    def test_unbounded_mip(self):
        with SolverFactory("cplex", solver_io="python") as opt:

            model = AbstractModel()
            model.X = Var(within=Integers)
            model.O = Objective(expr= model.X)

            instance = model.create_instance()
            results = opt.solve(instance)

            self.assertIn(results.solver.termination_condition,
                          (TerminationCondition.unbounded,
                           TerminationCondition.infeasibleOrUnbounded))

    @unittest.skipIf(not cplexpy_available,
                     "The 'cplex' python bindings are not available")
    def test_optimal_mip(self):
        with SolverFactory("cplex", solver_io="python") as opt:

            model = ConcreteModel()
            model.X = Var(within=NonNegativeIntegers)
            model.O = Objective(expr= model.X)

            results = opt.solve(model, load_solutions=False)

            self.assertEqual(results.solution.status,
                             SolutionStatus.optimal)

<<<<<<< HEAD
    @unittest.skipIf(not cplexpy_available,
                     "The 'cplex' python bindings are not available")
    def test_soln_limit_mip(self):
        with SolverFactory("cplex", solver_io="python") as opt:
            model = ConcreteModel()
            model.X = Var(within=Binary)
            model.C1 = Constraint(expr=model.X == 1)
            model.O = Objective(expr=model.X)

            opt.options['mip_limits_solutions'] = 1
            results = opt.solve(model)

            self.assertEqual(results.solver.status,
                             SolverStatus.aborted)
            self.assertEqual(results.solver.termination_condition,
                             TerminationCondition.maxEvaluations)
            self.assertEqual(model.solutions[0].status,
                             SolutionStatus.stoppedByLimit)

    @unittest.skipIf(not cplexpy_available,
                     "The 'cplex' python bindings are not available")
    def test_dettime_limit_mip(self):
        with SolverFactory("cplex", solver_io="python") as opt:
            nodes = list(range(20))
            links = list((i, j) for i, j in product(nodes, nodes) if i != j)
            seed(0)
            distances = {link: random() for link in links}
            model = self.build_mtz_tsp_model(nodes, links, distances)

            opt.options["dettimelimit"] = 10

            results = opt.solve(model)

            self.assertEqual(results.solver.status,
                             SolverStatus.aborted)
            self.assertEqual(results.solver.termination_condition,
                             TerminationCondition.maxTimeLimit)
            self.assertEqual(results.solver.termination_message, 'deterministic time limit exceeded')
            self.assertEqual(model.solutions[0].status,
                             SolutionStatus.stoppedByLimit)
            self.assertTrue(9 <= results.solver.deterministic_time <= 11)

=======
>>>>>>> 46e336e2

@unittest.skipIf(not unittest.mock_available, "'mock' is not available")
@unittest.skipIf(not cplexpy_available, "The 'cplex' python bindings are not available")
class TestIsFixedCallCount(unittest.TestCase):
    """ Tests for PR#1402 (669e7b2b) """

    def setup(self, skip_trivial_constraints):
        m = ConcreteModel()
        m.x = Var()
        m.y = Var()
        m.c1 = Constraint(expr=m.x + m.y == 1)
        m.c2 = Constraint(expr=m.x <= 1)
        self.assertFalse(m.c2.has_lb())
        self.assertTrue(m.c2.has_ub())
        self._model = m

        self._opt = SolverFactory("cplex_persistent")
        self._opt.set_instance(
            self._model, skip_trivial_constraints=skip_trivial_constraints
        )

    def test_skip_trivial_and_call_count_for_fixed_con_is_one(self):
        self.setup(skip_trivial_constraints=True)
        self._model.x.fix(1)
        self.assertTrue(self._opt._skip_trivial_constraints)
        self.assertTrue(self._model.c2.body.is_fixed())

        with unittest.mock.patch(
            "pyomo.solvers.plugins.solvers.cplex_direct.is_fixed", wraps=is_fixed
        ) as mock_is_fixed:
            self.assertEqual(mock_is_fixed.call_count, 0)
            self._opt.add_constraint(self._model.c2)
            self.assertEqual(mock_is_fixed.call_count, 1)

    def test_skip_trivial_and_call_count_for_unfixed_con_is_two(self):
        self.setup(skip_trivial_constraints=True)
        self.assertTrue(self._opt._skip_trivial_constraints)
        self.assertFalse(self._model.c2.body.is_fixed())

        with unittest.mock.patch(
            "pyomo.solvers.plugins.solvers.cplex_direct.is_fixed", wraps=is_fixed
        ) as mock_is_fixed:
            self.assertEqual(mock_is_fixed.call_count, 0)
            self._opt.add_constraint(self._model.c2)
            self.assertEqual(mock_is_fixed.call_count, 2)

    def test_skip_trivial_and_call_count_for_unfixed_equality_con_is_three(self):
        self.setup(skip_trivial_constraints=True)
        self._model.c2 = Constraint(expr=self._model.x == 1)
        self.assertTrue(self._opt._skip_trivial_constraints)
        self.assertFalse(self._model.c2.body.is_fixed())

        with unittest.mock.patch(
            "pyomo.solvers.plugins.solvers.cplex_direct.is_fixed", wraps=is_fixed
        ) as mock_is_fixed:
            self.assertEqual(mock_is_fixed.call_count, 0)
            self._opt.add_constraint(self._model.c2)
            self.assertEqual(mock_is_fixed.call_count, 3)

    def test_dont_skip_trivial_and_call_count_for_fixed_con_is_one(self):
        self.setup(skip_trivial_constraints=False)
        self._model.x.fix(1)
        self.assertFalse(self._opt._skip_trivial_constraints)
        self.assertTrue(self._model.c2.body.is_fixed())

        with unittest.mock.patch(
            "pyomo.solvers.plugins.solvers.cplex_direct.is_fixed", wraps=is_fixed
        ) as mock_is_fixed:
            self.assertEqual(mock_is_fixed.call_count, 0)
            self._opt.add_constraint(self._model.c2)
            self.assertEqual(mock_is_fixed.call_count, 1)

    def test_dont_skip_trivial_and_call_count_for_unfixed_con_is_one(self):
        self.setup(skip_trivial_constraints=False)
        self.assertFalse(self._opt._skip_trivial_constraints)
        self.assertFalse(self._model.c2.body.is_fixed())

        with unittest.mock.patch(
            "pyomo.solvers.plugins.solvers.cplex_direct.is_fixed", wraps=is_fixed
        ) as mock_is_fixed:
            self.assertEqual(mock_is_fixed.call_count, 0)
            self._opt.add_constraint(self._model.c2)
            self.assertEqual(mock_is_fixed.call_count, 1)


@unittest.skipIf(not cplexpy_available, "The 'cplex' python bindings are not available")
class TestDataContainers(unittest.TestCase):
    def test_variable_data(self):
        solver_model = cplex.Cplex()
        var_data = _VariableData(solver_model)
        var_data.add(lb=0, ub=1, type_=solver_model.variables.type.binary, name="var1")
        var_data.add(
            lb=0, ub=10, type_=solver_model.variables.type.integer, name="var2"
        )
        var_data.add(
            lb=-cplex.infinity,
            ub=cplex.infinity,
            type_=solver_model.variables.type.continuous,
            name="var3",
        )
        self.assertEqual(solver_model.variables.get_num(), 0)
        var_data.store_in_cplex()
        self.assertEqual(solver_model.variables.get_num(), 3)

    def test_constraint_data(self):
        solver_model = cplex.Cplex()

        solver_model.variables.add(
            lb=[-cplex.infinity, -cplex.infinity, -cplex.infinity],
            ub=[cplex.infinity, cplex.infinity, cplex.infinity],
            types=[
                solver_model.variables.type.continuous,
                solver_model.variables.type.continuous,
                solver_model.variables.type.continuous,
            ],
            names=["var1", "var2", "var3"],
        )
        con_data = _LinearConstraintData(solver_model)
        con_data.add(
            cplex_expr=_CplexExpr(variables=[0, 1], coefficients=[10, 100]),
            sense="L",
            rhs=0,
            range_values=0,
            name="c1",
        )
        con_data.add(
            cplex_expr=_CplexExpr(variables=[0], coefficients=[-30]),
            sense="G",
            rhs=1,
            range_values=0,
            name="c2",
        )
        con_data.add(
            cplex_expr=_CplexExpr(variables=[1], coefficients=[80]),
            sense="E",
            rhs=2,
            range_values=0,
            name="c3",
        )
        con_data.add(
            cplex_expr=_CplexExpr(variables=[2], coefficients=[50]),
            sense="R",
            rhs=3,
            range_values=10,
            name="c4",
        )

        self.assertEqual(solver_model.linear_constraints.get_num(), 0)
        con_data.store_in_cplex()
        self.assertEqual(solver_model.linear_constraints.get_num(), 4)


@unittest.skipIf(not unittest.mock_available, "'mock' is not available")
@unittest.skipIf(not cplexpy_available, "The 'cplex' python bindings are not available")
class TestAddVar(unittest.TestCase):
    def test_add_single_variable(self):
        """ Test that the variable is added correctly to `solver_model`. """
        model = ConcreteModel()

        opt = SolverFactory("cplex", solver_io="python")
        opt._set_instance(model)

        self.assertEqual(opt._solver_model.variables.get_num(), 0)
        self.assertEqual(opt._solver_model.variables.get_num_binary(), 0)

        model.X = Var(within=Binary)

        var_interface = opt._solver_model.variables
        with unittest.mock.patch.object(
            var_interface, "add", wraps=var_interface.add
        ) as wrapped_add_call, unittest.mock.patch.object(
            var_interface, "set_lower_bounds", wraps=var_interface.set_lower_bounds
        ) as wrapped_lb_call, unittest.mock.patch.object(
            var_interface, "set_upper_bounds", wraps=var_interface.set_upper_bounds
        ) as wrapped_ub_call:
            opt._add_var(model.X)

            self.assertEqual(wrapped_add_call.call_count, 1)
            self.assertEqual(
                wrapped_add_call.call_args,
                ({"lb": [0], "names": ["x1"], "types": ["B"], "ub": [1]},),
            )

            self.assertFalse(wrapped_lb_call.called)
            self.assertFalse(wrapped_ub_call.called)

        self.assertEqual(opt._solver_model.variables.get_num(), 1)
        self.assertEqual(opt._solver_model.variables.get_num_binary(), 1)

    def test_add_block_containing_single_variable(self):
        """ Test that the variable is added correctly to `solver_model`. """
        model = ConcreteModel()

        opt = SolverFactory("cplex", solver_io="python")
        opt._set_instance(model)

        self.assertEqual(opt._solver_model.variables.get_num(), 0)
        self.assertEqual(opt._solver_model.variables.get_num_binary(), 0)

        model.X = Var(within=Binary)

        with unittest.mock.patch.object(
            opt._solver_model.variables, "add", wraps=opt._solver_model.variables.add
        ) as wrapped_add_call:
            opt._add_block(model)

            self.assertEqual(wrapped_add_call.call_count, 1)
            self.assertEqual(
                wrapped_add_call.call_args,
                ({"lb": [0], "names": ["x1"], "types": ["B"], "ub": [1]},),
            )

        self.assertEqual(opt._solver_model.variables.get_num(), 1)
        self.assertEqual(opt._solver_model.variables.get_num_binary(), 1)

    def test_add_block_containing_multiple_variables(self):
        """ Test that:
            - The variable is added correctly to `solver_model`
            - The CPLEX `variables` interface is called only once
            - Fixed variable bounds are set correctly
        """
        model = ConcreteModel()

        opt = SolverFactory("cplex", solver_io="python")
        opt._set_instance(model)

        self.assertEqual(opt._solver_model.variables.get_num(), 0)

        model.X1 = Var(within=Binary)
        model.X2 = Var(within=NonNegativeReals)
        model.X3 = Var(within=NonNegativeIntegers)

        model.X3.fix(5)

        with unittest.mock.patch.object(
            opt._solver_model.variables, "add", wraps=opt._solver_model.variables.add
        ) as wrapped_add_call:
            opt._add_block(model)

            self.assertEqual(wrapped_add_call.call_count, 1)
            self.assertEqual(
                wrapped_add_call.call_args,
                (
                    {
                        "lb": [0, 0, 5],
                        "names": ["x1", "x2", "x3"],
                        "types": ["B", "C", "I"],
                        "ub": [1, cplex.infinity, 5],
                    },
                ),
            )

        self.assertEqual(opt._solver_model.variables.get_num(), 3)


@unittest.skipIf(not unittest.mock_available, "'mock' is not available")
@unittest.skipIf(not cplexpy_available, "The 'cplex' python bindings are not available")
class TestAddCon(unittest.TestCase):
    def test_add_single_constraint(self):
        model = ConcreteModel()
        model.X = Var(within=Binary)

        opt = SolverFactory("cplex", solver_io="python")
        opt._set_instance(model)

        self.assertEqual(opt._solver_model.linear_constraints.get_num(), 0)

        model.C = Constraint(expr=model.X == 1)

        con_interface = opt._solver_model.linear_constraints
        with unittest.mock.patch.object(
            con_interface, "add", wraps=con_interface.add
        ) as wrapped_add_call:
            opt._add_constraint(model.C)

            self.assertEqual(wrapped_add_call.call_count, 1)
            self.assertEqual(
                wrapped_add_call.call_args,
                (
                    {
                        "lin_expr": [[[0], (1,)]],
                        "names": ["x2"],
                        "range_values": [0.0],
                        "rhs": [1.0],
                        "senses": ["E"],
                    },
                ),
            )

        self.assertEqual(opt._solver_model.linear_constraints.get_num(), 1)

    def test_add_block_containing_single_constraint(self):
        model = ConcreteModel()
        model.X = Var(within=Binary)

        opt = SolverFactory("cplex", solver_io="python")
        opt._set_instance(model)

        self.assertEqual(opt._solver_model.linear_constraints.get_num(), 0)

        model.B = Block()
        model.B.C = Constraint(expr=model.X == 1)

        con_interface = opt._solver_model.linear_constraints
        with unittest.mock.patch.object(
            con_interface, "add", wraps=con_interface.add
        ) as wrapped_add_call:
            opt._add_block(model.B)

            self.assertEqual(wrapped_add_call.call_count, 1)
            self.assertEqual(
                wrapped_add_call.call_args,
                (
                    {
                        "lin_expr": [[[0], (1,)]],
                        "names": ["x2"],
                        "range_values": [0.0],
                        "rhs": [1.0],
                        "senses": ["E"],
                    },
                ),
            )

        self.assertEqual(opt._solver_model.linear_constraints.get_num(), 1)

    def test_add_block_containing_multiple_constraints(self):
        model = ConcreteModel()
        model.X = Var(within=Binary)

        opt = SolverFactory("cplex", solver_io="python")
        opt._set_instance(model)

        self.assertEqual(opt._solver_model.linear_constraints.get_num(), 0)

        model.B = Block()
        model.B.C1 = Constraint(expr=model.X == 1)
        model.B.C2 = Constraint(expr=model.X <= 1)
        model.B.C3 = Constraint(expr=model.X >= 1)

        con_interface = opt._solver_model.linear_constraints
        with unittest.mock.patch.object(
            con_interface, "add", wraps=con_interface.add
        ) as wrapped_add_call:
            opt._add_block(model.B)

            self.assertEqual(wrapped_add_call.call_count, 1)
            self.assertEqual(
                wrapped_add_call.call_args,
                (
                    {
                        "lin_expr": [[[0], (1,)], [[0], (1,)], [[0], (1,)]],
                        "names": ["x2", "x3", "x4"],
                        "range_values": [0.0, 0.0, 0.0],
                        "rhs": [1.0, 1.0, 1.0],
                        "senses": ["E", "L", "G"],
                    },
                ),
            )

        self.assertEqual(opt._solver_model.linear_constraints.get_num(), 3)


@unittest.skipIf(not unittest.mock_available, "'mock' is not available")
@unittest.skipIf(not cplexpy_available, "The 'cplex' python bindings are not available")
class TestLoadVars(unittest.TestCase):
    def setUp(self):
        opt = SolverFactory("cplex", solver_io="python")
        model = ConcreteModel()
        model.X = Var(within=NonNegativeReals, initialize=0)
        model.Y = Var(within=NonNegativeReals, initialize=0)

        model.C1 = Constraint(expr=2 * model.X + model.Y >= 8)
        model.C2 = Constraint(expr=model.X + 3 * model.Y >= 6)

        model.O = Objective(expr=model.X + model.Y)

        opt.solve(model, load_solutions=False, save_results=False)

        self._model = model
        self._opt = opt

    def test_all_vars_are_loaded(self):
        self.assertTrue(self._model.X.stale)
        self.assertTrue(self._model.Y.stale)
        self.assertEqual(value(self._model.X), 0)
        self.assertEqual(value(self._model.Y), 0)

        with unittest.mock.patch.object(
            self._opt._solver_model.solution,
            "get_values",
            wraps=self._opt._solver_model.solution.get_values,
        ) as wrapped_values_call:
            self._opt.load_vars()

            self.assertEqual(wrapped_values_call.call_count, 1)
            self.assertEqual(wrapped_values_call.call_args, tuple())

        self.assertFalse(self._model.X.stale)
        self.assertFalse(self._model.Y.stale)
        self.assertAlmostEqual(value(self._model.X), 3.6)
        self.assertAlmostEqual(value(self._model.Y), 0.8)

    def test_only_specified_vars_are_loaded(self):
        self.assertTrue(self._model.X.stale)
        self.assertTrue(self._model.Y.stale)
        self.assertEqual(value(self._model.X), 0)
        self.assertEqual(value(self._model.Y), 0)

        with unittest.mock.patch.object(
            self._opt._solver_model.solution,
            "get_values",
            wraps=self._opt._solver_model.solution.get_values,
        ) as wrapped_values_call:
            self._opt.load_vars([self._model.X])

            self.assertEqual(wrapped_values_call.call_count, 1)
            self.assertEqual(wrapped_values_call.call_args, (([0],), {}))

        self.assertFalse(self._model.X.stale)
        self.assertTrue(self._model.Y.stale)
        self.assertAlmostEqual(value(self._model.X), 3.6)
        self.assertEqual(value(self._model.Y), 0)

        with unittest.mock.patch.object(
            self._opt._solver_model.solution,
            "get_values",
            wraps=self._opt._solver_model.solution.get_values,
        ) as wrapped_values_call:
            self._opt.load_vars([self._model.Y])

            self.assertEqual(wrapped_values_call.call_count, 1)
            self.assertEqual(wrapped_values_call.call_args, (([1],), {}))

        self.assertFalse(self._model.X.stale)
        self.assertFalse(self._model.Y.stale)
        self.assertAlmostEqual(value(self._model.X), 3.6)
        self.assertAlmostEqual(value(self._model.Y), 0.8)


if __name__ == "__main__":
    unittest.main()<|MERGE_RESOLUTION|>--- conflicted
+++ resolved
@@ -9,27 +9,15 @@
 #  ___________________________________________________________________________
 
 import sys
-<<<<<<< HEAD
 from itertools import product
 from random import random, seed
-
-import pyutilib.th as unittest
-
-from pyomo.environ import *
-from pyomo.opt import *
-
-from pyomo.solvers.plugins.solvers.cplex_direct import (_CplexExpr,
-                                                        _LinearConstraintData,
-                                                        _VariableData)
-=======
->>>>>>> 46e336e2
 
 import pyutilib.th as unittest
 
 from pyomo.environ import (ConcreteModel, AbstractModel, Var, Objective,
                            Block, Constraint, Suffix, NonNegativeIntegers,
                            NonNegativeReals, Integers, Binary, is_fixed,
-                           value)
+                           value, Set, Param, sum_product, minimize, SolverStatus)
 from pyomo.opt import SolverFactory, TerminationCondition, SolutionStatus
 from pyomo.solvers.plugins.solvers.cplex_direct import (_CplexExpr,
                                                         _LinearConstraintData,
@@ -263,7 +251,6 @@
             self.assertEqual(results.solution.status,
                              SolutionStatus.optimal)
 
-<<<<<<< HEAD
     @unittest.skipIf(not cplexpy_available,
                      "The 'cplex' python bindings are not available")
     def test_soln_limit_mip(self):
@@ -306,8 +293,6 @@
                              SolutionStatus.stoppedByLimit)
             self.assertTrue(9 <= results.solver.deterministic_time <= 11)
 
-=======
->>>>>>> 46e336e2
 
 @unittest.skipIf(not unittest.mock_available, "'mock' is not available")
 @unittest.skipIf(not cplexpy_available, "The 'cplex' python bindings are not available")
