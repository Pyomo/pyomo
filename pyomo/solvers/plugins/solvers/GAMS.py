--- conflicted
+++ resolved
@@ -1,2187 +1,1093 @@
-<<<<<<< HEAD
-#  ___________________________________________________________________________
-#
-#  Pyomo: Python Optimization Modeling Objects
-#  Copyright 2017 National Technology and Engineering Solutions of Sandia, LLC
-#  Under the terms of Contract DE-NA0003525 with National Technology and 
-#  Engineering Solutions of Sandia, LLC, the U.S. Government retains certain 
-#  rights in this software.
-#  This software is distributed under the 3-clause BSD License.
-#  ___________________________________________________________________________
-
-from six import StringIO, iteritems, itervalues
-from tempfile import mkdtemp
-import os, sys, subprocess, math, logging, shutil, time
-
-from pyomo.core.base import (Constraint, Suffix, Var, value,
-                             Expression, Objective)
-from pyomo.opt import ProblemFormat, SolverFactory
-
-import pyomo.util.plugin
-from pyomo.opt.base import IOptSolver
-import pyutilib.services
-
-from pyomo.opt.base.solvers import _extract_version
-import pyutilib.subprocess
-from pyutilib.misc import Options
-
-from pyomo.core.kernel.component_block import IBlockStorage
-
-import pyomo.core.base.suffix
-import pyomo.core.kernel.component_suffix
-
-from pyomo.opt.results import (SolverResults, SolverStatus, Solution,
-    SolutionStatus, TerminationCondition, ProblemSense)
-
-
-logger = logging.getLogger('pyomo.solvers')
-
-pyutilib.services.register_executable(name="gams")
-
-class GAMSSolver(pyomo.util.plugin.Plugin):
-    """
-    A generic interface to GAMS solvers
-
-    Pass solver_io keyword arg to SolverFactory to choose solver mode:
-        solver_io='direct' or 'python' to use GAMS Python API
-            Requires installation, visit this url for help:
-            https://www.gams.com/latest/docs/apis/examples_python/index.html
-        solver_io='shell' or 'gms' to use command line to call gams
-            Requires the gams executable be on your system PATH.
-    """
-    pyomo.util.plugin.implements(IOptSolver)
-    pyomo.util.plugin.alias('gams', doc='The GAMS modeling language')
-
-    def __new__(cls, *args, **kwds):
-        try:
-            mode = kwds['solver_io']
-            if mode is None:
-                mode = 'shell'
-            del kwds['solver_io']
-        except KeyError:
-            mode = 'shell'
-
-        if mode == 'direct' or mode == 'python':
-            return SolverFactory('_gams_direct', **kwds)
-        if mode == 'shell' or mode == 'gms':
-            return SolverFactory('_gams_shell', **kwds)
-        else:
-            logger.error('Unknown IO type: %s' % mode)
-            return
-
-
-class GAMSDirect(pyomo.util.plugin.Plugin):
-    """A generic interface to GAMS solvers"""
-    pyomo.util.plugin.implements(IOptSolver)
-    pyomo.util.plugin.alias('_gams_direct', doc='The GAMS modeling language')
-
-    def __init__(self, **kwds):
-        self._version = None
-        self._default_variable_value = None
-
-        self._capabilities = Options()
-        self._capabilities.linear = True
-        self._capabilities.quadratic_objective = True
-        self._capabilities.quadratic_constraint = True
-        self._capabilities.integer = True
-        self._capabilities.sos1 = False
-        self._capabilities.sos2 = False
-
-        self.options = Options() # ignored
-
-        pyomo.util.plugin.Plugin.__init__(self, **kwds)
-
-    def available(self, exception_flag=True):
-        """True if the solver is available"""
-        try:
-            from gams import GamsWorkspace, DebugLevel
-            return True
-        except ImportError as e:
-            if exception_flag is False:
-                return False
-            else:
-                raise ImportError("Import of gams failed - GAMS direct "
-                                  "solver functionality is not available.\n"
-                                  "GAMS message: %s" % e)
-
-    def _get_version(self):
-        """
-        Returns a tuple describing the solver executable version.
-        """
-        if not self.available(exception_flag=False):
-            return _extract_version('')
-        from gams import GamsWorkspace
-        ws = GamsWorkspace()
-        version = tuple(int(i) for i in ws._version.split('.'))
-        while(len(version) < 4):
-            version += (0,)
-        version = version[:4]
-        return version
-
-    def version(self):
-        """
-        Returns a 4-tuple describing the solver executable version.
-        """
-        if self._version is None:
-            self._version = self._get_version()
-        return self._version
-
-    def warm_start_capable(self):
-        return True
-
-    def default_variable_value(self):
-        return self._default_variable_value
-
-    def solve(self, *args, **kwds):
-        """
-        Uses GAMS Python API. For installation help visit:
-        https://www.gams.com/latest/docs/apis/examples_python/index.html
-
-        tee=False:
-            Output GAMS log to stdout.
-        load_solutions=True:
-            Does not support load_solutions=False.
-        keepfiles=False:
-            Keep temporary files. Equivalent of DebugLevel.KeepFiles.
-            Summary of temp files can be found in _gams_py_gjo0.pf
-        tmpdir=None:
-            Specify directory path for storing temporary files.
-            A directory will be created if one of this name doesn't exist.
-            None (default) uses the system default temporary path.
-        report_timing=False:
-            Print timing reports for presolve, solver, postsolve, etc.
-        io_options:
-            Updated with additional keywords passed to solve()
-            warmstart=False:
-                Warmstart by initializing model's variables to their values.
-            symbolic_solver_labels=False:
-                Use full Pyomo component names rather than
-                shortened symbols (slower, but useful for debugging).
-            labeler=None:
-                Custom labeler option. Incompatible with symbolic_solver_labels.
-            solver=None:
-                If None, GAMS will use default solver for model type.
-            mtype=None:
-                Model type. If None, will chose from lp, nlp, mip, and minlp.
-            add_options=None:
-                List of additional lines to write directly
-                into model file before the solve statement.
-                For model attributes, <model name> is GAMS_MODEL.
-            skip_trivial_constraints=False:
-                Skip writing constraints whose body section is fixed
-            file_determinism=1:
-                How much effort do we want to put into ensuring the
-                LP file is written deterministically for a Pyomo model:
-                   0 : None
-                   1 : sort keys of indexed components (default)
-                   2 : sort keys AND sort names (over declaration order)
-            put_results=None:
-                Filename for optionally writing solution values and
-                marginals to (put_results).dat, and solver statuses
-                to (put_results + 'stat').dat.
-        """
-
-        # Make sure available() doesn't crash
-        self.available()
-
-        from gams import GamsWorkspace, DebugLevel
-        from gams.workspace import GamsExceptionExecution
-
-        if len(args) != 1:
-            raise ValueError('Exactly one model must be passed '
-                             'to solve method of GAMSSolver.')
-        model = args[0]
-
-        load_solutions = kwds.pop("load_solutions", True)
-        tee            = kwds.pop("tee", False)
-        keepfiles      = kwds.pop("keepfiles", False)
-        tmpdir         = kwds.pop("tmpdir", None)
-        report_timing  = kwds.pop("report_timing", False)
-        io_options     = kwds.pop("io_options", {})
-
-        if len(kwds):
-            # Pass remaining keywords to writer, which will handle
-            # any unrecognized arguments
-            io_options.update(kwds)
-
-        initial_time = time.time()
-
-        ####################################################################
-        # Presolve
-        ####################################################################
-
-        # Create StringIO stream to pass to gams_writer, on which the
-        # model file will be written. The writer also passes this StringIO
-        # back, but output_file is defined in advance for clarity.
-        output_file = StringIO()
-        if isinstance(model, IBlockStorage):
-            # Kernel blocks have slightly different write method
-            smap_id = model.write(filename=output_file,
-                                  format=ProblemFormat.gams,
-                                  _called_by_solver=True,
-                                  **io_options)
-            symbolMap = getattr(model, "._symbol_maps")[smap_id]
-        else:
-            (_, smap_id) = model.write(filename=output_file,
-                                       format=ProblemFormat.gams,
-                                       io_options=io_options)
-            symbolMap = model.solutions.symbol_map[smap_id]
-
-        presolve_completion_time = time.time()
-        if report_timing:
-            print("      %6.2f seconds required for presolve" %
-                  (presolve_completion_time - initial_time))
-
-        ####################################################################
-        # Apply solver
-        ####################################################################
-
-        # IMPORTANT - only delete the whole tmpdir if the solver was the one
-        # that made the directory. Otherwise, just delete the files the solver
-        # made, if not keepfiles. That way the user can select a directory
-        # they already have, like the current directory, without having to
-        # worry about the rest of the contents of that directory being deleted.
-        newdir = True
-        if tmpdir is not None and os.path.exists(tmpdir):
-            newdir = False
-
-        ws = GamsWorkspace(debug=DebugLevel.KeepFiles if keepfiles
-                           else DebugLevel.Off,
-                           working_directory=tmpdir)
-
-        t1 = ws.add_job_from_string(output_file.getvalue())
-
-        try:
-            t1.run(output=sys.stdout if tee else None)
-        except GamsExceptionExecution as e:
-            try:
-                if e.rc == 3:
-                    # Execution Error
-                    check_expr_evaluation(model, symbolMap, 'direct')
-            finally:
-                # Always name working directory or delete files,
-                # regardless of any errors.
-                if keepfiles:
-                    print("\nGAMS WORKING DIRECTORY: %s\n" %
-                          ws.working_directory)
-                elif tmpdir is not None:
-                    # Garbage collect all references to t1.out_db
-                    # So that .gdx file can be deleted
-                    t1 = rec = rec_lo = rec_hi = None
-                    file_removal_gams_direct(tmpdir, newdir)
-                raise
-        except:
-            # Catch other errors and remove files first
-            if keepfiles:
-                print("\nGAMS WORKING DIRECTORY: %s\n" % ws.working_directory)
-            elif tmpdir is not None:
-                # Garbage collect all references to t1.out_db
-                # So that .gdx file can be deleted
-                t1 = rec = rec_lo = rec_hi = None
-                file_removal_gams_direct(tmpdir, newdir)
-            raise
-
-        solve_completion_time = time.time()
-        if report_timing:
-            print("      %6.2f seconds required for solver" %
-                  (solve_completion_time - presolve_completion_time))
-
-        ####################################################################
-        # Postsolve
-        ####################################################################
-
-        # import suffixes must be on the top-level model
-        if isinstance(model, IBlockStorage):
-            model_suffixes = list(name for (name,comp) \
-                                  in pyomo.core.kernel.component_suffix.\
-                                  import_suffix_generator(model,
-                                                          active=True,
-                                                          descend_into=False,
-                                                          return_key=True))
-        else:
-            model_suffixes = list(name for (name,comp) \
-                                  in pyomo.core.base.suffix.\
-                                  active_import_suffix_generator(model))
-        extract_dual = ('dual' in model_suffixes)
-        extract_rc = ('rc' in model_suffixes)
-
-        results = SolverResults()
-        results.problem.name = t1.name
-        results.problem.lower_bound = t1.out_db["OBJEST"].find_record().value
-        results.problem.upper_bound = t1.out_db["OBJEST"].find_record().value
-        results.problem.number_of_variables = \
-            t1.out_db["NUMVAR"].find_record().value
-        results.problem.number_of_constraints = \
-            t1.out_db["NUMEQU"].find_record().value
-        results.problem.number_of_nonzeros = \
-            t1.out_db["NUMNZ"].find_record().value
-        results.problem.number_of_binary_variables = None
-        # Includes binary vars:
-        results.problem.number_of_integer_variables = \
-            t1.out_db["NUMDVAR"].find_record().value
-        results.problem.number_of_continuous_variables = \
-            t1.out_db["NUMVAR"].find_record().value \
-            - t1.out_db["NUMDVAR"].find_record().value
-        results.problem.number_of_objectives = 1 # required by GAMS writer
-        obj = list(model.component_data_objects(Objective, active=True))
-        assert len(obj) == 1, 'Only one objective is allowed.'
-        obj = obj[0]
-        objctvval = t1.out_db["OBJVAL"].find_record().value
-        if obj.is_minimizing():
-            results.problem.sense = ProblemSense.minimize
-            results.problem.upper_bound = objctvval
-        else:
-            results.problem.sense = ProblemSense.maximize
-            results.problem.lower_bound = objctvval
-
-        results.solver.name = "GAMS " + str(self.version())
-
-        # Init termination condition to None to give preference to this first
-        # block of code, only set certain TC's below if it's still None
-        results.solver.termination_condition = None
-        results.solver.message = None
-
-        solvestat = t1.out_db["SOLVESTAT"].find_record().value
-        if solvestat == 1:
-            results.solver.status = SolverStatus.ok
-        elif solvestat == 2:
-            results.solver.status = SolverStatus.ok
-            results.solver.termination_condition = TerminationCondition.maxIterations
-        elif solvestat == 3:
-            results.solver.status = SolverStatus.ok
-            results.solver.termination_condition = TerminationCondition.maxTimeLimit
-        elif solvestat == 5:
-            results.solver.status = SolverStatus.ok
-            results.solver.termination_condition = TerminationCondition.maxEvaluations
-        elif solvestat == 7:
-            results.solver.status = SolverStatus.aborted
-            results.solver.termination_condition = TerminationCondition.licensingProblems
-        elif solvestat == 8:
-            results.solver.status = SolverStatus.aborted
-            results.solver.termination_condition = TerminationCondition.userInterrupt
-        elif solvestat == 10:
-            results.solver.status = SolverStatus.error
-            results.solver.termination_condition = TerminationCondition.solverFailure
-        elif solvestat == 11:
-            results.solver.status = SolverStatus.error
-            results.solver.termination_condition = TerminationCondition.internalSolverError
-        elif solvestat == 4:
-            results.solver.status = SolverStatus.warning
-            results.solver.message = "Solver quit with a problem (see LST file)"
-        elif solvestat in (9, 12, 13):
-            results.solver.status = SolverStatus.error
-        elif solvestat == 6:
-            results.solver.status = SolverStatus.unknown
-
-        results.solver.return_code = 0
-        # Not sure if this value is actually user time
-        # "the elapsed time it took to execute a solve statement in total"
-        results.solver.user_time = t1.out_db["ETSOLVE"].find_record().value
-        results.solver.system_time = None
-        results.solver.wallclock_time = None
-        results.solver.termination_message = None
-
-        soln = Solution()
-
-        modelstat = t1.out_db["MODELSTAT"].find_record().value
-        if modelstat == 1:
-            results.solver.termination_condition = TerminationCondition.optimal
-            soln.status = SolutionStatus.optimal
-        elif modelstat == 2:
-            results.solver.termination_condition = TerminationCondition.locallyOptimal
-            soln.status = SolutionStatus.locallyOptimal
-        elif modelstat in [3, 18]:
-            results.solver.termination_condition = TerminationCondition.unbounded
-            soln.status = SolutionStatus.unbounded
-        elif modelstat in [4, 5, 6, 10, 19]:
-            results.solver.termination_condition = TerminationCondition.infeasible
-            soln.status = SolutionStatus.infeasible
-        elif modelstat == 7:
-            results.solver.termination_condition = TerminationCondition.feasible
-            soln.status = SolutionStatus.feasible
-        elif modelstat == 8:
-            # 'Integer solution model found'
-            results.solver.termination_condition = TerminationCondition.optimal
-            soln.status = SolutionStatus.optimal
-        elif modelstat == 9:
-            results.solver.termination_condition = TerminationCondition.intermediateNonInteger
-            soln.status = SolutionStatus.other
-        elif modelstat == 11:
-            # Should be handled above, if modelstat and solvestat both
-            # indicate a licensing problem
-            if results.solver.termination_condition is None:
-                results.solver.termination_condition = TerminationCondition.licensingProblems
-            soln.status = SolutionStatus.error
-        elif modelstat in [12, 13]:
-            if results.solver.termination_condition is None:
-                results.solver.termination_condition = TerminationCondition.error
-            soln.status = SolutionStatus.error
-        elif modelstat == 14:
-            if results.solver.termination_condition is None:
-                results.solver.termination_condition = TerminationCondition.noSolution
-            soln.status = SolutionStatus.unknown
-        elif modelstat in [15, 16, 17]:
-            # Having to do with CNS models,
-            # not sure what to make of status descriptions
-            results.solver.termination_condition = TerminationCondition.optimal
-            soln.status = SolutionStatus.unsure
-        else:
-            # This is just a backup catch, all cases are handled above
-            soln.status = SolutionStatus.error
-
-        soln.gap = abs(results.problem.upper_bound \
-                       - results.problem.lower_bound)
-
-        for sym, ref in iteritems(symbolMap.bySymbol):
-            obj = ref()
-            if isinstance(model, IBlockStorage):
-                # Kernel variables have no 'parent_component'
-                if obj.ctype is Objective:
-                    soln.objective[sym] = {'Value': objctvval}
-                if obj.ctype is not Var:
-                    continue
-            else:
-                if obj.parent_component().type() is Objective:
-                    soln.objective[sym] = {'Value': objctvval}
-                if obj.parent_component().type() is not Var:
-                    continue
-            rec = t1.out_db[sym].find_record()
-            # obj.value = rec.level
-            soln.variable[sym] = {"Value": rec.level}
-            if extract_rc and not math.isnan(rec.marginal):
-                # Do not set marginals to nan
-                # model.rc[obj] = rec.marginal
-                soln.variable[sym]['rc'] = rec.marginal
-
-        if extract_dual:
-            for c in model.component_data_objects(Constraint, active=True):
-                if c.body.is_fixed():
-                    continue
-                sym = symbolMap.getSymbol(c)
-                if c.equality:
-                    rec = t1.out_db[sym].find_record()
-                    if not math.isnan(rec.marginal):
-                        # model.dual[c] = rec.marginal
-                        soln.constraint[sym] = {'dual': rec.marginal}
-                    else:
-                        # Solver didn't provide marginals,
-                        # nothing else to do here
-                        break
-                else:
-                    # Inequality, assume if 2-sided that only
-                    # one side's marginal is nonzero
-                    # Negate marginal for _lo equations
-                    marg = 0
-                    if c.lower is not None:
-                        rec_lo = t1.out_db[sym + '_lo'].find_record()
-                        marg -= rec_lo.marginal
-                    if c.upper is not None:
-                        rec_hi = t1.out_db[sym + '_hi'].find_record()
-                        marg += rec_hi.marginal
-                    if not math.isnan(marg):
-                        # model.dual[c] = marg
-                        soln.constraint[sym] = {'dual': marg}
-                    else:
-                        # Solver didn't provide marginals,
-                        # nothing else to do here
-                        break
-
-        results.solution.insert(soln)
-
-        if keepfiles:
-            print("\nGAMS WORKING DIRECTORY: %s\n" % ws.working_directory)
-        elif tmpdir is not None:
-            # Garbage collect all references to t1.out_db
-            # So that .gdx file can be deleted
-            t1 = rec = rec_lo = rec_hi = None
-            file_removal_gams_direct(tmpdir, newdir)
-
-        ####################################################################
-        # Finish with results
-        ####################################################################
-
-        results._smap_id = smap_id
-        results._smap = None
-        if isinstance(model, IBlockStorage):
-            if len(results.solution) == 1:
-                results.solution(0).symbol_map = \
-                    getattr(model, "._symbol_maps")[results._smap_id]
-                results.solution(0).default_variable_value = \
-                    self._default_variable_value
-                if load_solutions:
-                    model.load_solution(results.solution(0))
-                    results.solution.clear()
-            else:
-                assert len(results.solution) == 0
-            # see the hack in the write method
-            # we don't want this to stick around on the model
-            # after the solve
-            assert len(getattr(model, "._symbol_maps")) == 1
-            delattr(model, "._symbol_maps")
-            del results._smap_id
-        else:
-            if load_solutions:
-                model.solutions.load_from(results)
-                results._smap_id = None
-                results.solution.clear()
-            else:
-                results._smap = model.solutions.symbol_map[smap_id]
-                model.solutions.delete_symbol_map(smap_id)
-
-        postsolve_completion_time = time.time()
-        if report_timing:
-            print("      %6.2f seconds required for postsolve" %
-                  (postsolve_completion_time - solve_completion_time))
-            print("      %6.2f seconds required total" %
-                  (postsolve_completion_time - initial_time))
-
-        return results
-
-
-class GAMSShell(pyomo.util.plugin.Plugin):
-    """A generic interface to GAMS solvers"""
-    pyomo.util.plugin.implements(IOptSolver)
-    pyomo.util.plugin.alias('_gams_shell', doc='The GAMS modeling language')
-
-    def __init__(self, **kwds):
-        self._version = None
-        self._default_variable_value = None
-
-        self._capabilities = Options()
-        self._capabilities.linear = True
-        self._capabilities.quadratic_objective = True
-        self._capabilities.quadratic_constraint = True
-        self._capabilities.integer = True
-        self._capabilities.sos1 = False
-        self._capabilities.sos2 = False
-
-        self.options = Options() # ignored
-
-        pyomo.util.plugin.Plugin.__init__(self, **kwds)
-
-    def available(self, exception_flag=True):
-        """True if the solver is available"""
-        exe = pyutilib.services.registered_executable("gams")
-        if exception_flag is False:
-            return exe is not None
-        else:
-            if exe is not None:
-                return True
-            else:
-                raise NameError(
-                    "No 'gams' command found on system PATH - GAMS shell "
-                    "solver functionality is not available.")
- 
-    def _default_executable(self):
-        executable = pyutilib.services.registered_executable("gams")
-        if executable is None:
-            logger.warning("Could not locate the 'gams' executable, "
-                           "which is required for solver gams")
-            self.enable = False
-            return None
-        return executable.get_path()
-
-    def executable(self):
-        """
-        Returns the executable used by this solver.
-        """
-        return self._default_executable()
-
-    def _get_version(self):
-        """
-        Returns a tuple describing the solver executable version.
-        """
-        solver_exec = self.executable()
-
-        if solver_exec is None:
-            return _extract_version('')
-        else:
-            results = pyutilib.subprocess.run([solver_exec])
-            return _extract_version(results[1])
-
-    def version(self):
-        """
-        Returns a 4-tuple describing the solver executable version.
-        """
-        if self._version is None:
-            self._version = self._get_version()
-        return self._version
-
-    def warm_start_capable(self):
-        return True
-
-    def default_variable_value(self):
-        return self._default_variable_value
-
-    def solve(self, *args, **kwds):
-        """
-        Uses command line to call GAMS.
-
-        tee=False:
-            Output GAMS log to stdout.
-        load_solutions=True:
-            Does not support load_solutions=False.
-        keepfiles=False:
-            Keep temporary files.
-        tmpdir=None:
-            Specify directory path for storing temporary files.
-            A directory will be created if one of this name doesn't exist.
-            None (default) uses the system default temporary path.
-        report_timing=False:
-            Print timing reports for presolve, solver, postsolve, etc.
-        io_options:
-            Updated with additional keywords passed to solve()
-            warmstart=False:
-                Warmstart by initializing model's variables to their values.
-            symbolic_solver_labels=False:
-                Use full Pyomo component names rather than
-                shortened symbols (slower, but useful for debugging).
-            labeler=None:
-                Custom labeler. Incompatible with symbolic_solver_labels.
-            solver=None:
-                If None, GAMS will use default solver for model type.
-            mtype=None:
-                Model type. If None, will chose from lp, nlp, mip, and minlp.
-            add_options=None:
-                List of additional lines to write directly
-                into model file before the solve statement.
-                For model attributes, <model name> is GAMS_MODEL.
-            skip_trivial_constraints=False:
-                Skip writing constraints whose body section is fixed
-            file_determinism=1:
-                How much effort do we want to put into ensuring the
-                LP file is written deterministically for a Pyomo model:
-                   0 : None
-                   1 : sort keys of indexed components (default)
-                   2 : sort keys AND sort names (over declaration order)
-            put_results='results':
-                Not available for modification on GAMSShell solver.
-        """
-
-        # Make sure available() doesn't crash
-        self.available()
-
-        if len(args) != 1:
-            raise ValueError('Exactly one model must be passed '
-                             'to solve method of GAMSSolver.')
-        model = args[0]
-
-        load_solutions = kwds.pop("load_solutions", True)
-        tee            = kwds.pop("tee", False)
-        keepfiles      = kwds.pop("keepfiles", False)
-        tmpdir         = kwds.pop("tmpdir", None)
-        report_timing  = kwds.pop("report_timing", False)
-        io_options     = kwds.pop("io_options", {})
-
-        if len(kwds):
-            # Pass remaining keywords to writer, which will handle
-            # any unrecognized arguments
-            io_options.update(kwds)
-
-        initial_time = time.time()
-
-        ####################################################################
-        # Presolve
-        ####################################################################
-
-        # IMPORTANT - only delete the whole tmpdir if the solver was the one
-        # that made the directory. Otherwise, just delete the files the solver
-        # made, if not keepfiles. That way the user can select a directory
-        # they already have, like the current directory, without having to
-        # worry about the rest of the contents of that directory being deleted.
-        newdir = False
-        if tmpdir is None:
-            tmpdir = mkdtemp()
-            newdir = True
-        elif not os.path.exists(tmpdir):
-            # makedirs creates all necessary intermediate directories in order
-            # to create the path to tmpdir, if they don't already exist.
-            # However, if keepfiles is False, we only delete the final folder,
-            # leaving the rest of the intermediate ones.
-            os.makedirs(tmpdir)
-            newdir = True
-
-        output_filename = os.path.join(tmpdir, 'model.gms')
-        lst_filename = os.path.join(tmpdir, 'output.lst')
-        statresults_filename = os.path.join(tmpdir, 'resultsstat.dat')
-
-        io_options['put_results'] = os.path.join(tmpdir, 'results')
-        results_filename = os.path.join(tmpdir, 'results.dat')
-
-        if isinstance(model, IBlockStorage):
-            # Kernel blocks have slightly different write method
-            smap_id = model.write(filename=output_filename,
-                                  format=ProblemFormat.gams,
-                                  _called_by_solver=True,
-                                  **io_options)
-            symbolMap = getattr(model, "._symbol_maps")[smap_id]
-        else:
-            (_, smap_id) = model.write(filename=output_filename,
-                                       format=ProblemFormat.gams,
-                                       io_options=io_options)
-            symbolMap = model.solutions.symbol_map[smap_id]
-
-        presolve_completion_time = time.time()
-        if report_timing:
-            print("      %6.2f seconds required for presolve" %
-                  (presolve_completion_time - initial_time))
-
-        ####################################################################
-        # Apply solver
-        ####################################################################
-
-        exe = self.executable()
-        command = [exe, output_filename, 'o=' + lst_filename]
-        if not tee:
-            command.append("lo=0")
-
-        try:
-            rc = subprocess.call(command)
-
-            if keepfiles:
-                print("\nGAMS WORKING DIRECTORY: %s\n" % tmpdir)
-
-            if rc == 1 or rc == 127:
-                raise RuntimeError("Command 'gams' was not recognized")
-            elif rc != 0:
-                if rc == 3:
-                    # Execution Error
-                    # Run check_expr_evaluation, which errors if necessary
-                    check_expr_evaluation(model, symbolMap, 'shell')
-                # If nothing was raised, or for all other cases, raise this
-                raise RuntimeError("GAMS encountered an error during solve. "
-                                   "Check listing file for details.")
-
-            with open(results_filename, 'r') as results_file:
-                results_text = results_file.read()
-            with open(statresults_filename, 'r') as statresults_file:
-                statresults_text = statresults_file.read()
-        finally:
-            if not keepfiles:
-                if newdir:
-                    shutil.rmtree(tmpdir)
-                else:
-                    os.remove(output_filename)
-                    os.remove(lst_filename)
-                    os.remove(results_filename)
-                    os.remove(statresults_filename)
-
-        solve_completion_time = time.time()
-        if report_timing:
-            print("      %6.2f seconds required for solver" %
-                  (solve_completion_time - presolve_completion_time))
-
-        ####################################################################
-        # Postsolve
-        ####################################################################
-
-        # import suffixes must be on the top-level model
-        if isinstance(model, IBlockStorage):
-            model_suffixes = list(name for (name,comp) \
-                                  in pyomo.core.kernel.component_suffix.\
-                                  import_suffix_generator(model,
-                                                          active=True,
-                                                          descend_into=False,
-                                                          return_key=True))
-        else:
-            model_suffixes = list(name for (name,comp) \
-                                  in pyomo.core.base.suffix.\
-                                  active_import_suffix_generator(model))
-        extract_dual = ('dual' in model_suffixes)
-        extract_rc = ('rc' in model_suffixes)
-
-        stat_vars = dict()
-        # Skip first line of explanatory text
-        for line in statresults_text.splitlines()[1:]:
-            items = line.split()
-            try:
-                stat_vars[items[0]] = float(items[1])
-            except ValueError:
-                # GAMS printed NA, just make it nan
-                stat_vars[items[0]] = float('nan')
-
-        results = SolverResults()
-        results.problem.name = output_filename
-        results.problem.lower_bound = stat_vars["OBJEST"]
-        results.problem.upper_bound = stat_vars["OBJEST"]
-        results.problem.number_of_variables = stat_vars["NUMVAR"]
-        results.problem.number_of_constraints = stat_vars["NUMEQU"]
-        results.problem.number_of_nonzeros = stat_vars["NUMNZ"]
-        results.problem.number_of_binary_variables = None
-        # Includes binary vars:
-        results.problem.number_of_integer_variables = stat_vars["NUMDVAR"]
-        results.problem.number_of_continuous_variables = stat_vars["NUMVAR"] \
-                                                         - stat_vars["NUMDVAR"]
-        results.problem.number_of_objectives = 1 # required by GAMS writer
-        obj = list(model.component_data_objects(Objective, active=True))
-        assert len(obj) == 1, 'Only one objective is allowed.'
-        obj = obj[0]
-        objctvval = stat_vars["OBJVAL"]
-        if obj.is_minimizing():
-            results.problem.sense = ProblemSense.minimize
-            results.problem.upper_bound = objctvval
-        else:
-            results.problem.sense = ProblemSense.maximize
-            results.problem.lower_bound = objctvval
-
-        results.solver.name = "GAMS " + str(self.version())
-
-        # Init termination condition to None to give preference to this first
-        # block of code, only set certain TC's below if it's still None
-        results.solver.termination_condition = None
-        results.solver.message = None
-
-        solvestat = stat_vars["SOLVESTAT"]
-        if solvestat == 1:
-            results.solver.status = SolverStatus.ok
-        elif solvestat == 2:
-            results.solver.status = SolverStatus.ok
-            results.solver.termination_condition = TerminationCondition.maxIterations
-        elif solvestat == 3:
-            results.solver.status = SolverStatus.ok
-            results.solver.termination_condition = TerminationCondition.maxTimeLimit
-        elif solvestat == 5:
-            results.solver.status = SolverStatus.ok
-            results.solver.termination_condition = TerminationCondition.maxEvaluations
-        elif solvestat == 7:
-            results.solver.status = SolverStatus.aborted
-            results.solver.termination_condition = TerminationCondition.licensingProblems
-        elif solvestat == 8:
-            results.solver.status = SolverStatus.aborted
-            results.solver.termination_condition = TerminationCondition.userInterrupt
-        elif solvestat == 10:
-            results.solver.status = SolverStatus.error
-            results.solver.termination_condition = TerminationCondition.solverFailure
-        elif solvestat == 11:
-            results.solver.status = SolverStatus.error
-            results.solver.termination_condition = TerminationCondition.internalSolverError
-        elif solvestat == 4:
-            results.solver.status = SolverStatus.warning
-            results.solver.message = "Solver quit with a problem (see LST file)"
-        elif solvestat in (9, 12, 13):
-            results.solver.status = SolverStatus.error
-        elif solvestat == 6:
-            results.solver.status = SolverStatus.unknown
-
-        results.solver.return_code = rc # 0
-        # Not sure if this value is actually user time
-        # "the elapsed time it took to execute a solve statement in total"
-        results.solver.user_time = stat_vars["ETSOLVE"]
-        results.solver.system_time = None
-        results.solver.wallclock_time = None
-        results.solver.termination_message = None
-
-        soln = Solution()
-
-        modelstat = stat_vars["MODELSTAT"]
-        if modelstat == 1:
-            results.solver.termination_condition = TerminationCondition.optimal
-            soln.status = SolutionStatus.optimal
-        elif modelstat == 2:
-            results.solver.termination_condition = TerminationCondition.locallyOptimal
-            soln.status = SolutionStatus.locallyOptimal
-        elif modelstat in [3, 18]:
-            results.solver.termination_condition = TerminationCondition.unbounded
-            soln.status = SolutionStatus.unbounded
-        elif modelstat in [4, 5, 6, 10, 19]:
-            results.solver.termination_condition = TerminationCondition.infeasible
-            soln.status = SolutionStatus.infeasible
-        elif modelstat == 7:
-            results.solver.termination_condition = TerminationCondition.feasible
-            soln.status = SolutionStatus.feasible
-        elif modelstat == 8:
-            # 'Integer solution model found'
-            results.solver.termination_condition = TerminationCondition.optimal
-            soln.status = SolutionStatus.optimal
-        elif modelstat == 9:
-            results.solver.termination_condition = TerminationCondition.intermediateNonInteger
-            soln.status = SolutionStatus.other
-        elif modelstat == 11:
-            # Should be handled above, if modelstat and solvestat both
-            # indicate a licensing problem
-            if results.solver.termination_condition is None:
-                results.solver.termination_condition = TerminationCondition.licensingProblems
-            soln.status = SolutionStatus.error
-        elif modelstat in [12, 13]:
-            if results.solver.termination_condition is None:
-                results.solver.termination_condition = TerminationCondition.error
-            soln.status = SolutionStatus.error
-        elif modelstat == 14:
-            if results.solver.termination_condition is None:
-                results.solver.termination_condition = TerminationCondition.noSolution
-            soln.status = SolutionStatus.unknown
-        elif modelstat in [15, 16, 17]:
-            # Having to do with CNS models,
-            # not sure what to make of status descriptions
-            results.solver.termination_condition = TerminationCondition.optimal
-            soln.status = SolutionStatus.unsure
-        else:
-            # This is just a backup catch, all cases are handled above
-            soln.status = SolutionStatus.error
-
-        soln.gap = abs(results.problem.upper_bound \
-                       - results.problem.lower_bound)
-
-        model_soln = dict()
-        # Skip first line of explanatory text
-        for line in results_text.splitlines()[1:]:
-            items = line.split()
-            model_soln[items[0]] = (items[1], items[2])
-
-        has_rc_info = True
-        for sym, ref in iteritems(symbolMap.bySymbol):
-            obj = ref()
-            if isinstance(model, IBlockStorage):
-                # Kernel variables have no 'parent_component'
-                if obj.ctype is Objective:
-                    soln.objective[sym] = {'Value': objctvval}
-                if obj.ctype is not Var:
-                    continue
-            else:
-                if obj.parent_component().type() is Objective:
-                    soln.objective[sym] = {'Value': objctvval}
-                if obj.parent_component().type() is not Var:
-                    continue
-            rec = model_soln[sym]
-            # obj.value = float(rec[0])
-            soln.variable[sym] = {"Value": float(rec[0])}
-            if extract_rc and has_rc_info:
-                try:
-                    # model.rc[obj] = float(rec[1])
-                    soln.variable[sym]['rc'] = float(rec[1])
-                except ValueError:
-                    # Solver didn't provide marginals
-                    has_rc_info = False
-
-        if extract_dual:
-            for c in model.component_data_objects(Constraint, active=True):
-                if c.body.is_fixed():
-                    continue
-                sym = symbolMap.getSymbol(c)
-                if c.equality:
-                    rec = model_soln[sym]
-                    try:
-                        # model.dual[c] = float(rec[1])
-                        soln.constraint[sym] = {'dual': float(rec[1])}
-                    except ValueError:
-                        # Solver didn't provide marginals
-                        # nothing else to do here
-                        break
-                else:
-                    # Inequality, assume if 2-sided that only
-                    # one side's marginal is nonzero
-                    # Negate marginal for _lo equations
-                    marg = 0
-                    if c.lower is not None:
-                        rec_lo = model_soln[sym + '_lo']
-                        try:
-                            marg -= float(rec_lo[1])
-                        except ValueError:
-                            # Solver didn't provide marginals
-                            marg = float('nan')
-                    if c.upper is not None:
-                        rec_hi = model_soln[sym + '_hi']
-                        try:
-                            marg += float(rec_hi[1])
-                        except ValueError:
-                            # Solver didn't provide marginals
-                            marg = float('nan')
-                    if not math.isnan(marg):
-                        # model.dual[c] = marg
-                        soln.constraint[sym] = {'dual': marg}
-                    else:
-                        # Solver didn't provide marginals
-                        # nothing else to do here
-                        break
-
-        results.solution.insert(soln)
-
-        ####################################################################
-        # Finish with results
-        ####################################################################
-
-        results._smap_id = smap_id
-        results._smap = None
-        if isinstance(model, IBlockStorage):
-            if len(results.solution) == 1:
-                results.solution(0).symbol_map = \
-                    getattr(model, "._symbol_maps")[results._smap_id]
-                results.solution(0).default_variable_value = \
-                    self._default_variable_value
-                if load_solutions:
-                    model.load_solution(results.solution(0))
-                    results.solution.clear()
-            else:
-                assert len(results.solution) == 0
-            # see the hack in the write method
-            # we don't want this to stick around on the model
-            # after the solve
-            assert len(getattr(model, "._symbol_maps")) == 1
-            delattr(model, "._symbol_maps")
-            del results._smap_id
-        else:
-            if load_solutions:
-                model.solutions.load_from(results)
-                results._smap_id = None
-                results.solution.clear()
-            else:
-                results._smap = model.solutions.symbol_map[smap_id]
-                model.solutions.delete_symbol_map(smap_id)
-
-        postsolve_completion_time = time.time()
-        if report_timing:
-            print("      %6.2f seconds required for postsolve" %
-                  (postsolve_completion_time - solve_completion_time))
-            print("      %6.2f seconds required total" %
-                  (postsolve_completion_time - initial_time))
-
-        return results
-
-
-def check_expr_evaluation(model, symbolMap, solver_io):
-    try:
-        # Temporarily initialize uninitialized variables in order to call
-        # value() on each expression to check domain violations
-        uninit_vars = list()
-        for var in model.component_data_objects(Var, active=True):
-            if var.value is None:
-                uninit_vars.append(var)
-                var.value = 0
-
-        # Constraints
-        for con in model.component_data_objects(Constraint, active=True):
-            if con.body.is_fixed():
-                continue
-            check_expr(con.body, con.name, solver_io)
-
-        # Objective
-        obj = list(model.component_data_objects(Objective, active=True))
-        assert len(obj) == 1, "GAMS writer can only take 1 active objective"
-        obj = obj[0]
-        check_expr(obj.expr, obj.name, solver_io)
-    finally:
-        # Return uninitialized variables to None
-        for var in uninit_vars:
-            var.value = None
-
-def check_expr(expr, name, solver_io):
-    # Check if GAMS will encounter domain violations in presolver
-    # operations at current values, which are None (0) by default
-    # Used to handle log and log10 violations, for example
-    try:
-        value(expr)
-    except ValueError:
-        logger.warning("While evaluating model.%s's expression, GAMS solver "
-                       "encountered an error.\nGAMS requires that all "
-                       "equations and expressions evaluate at initial values.\n"
-                       "Ensure variable values do not violate any domains, "
-                       "and use the warmstart=True keyword to solve()." % name)
-        if solver_io == 'shell':
-            # For shell, there is no previous exception to worry about
-            # overwriting, so raise the ValueError.
-            # But for direct, the GamsExceptionExecution will be raised.
-            raise
-
-def file_removal_gams_direct(tmpdir, newdir):
-    if newdir:
-        shutil.rmtree(tmpdir)
-    else:
-        os.remove(os.path.join(tmpdir, '_gams_py_gjo0.gms'))
-        os.remove(os.path.join(tmpdir, '_gams_py_gjo0.lst'))
-        os.remove(os.path.join(tmpdir, '_gams_py_gdb0.gdx'))
-        # .pf file is not made when DebugLevel is Off
-=======
-#  ___________________________________________________________________________
-#
-#  Pyomo: Python Optimization Modeling Objects
-#  Copyright 2017 National Technology and Engineering Solutions of Sandia, LLC
-#  Under the terms of Contract DE-NA0003525 with National Technology and
-#  Engineering Solutions of Sandia, LLC, the U.S. Government retains certain
-#  rights in this software.
-#  This software is distributed under the 3-clause BSD License.
-#  ___________________________________________________________________________
-
-from six import StringIO, iteritems, itervalues
-from tempfile import mkdtemp
-import os, sys, subprocess, math, logging, shutil, time
-
-from pyomo.core.base import (Constraint, Suffix, Var, value,
-                             Expression, Objective)
-from pyomo.opt import ProblemFormat, SolverFactory
-
-import pyomo.util.plugin
-from pyomo.opt.base import IOptSolver
-import pyutilib.services
-
-from pyomo.opt.base.solvers import _extract_version
-import pyutilib.subprocess
-from pyutilib.misc import Options
-
-from pyomo.core.kernel.component_block import IBlockStorage
-
-import pyomo.core.base.suffix
-import pyomo.core.kernel.component_suffix
-
-from pyomo.opt.results import (SolverResults, SolverStatus, Solution,
-    SolutionStatus, TerminationCondition, ProblemSense)
-
-
-logger = logging.getLogger('pyomo.solvers')
-
-pyutilib.services.register_executable(name="gams")
-
-class GAMSSolver(pyomo.util.plugin.Plugin):
-    """
-    A generic interface to GAMS solvers
-
-    Pass solver_io keyword arg to SolverFactory to choose solver mode:
-        solver_io='direct' or 'python' to use GAMS Python API
-            Requires installation, visit this url for help:
-            https://www.gams.com/latest/docs/apis/examples_python/index.html
-        solver_io='shell' or 'gms' to use command line to call gams
-            Requires the gams executable be on your system PATH.
-    """
-    pyomo.util.plugin.implements(IOptSolver)
-    pyomo.util.plugin.alias('gams', doc='The GAMS modeling language')
-
-    def __new__(cls, *args, **kwds):
-        try:
-            mode = kwds['solver_io']
-            if mode is None:
-                mode = 'shell'
-            del kwds['solver_io']
-        except KeyError:
-            mode = 'shell'
-
-        if mode == 'direct' or mode == 'python':
-            return SolverFactory('_gams_direct', **kwds)
-        if mode == 'shell' or mode == 'gms':
-            return SolverFactory('_gams_shell', **kwds)
-        else:
-            logger.error('Unknown IO type: %s' % mode)
-            return
-
-
-class GAMSDirect(pyomo.util.plugin.Plugin):
-    """A generic interface to GAMS solvers"""
-    pyomo.util.plugin.implements(IOptSolver)
-    pyomo.util.plugin.alias('_gams_direct', doc='The GAMS modeling language')
-
-    def __init__(self, **kwds):
-        self._version = None
-        self._default_variable_value = None
-
-        self._capabilities = Options()
-        self._capabilities.linear = True
-        self._capabilities.quadratic_objective = True
-        self._capabilities.quadratic_constraint = True
-        self._capabilities.integer = True
-        self._capabilities.sos1 = False
-        self._capabilities.sos2 = False
-
-        self.options = Options() # ignored
-
-        pyomo.util.plugin.Plugin.__init__(self, **kwds)
-
-    def available(self, exception_flag=True):
-        """True if the solver is available"""
-        try:
-            from gams import GamsWorkspace, DebugLevel
-            return True
-        except ImportError as e:
-            if exception_flag is False:
-                return False
-            else:
-                raise ImportError("Import of gams failed - GAMS direct "
-                                  "solver functionality is not available.\n"
-                                  "GAMS message: %s" % e)
-
-    def _get_version(self):
-        """
-        Returns a tuple describing the solver executable version.
-        """
-        if not self.available(exception_flag=False):
-            return _extract_version('')
-        from gams import GamsWorkspace
-        ws = GamsWorkspace()
-        version = tuple(int(i) for i in ws._version.split('.'))
-        while(len(version) < 4):
-            version += (0,)
-        version = version[:4]
-        return version
-
-    def version(self):
-        """
-        Returns a 4-tuple describing the solver executable version.
-        """
-        if self._version is None:
-            self._version = self._get_version()
-        return self._version
-
-    def warm_start_capable(self):
-        return True
-
-    def default_variable_value(self):
-        return self._default_variable_value
-
-    def solve(self, *args, **kwds):
-        """
-        Uses GAMS Python API. For installation help visit:
-        https://www.gams.com/latest/docs/apis/examples_python/index.html
-
-        tee=False:
-            Output GAMS log to stdout.
-        load_solutions=True:
-            Optionally skip loading solution into model, in which case
-            the results object will contain the solution data.
-        keepfiles=False:
-            Keep temporary files. Equivalent of DebugLevel.KeepFiles.
-            Summary of temp files can be found in _gams_py_gjo0.pf
-        tmpdir=None:
-            Specify directory path for storing temporary files.
-            A directory will be created if one of this name doesn't exist.
-            None (default) uses the system default temporary path.
-        report_timing=False:
-            Print timing reports for presolve, solver, postsolve, etc.
-        io_options:
-            Updated with additional keywords passed to solve()
-            warmstart=False:
-                Warmstart by initializing model's variables to their values.
-            symbolic_solver_labels=False:
-                Use full Pyomo component names rather than
-                shortened symbols (slower, but useful for debugging).
-            labeler=None:
-                Custom labeler option. Incompatible with symbolic_solver_labels.
-            solver=None:
-                If None, GAMS will use default solver for model type.
-            mtype=None:
-                Model type. If None, will chose from lp, nlp, mip, and minlp.
-            add_options=None:
-                List of additional lines to write directly
-                into model file before the solve statement.
-                For model attributes, <model name> is GAMS_MODEL.
-            skip_trivial_constraints=False:
-                Skip writing constraints whose body section is fixed
-            file_determinism=1:
-                How much effort do we want to put into ensuring the
-                GAMS file is written deterministically for a Pyomo model:
-                   0 : None
-                   1 : sort keys of indexed components (default)
-                   2 : sort keys AND sort names (over declaration order)
-            put_results=None:
-                Filename for optionally writing solution values and
-                marginals to (put_results).dat, and solver statuses
-                to (put_results + 'stat').dat.
-        """
-
-        # Make sure available() doesn't crash
-        self.available()
-
-        from gams import GamsWorkspace, DebugLevel
-        from gams.workspace import GamsExceptionExecution
-
-        if len(args) != 1:
-            raise ValueError('Exactly one model must be passed '
-                             'to solve method of GAMSSolver.')
-        model = args[0]
-
-        load_solutions = kwds.pop("load_solutions", True)
-        tee            = kwds.pop("tee", False)
-        keepfiles      = kwds.pop("keepfiles", False)
-        tmpdir         = kwds.pop("tmpdir", None)
-        report_timing  = kwds.pop("report_timing", False)
-        io_options     = kwds.pop("io_options", {})
-
-        if len(kwds):
-            # Pass remaining keywords to writer, which will handle
-            # any unrecognized arguments
-            io_options.update(kwds)
-
-        initial_time = time.time()
-
-        ####################################################################
-        # Presolve
-        ####################################################################
-
-        # Create StringIO stream to pass to gams_writer, on which the
-        # model file will be written. The writer also passes this StringIO
-        # back, but output_file is defined in advance for clarity.
-        output_file = StringIO()
-        if isinstance(model, IBlockStorage):
-            # Kernel blocks have slightly different write method
-            smap_id = model.write(filename=output_file,
-                                  format=ProblemFormat.gams,
-                                  _called_by_solver=True,
-                                  **io_options)
-            symbolMap = getattr(model, "._symbol_maps")[smap_id]
-        else:
-            (_, smap_id) = model.write(filename=output_file,
-                                       format=ProblemFormat.gams,
-                                       io_options=io_options)
-            symbolMap = model.solutions.symbol_map[smap_id]
-
-        presolve_completion_time = time.time()
-        if report_timing:
-            print("      %6.2f seconds required for presolve" %
-                  (presolve_completion_time - initial_time))
-
-        ####################################################################
-        # Apply solver
-        ####################################################################
-
-        # IMPORTANT - only delete the whole tmpdir if the solver was the one
-        # that made the directory. Otherwise, just delete the files the solver
-        # made, if not keepfiles. That way the user can select a directory
-        # they already have, like the current directory, without having to
-        # worry about the rest of the contents of that directory being deleted.
-        newdir = True
-        if tmpdir is not None and os.path.exists(tmpdir):
-            newdir = False
-
-        ws = GamsWorkspace(debug=DebugLevel.KeepFiles if keepfiles
-                           else DebugLevel.Off,
-                           working_directory=tmpdir)
-
-        t1 = ws.add_job_from_string(output_file.getvalue())
-
-        try:
-            t1.run(output=sys.stdout if tee else None)
-        except GamsExceptionExecution as e:
-            try:
-                if e.rc == 3:
-                    # Execution Error
-                    check_expr_evaluation(model, symbolMap, 'direct')
-            finally:
-                # Always name working directory or delete files,
-                # regardless of any errors.
-                if keepfiles:
-                    print("\nGAMS WORKING DIRECTORY: %s\n" %
-                          ws.working_directory)
-                elif tmpdir is not None:
-                    # Garbage collect all references to t1.out_db
-                    # So that .gdx file can be deleted
-                    t1 = rec = rec_lo = rec_hi = None
-                    file_removal_gams_direct(tmpdir, newdir)
-                raise
-        except:
-            # Catch other errors and remove files first
-            if keepfiles:
-                print("\nGAMS WORKING DIRECTORY: %s\n" % ws.working_directory)
-            elif tmpdir is not None:
-                # Garbage collect all references to t1.out_db
-                # So that .gdx file can be deleted
-                t1 = rec = rec_lo = rec_hi = None
-                file_removal_gams_direct(tmpdir, newdir)
-            raise
-
-        solve_completion_time = time.time()
-        if report_timing:
-            print("      %6.2f seconds required for solver" %
-                  (solve_completion_time - presolve_completion_time))
-
-        ####################################################################
-        # Postsolve
-        ####################################################################
-
-        # import suffixes must be on the top-level model
-        if isinstance(model, IBlockStorage):
-            model_suffixes = list(name for (name,comp) \
-                                  in pyomo.core.kernel.component_suffix.\
-                                  import_suffix_generator(model,
-                                                          active=True,
-                                                          descend_into=False,
-                                                          return_key=True))
-        else:
-            model_suffixes = list(name for (name,comp) \
-                                  in pyomo.core.base.suffix.\
-                                  active_import_suffix_generator(model))
-        extract_dual = ('dual' in model_suffixes)
-        extract_rc = ('rc' in model_suffixes)
-
-        results = SolverResults()
-        results.problem.name = t1.name
-        results.problem.lower_bound = t1.out_db["OBJEST"].find_record().value
-        results.problem.upper_bound = t1.out_db["OBJEST"].find_record().value
-        results.problem.number_of_variables = \
-            t1.out_db["NUMVAR"].find_record().value
-        results.problem.number_of_constraints = \
-            t1.out_db["NUMEQU"].find_record().value
-        results.problem.number_of_nonzeros = \
-            t1.out_db["NUMNZ"].find_record().value
-        results.problem.number_of_binary_variables = None
-        # Includes binary vars:
-        results.problem.number_of_integer_variables = \
-            t1.out_db["NUMDVAR"].find_record().value
-        results.problem.number_of_continuous_variables = \
-            t1.out_db["NUMVAR"].find_record().value \
-            - t1.out_db["NUMDVAR"].find_record().value
-        results.problem.number_of_objectives = 1 # required by GAMS writer
-        obj = list(model.component_data_objects(Objective, active=True))
-        assert len(obj) == 1, 'Only one objective is allowed.'
-        obj = obj[0]
-        objctvval = t1.out_db["OBJVAL"].find_record().value
-        if obj.is_minimizing():
-            results.problem.sense = ProblemSense.minimize
-            results.problem.upper_bound = objctvval
-        else:
-            results.problem.sense = ProblemSense.maximize
-            results.problem.lower_bound = objctvval
-
-        results.solver.name = "GAMS " + str(self.version())
-
-        # Init termination condition to None to give preference to this first
-        # block of code, only set certain TC's below if it's still None
-        results.solver.termination_condition = None
-        results.solver.message = None
-
-        solvestat = t1.out_db["SOLVESTAT"].find_record().value
-        if solvestat == 1:
-            results.solver.status = SolverStatus.ok
-        elif solvestat == 2:
-            results.solver.status = SolverStatus.ok
-            results.solver.termination_condition = TerminationCondition.maxIterations
-        elif solvestat == 3:
-            results.solver.status = SolverStatus.ok
-            results.solver.termination_condition = TerminationCondition.maxTimeLimit
-        elif solvestat == 5:
-            results.solver.status = SolverStatus.ok
-            results.solver.termination_condition = TerminationCondition.maxEvaluations
-        elif solvestat == 7:
-            results.solver.status = SolverStatus.aborted
-            results.solver.termination_condition = TerminationCondition.licensingProblems
-        elif solvestat == 8:
-            results.solver.status = SolverStatus.aborted
-            results.solver.termination_condition = TerminationCondition.userInterrupt
-        elif solvestat == 10:
-            results.solver.status = SolverStatus.error
-            results.solver.termination_condition = TerminationCondition.solverFailure
-        elif solvestat == 11:
-            results.solver.status = SolverStatus.error
-            results.solver.termination_condition = TerminationCondition.internalSolverError
-        elif solvestat == 4:
-            results.solver.status = SolverStatus.warning
-            results.solver.message = "Solver quit with a problem (see LST file)"
-        elif solvestat in (9, 12, 13):
-            results.solver.status = SolverStatus.error
-        elif solvestat == 6:
-            results.solver.status = SolverStatus.unknown
-
-        results.solver.return_code = 0
-        # Not sure if this value is actually user time
-        # "the elapsed time it took to execute a solve statement in total"
-        results.solver.user_time = t1.out_db["ETSOLVE"].find_record().value
-        results.solver.system_time = None
-        results.solver.wallclock_time = None
-        results.solver.termination_message = None
-
-        soln = Solution()
-
-        modelstat = t1.out_db["MODELSTAT"].find_record().value
-        if modelstat == 1:
-            results.solver.termination_condition = TerminationCondition.optimal
-            soln.status = SolutionStatus.optimal
-        elif modelstat == 2:
-            results.solver.termination_condition = TerminationCondition.locallyOptimal
-            soln.status = SolutionStatus.locallyOptimal
-        elif modelstat in [3, 18]:
-            results.solver.termination_condition = TerminationCondition.unbounded
-            soln.status = SolutionStatus.unbounded
-        elif modelstat in [4, 5, 6, 10, 19]:
-            results.solver.termination_condition = TerminationCondition.infeasible
-            soln.status = SolutionStatus.infeasible
-        elif modelstat == 7:
-            results.solver.termination_condition = TerminationCondition.feasible
-            soln.status = SolutionStatus.feasible
-        elif modelstat == 8:
-            # 'Integer solution model found'
-            results.solver.termination_condition = TerminationCondition.optimal
-            soln.status = SolutionStatus.optimal
-        elif modelstat == 9:
-            results.solver.termination_condition = TerminationCondition.intermediateNonInteger
-            soln.status = SolutionStatus.other
-        elif modelstat == 11:
-            # Should be handled above, if modelstat and solvestat both
-            # indicate a licensing problem
-            if results.solver.termination_condition is None:
-                results.solver.termination_condition = TerminationCondition.licensingProblems
-            soln.status = SolutionStatus.error
-        elif modelstat in [12, 13]:
-            if results.solver.termination_condition is None:
-                results.solver.termination_condition = TerminationCondition.error
-            soln.status = SolutionStatus.error
-        elif modelstat == 14:
-            if results.solver.termination_condition is None:
-                results.solver.termination_condition = TerminationCondition.noSolution
-            soln.status = SolutionStatus.unknown
-        elif modelstat in [15, 16, 17]:
-            # Having to do with CNS models,
-            # not sure what to make of status descriptions
-            results.solver.termination_condition = TerminationCondition.optimal
-            soln.status = SolutionStatus.unsure
-        else:
-            # This is just a backup catch, all cases are handled above
-            soln.status = SolutionStatus.error
-
-        soln.gap = abs(results.problem.upper_bound \
-                       - results.problem.lower_bound)
-
-        for sym, ref in iteritems(symbolMap.bySymbol):
-            obj = ref()
-            if isinstance(model, IBlockStorage):
-                # Kernel variables have no 'parent_component'
-                if obj.ctype is Objective:
-                    soln.objective[sym] = {'Value': objctvval}
-                if obj.ctype is not Var:
-                    continue
-            else:
-                if obj.parent_component().type() is Objective:
-                    soln.objective[sym] = {'Value': objctvval}
-                if obj.parent_component().type() is not Var:
-                    continue
-            rec = t1.out_db[sym].find_record()
-            # obj.value = rec.level
-            soln.variable[sym] = {"Value": rec.level}
-            if extract_rc and not math.isnan(rec.marginal):
-                # Do not set marginals to nan
-                # model.rc[obj] = rec.marginal
-                soln.variable[sym]['rc'] = rec.marginal
-
-        if extract_dual:
-            for c in model.component_data_objects(Constraint, active=True):
-                if c.body.is_fixed():
-                    continue
-                sym = symbolMap.getSymbol(c)
-                if c.equality:
-                    rec = t1.out_db[sym].find_record()
-                    if not math.isnan(rec.marginal):
-                        # model.dual[c] = rec.marginal
-                        soln.constraint[sym] = {'dual': rec.marginal}
-                    else:
-                        # Solver didn't provide marginals,
-                        # nothing else to do here
-                        break
-                else:
-                    # Inequality, assume if 2-sided that only
-                    # one side's marginal is nonzero
-                    # Negate marginal for _lo equations
-                    marg = 0
-                    if c.lower is not None:
-                        rec_lo = t1.out_db[sym + '_lo'].find_record()
-                        marg -= rec_lo.marginal
-                    if c.upper is not None:
-                        rec_hi = t1.out_db[sym + '_hi'].find_record()
-                        marg += rec_hi.marginal
-                    if not math.isnan(marg):
-                        # model.dual[c] = marg
-                        soln.constraint[sym] = {'dual': marg}
-                    else:
-                        # Solver didn't provide marginals,
-                        # nothing else to do here
-                        break
-
-        results.solution.insert(soln)
-
-        if keepfiles:
-            print("\nGAMS WORKING DIRECTORY: %s\n" % ws.working_directory)
-        elif tmpdir is not None:
-            # Garbage collect all references to t1.out_db
-            # So that .gdx file can be deleted
-            t1 = rec = rec_lo = rec_hi = None
-            file_removal_gams_direct(tmpdir, newdir)
-
-        ####################################################################
-        # Finish with results
-        ####################################################################
-
-        results._smap_id = smap_id
-        results._smap = None
-        if isinstance(model, IBlockStorage):
-            if len(results.solution) == 1:
-                results.solution(0).symbol_map = \
-                    getattr(model, "._symbol_maps")[results._smap_id]
-                results.solution(0).default_variable_value = \
-                    self._default_variable_value
-                if load_solutions:
-                    model.load_solution(results.solution(0))
-                    results.solution.clear()
-            else:
-                assert len(results.solution) == 0
-            # see the hack in the write method
-            # we don't want this to stick around on the model
-            # after the solve
-            assert len(getattr(model, "._symbol_maps")) == 1
-            delattr(model, "._symbol_maps")
-            del results._smap_id
-        else:
-            if load_solutions:
-                model.solutions.load_from(results)
-                results._smap_id = None
-                results.solution.clear()
-            else:
-                results._smap = model.solutions.symbol_map[smap_id]
-                model.solutions.delete_symbol_map(smap_id)
-
-        postsolve_completion_time = time.time()
-        if report_timing:
-            print("      %6.2f seconds required for postsolve" %
-                  (postsolve_completion_time - solve_completion_time))
-            print("      %6.2f seconds required total" %
-                  (postsolve_completion_time - initial_time))
-
-        return results
-
-
-class GAMSShell(pyomo.util.plugin.Plugin):
-    """A generic interface to GAMS solvers"""
-    pyomo.util.plugin.implements(IOptSolver)
-    pyomo.util.plugin.alias('_gams_shell', doc='The GAMS modeling language')
-
-    def __init__(self, **kwds):
-        self._version = None
-        self._default_variable_value = None
-
-        self._capabilities = Options()
-        self._capabilities.linear = True
-        self._capabilities.quadratic_objective = True
-        self._capabilities.quadratic_constraint = True
-        self._capabilities.integer = True
-        self._capabilities.sos1 = False
-        self._capabilities.sos2 = False
-
-        self.options = Options() # ignored
-
-        pyomo.util.plugin.Plugin.__init__(self, **kwds)
-
-    def available(self, exception_flag=True):
-        """True if the solver is available"""
-        exe = pyutilib.services.registered_executable("gams")
-        if exception_flag is False:
-            return exe is not None
-        else:
-            if exe is not None:
-                return True
-            else:
-                raise NameError(
-                    "No 'gams' command found on system PATH - GAMS shell "
-                    "solver functionality is not available.")
-
-    def _default_executable(self):
-        executable = pyutilib.services.registered_executable("gams")
-        if executable is None:
-            logger.warning("Could not locate the 'gams' executable, "
-                           "which is required for solver gams")
-            self.enable = False
-            return None
-        return executable.get_path()
-
-    def executable(self):
-        """
-        Returns the executable used by this solver.
-        """
-        return self._default_executable()
-
-    def _get_version(self):
-        """
-        Returns a tuple describing the solver executable version.
-        """
-        solver_exec = self.executable()
-
-        if solver_exec is None:
-            return _extract_version('')
-        else:
-            results = pyutilib.subprocess.run([solver_exec])
-            return _extract_version(results[1])
-
-    def version(self):
-        """
-        Returns a 4-tuple describing the solver executable version.
-        """
-        if self._version is None:
-            self._version = self._get_version()
-        return self._version
-
-    def warm_start_capable(self):
-        return True
-
-    def default_variable_value(self):
-        return self._default_variable_value
-
-    def solve(self, *args, **kwds):
-        """
-        Uses command line to call GAMS.
-
-        tee=False:
-            Output GAMS log to stdout.
-        load_solutions=True:
-            Optionally skip loading solution into model, in which case
-            the results object will contain the solution data.
-        keepfiles=False:
-            Keep temporary files.
-        tmpdir=None:
-            Specify directory path for storing temporary files.
-            A directory will be created if one of this name doesn't exist.
-            None (default) uses the system default temporary path.
-        report_timing=False:
-            Print timing reports for presolve, solver, postsolve, etc.
-        io_options:
-            Updated with additional keywords passed to solve()
-            warmstart=False:
-                Warmstart by initializing model's variables to their values.
-            symbolic_solver_labels=False:
-                Use full Pyomo component names rather than
-                shortened symbols (slower, but useful for debugging).
-            labeler=None:
-                Custom labeler. Incompatible with symbolic_solver_labels.
-            solver=None:
-                If None, GAMS will use default solver for model type.
-            mtype=None:
-                Model type. If None, will chose from lp, nlp, mip, and minlp.
-            add_options=None:
-                List of additional lines to write directly
-                into model file before the solve statement.
-                For model attributes, <model name> is GAMS_MODEL.
-            skip_trivial_constraints=False:
-                Skip writing constraints whose body section is fixed
-            file_determinism=1:
-                How much effort do we want to put into ensuring the
-                GAMS file is written deterministically for a Pyomo model:
-                   0 : None
-                   1 : sort keys of indexed components (default)
-                   2 : sort keys AND sort names (over declaration order)
-            put_results='results':
-                Not available for modification on GAMSShell solver.
-        """
-
-        # Make sure available() doesn't crash
-        self.available()
-
-        if len(args) != 1:
-            raise ValueError('Exactly one model must be passed '
-                             'to solve method of GAMSSolver.')
-        model = args[0]
-
-        load_solutions = kwds.pop("load_solutions", True)
-        tee            = kwds.pop("tee", False)
-        keepfiles      = kwds.pop("keepfiles", False)
-        tmpdir         = kwds.pop("tmpdir", None)
-        report_timing  = kwds.pop("report_timing", False)
-        io_options     = kwds.pop("io_options", {})
-
-        if len(kwds):
-            # Pass remaining keywords to writer, which will handle
-            # any unrecognized arguments
-            io_options.update(kwds)
-
-        initial_time = time.time()
-
-        ####################################################################
-        # Presolve
-        ####################################################################
-
-        # IMPORTANT - only delete the whole tmpdir if the solver was the one
-        # that made the directory. Otherwise, just delete the files the solver
-        # made, if not keepfiles. That way the user can select a directory
-        # they already have, like the current directory, without having to
-        # worry about the rest of the contents of that directory being deleted.
-        newdir = False
-        if tmpdir is None:
-            tmpdir = mkdtemp()
-            newdir = True
-        elif not os.path.exists(tmpdir):
-            # makedirs creates all necessary intermediate directories in order
-            # to create the path to tmpdir, if they don't already exist.
-            # However, if keepfiles is False, we only delete the final folder,
-            # leaving the rest of the intermediate ones.
-            os.makedirs(tmpdir)
-            newdir = True
-
-        output_filename = os.path.join(tmpdir, 'model.gms')
-        lst_filename = os.path.join(tmpdir, 'output.lst')
-        statresults_filename = os.path.join(tmpdir, 'resultsstat.dat')
-
-        io_options['put_results'] = os.path.join(tmpdir, 'results')
-        results_filename = os.path.join(tmpdir, 'results.dat')
-
-        if isinstance(model, IBlockStorage):
-            # Kernel blocks have slightly different write method
-            smap_id = model.write(filename=output_filename,
-                                  format=ProblemFormat.gams,
-                                  _called_by_solver=True,
-                                  **io_options)
-            symbolMap = getattr(model, "._symbol_maps")[smap_id]
-        else:
-            (_, smap_id) = model.write(filename=output_filename,
-                                       format=ProblemFormat.gams,
-                                       io_options=io_options)
-            symbolMap = model.solutions.symbol_map[smap_id]
-
-        presolve_completion_time = time.time()
-        if report_timing:
-            print("      %6.2f seconds required for presolve" %
-                  (presolve_completion_time - initial_time))
-
-        ####################################################################
-        # Apply solver
-        ####################################################################
-
-        exe = self.executable()
-        command = [exe, output_filename, 'o=' + lst_filename]
-        if not tee:
-            command.append("lo=0")
-
-        try:
-            rc = subprocess.call(command)
-
-            if keepfiles:
-                print("\nGAMS WORKING DIRECTORY: %s\n" % tmpdir)
-
-            if rc == 1 or rc == 127:
-                raise RuntimeError("Command 'gams' was not recognized")
-            elif rc != 0:
-                if rc == 3:
-                    # Execution Error
-                    # Run check_expr_evaluation, which errors if necessary
-                    check_expr_evaluation(model, symbolMap, 'shell')
-                # If nothing was raised, or for all other cases, raise this
-                raise RuntimeError("GAMS encountered an error during solve. "
-                                   "Check listing file for details.")
-
-            with open(results_filename, 'r') as results_file:
-                results_text = results_file.read()
-            with open(statresults_filename, 'r') as statresults_file:
-                statresults_text = statresults_file.read()
-        finally:
-            if not keepfiles:
-                if newdir:
-                    shutil.rmtree(tmpdir)
-                else:
-                    os.remove(output_filename)
-                    os.remove(lst_filename)
-                    os.remove(results_filename)
-                    os.remove(statresults_filename)
-
-        solve_completion_time = time.time()
-        if report_timing:
-            print("      %6.2f seconds required for solver" %
-                  (solve_completion_time - presolve_completion_time))
-
-        ####################################################################
-        # Postsolve
-        ####################################################################
-
-        # import suffixes must be on the top-level model
-        if isinstance(model, IBlockStorage):
-            model_suffixes = list(name for (name,comp) \
-                                  in pyomo.core.kernel.component_suffix.\
-                                  import_suffix_generator(model,
-                                                          active=True,
-                                                          descend_into=False,
-                                                          return_key=True))
-        else:
-            model_suffixes = list(name for (name,comp) \
-                                  in pyomo.core.base.suffix.\
-                                  active_import_suffix_generator(model))
-        extract_dual = ('dual' in model_suffixes)
-        extract_rc = ('rc' in model_suffixes)
-
-        stat_vars = dict()
-        # Skip first line of explanatory text
-        for line in statresults_text.splitlines()[1:]:
-            items = line.split()
-            try:
-                stat_vars[items[0]] = float(items[1])
-            except ValueError:
-                # GAMS printed NA, just make it nan
-                stat_vars[items[0]] = float('nan')
-
-        results = SolverResults()
-        results.problem.name = output_filename
-        results.problem.lower_bound = stat_vars["OBJEST"]
-        results.problem.upper_bound = stat_vars["OBJEST"]
-        results.problem.number_of_variables = stat_vars["NUMVAR"]
-        results.problem.number_of_constraints = stat_vars["NUMEQU"]
-        results.problem.number_of_nonzeros = stat_vars["NUMNZ"]
-        results.problem.number_of_binary_variables = None
-        # Includes binary vars:
-        results.problem.number_of_integer_variables = stat_vars["NUMDVAR"]
-        results.problem.number_of_continuous_variables = stat_vars["NUMVAR"] \
-                                                         - stat_vars["NUMDVAR"]
-        results.problem.number_of_objectives = 1 # required by GAMS writer
-        obj = list(model.component_data_objects(Objective, active=True))
-        assert len(obj) == 1, 'Only one objective is allowed.'
-        obj = obj[0]
-        objctvval = stat_vars["OBJVAL"]
-        if obj.is_minimizing():
-            results.problem.sense = ProblemSense.minimize
-            results.problem.upper_bound = objctvval
-        else:
-            results.problem.sense = ProblemSense.maximize
-            results.problem.lower_bound = objctvval
-
-        results.solver.name = "GAMS " + str(self.version())
-
-        # Init termination condition to None to give preference to this first
-        # block of code, only set certain TC's below if it's still None
-        results.solver.termination_condition = None
-        results.solver.message = None
-
-        solvestat = stat_vars["SOLVESTAT"]
-        if solvestat == 1:
-            results.solver.status = SolverStatus.ok
-        elif solvestat == 2:
-            results.solver.status = SolverStatus.ok
-            results.solver.termination_condition = TerminationCondition.maxIterations
-        elif solvestat == 3:
-            results.solver.status = SolverStatus.ok
-            results.solver.termination_condition = TerminationCondition.maxTimeLimit
-        elif solvestat == 5:
-            results.solver.status = SolverStatus.ok
-            results.solver.termination_condition = TerminationCondition.maxEvaluations
-        elif solvestat == 7:
-            results.solver.status = SolverStatus.aborted
-            results.solver.termination_condition = TerminationCondition.licensingProblems
-        elif solvestat == 8:
-            results.solver.status = SolverStatus.aborted
-            results.solver.termination_condition = TerminationCondition.userInterrupt
-        elif solvestat == 10:
-            results.solver.status = SolverStatus.error
-            results.solver.termination_condition = TerminationCondition.solverFailure
-        elif solvestat == 11:
-            results.solver.status = SolverStatus.error
-            results.solver.termination_condition = TerminationCondition.internalSolverError
-        elif solvestat == 4:
-            results.solver.status = SolverStatus.warning
-            results.solver.message = "Solver quit with a problem (see LST file)"
-        elif solvestat in (9, 12, 13):
-            results.solver.status = SolverStatus.error
-        elif solvestat == 6:
-            results.solver.status = SolverStatus.unknown
-
-        results.solver.return_code = rc # 0
-        # Not sure if this value is actually user time
-        # "the elapsed time it took to execute a solve statement in total"
-        results.solver.user_time = stat_vars["ETSOLVE"]
-        results.solver.system_time = None
-        results.solver.wallclock_time = None
-        results.solver.termination_message = None
-
-        soln = Solution()
-
-        modelstat = stat_vars["MODELSTAT"]
-        if modelstat == 1:
-            results.solver.termination_condition = TerminationCondition.optimal
-            soln.status = SolutionStatus.optimal
-        elif modelstat == 2:
-            results.solver.termination_condition = TerminationCondition.locallyOptimal
-            soln.status = SolutionStatus.locallyOptimal
-        elif modelstat in [3, 18]:
-            results.solver.termination_condition = TerminationCondition.unbounded
-            soln.status = SolutionStatus.unbounded
-        elif modelstat in [4, 5, 6, 10, 19]:
-            results.solver.termination_condition = TerminationCondition.infeasible
-            soln.status = SolutionStatus.infeasible
-        elif modelstat == 7:
-            results.solver.termination_condition = TerminationCondition.feasible
-            soln.status = SolutionStatus.feasible
-        elif modelstat == 8:
-            # 'Integer solution model found'
-            results.solver.termination_condition = TerminationCondition.optimal
-            soln.status = SolutionStatus.optimal
-        elif modelstat == 9:
-            results.solver.termination_condition = TerminationCondition.intermediateNonInteger
-            soln.status = SolutionStatus.other
-        elif modelstat == 11:
-            # Should be handled above, if modelstat and solvestat both
-            # indicate a licensing problem
-            if results.solver.termination_condition is None:
-                results.solver.termination_condition = TerminationCondition.licensingProblems
-            soln.status = SolutionStatus.error
-        elif modelstat in [12, 13]:
-            if results.solver.termination_condition is None:
-                results.solver.termination_condition = TerminationCondition.error
-            soln.status = SolutionStatus.error
-        elif modelstat == 14:
-            if results.solver.termination_condition is None:
-                results.solver.termination_condition = TerminationCondition.noSolution
-            soln.status = SolutionStatus.unknown
-        elif modelstat in [15, 16, 17]:
-            # Having to do with CNS models,
-            # not sure what to make of status descriptions
-            results.solver.termination_condition = TerminationCondition.optimal
-            soln.status = SolutionStatus.unsure
-        else:
-            # This is just a backup catch, all cases are handled above
-            soln.status = SolutionStatus.error
-
-        soln.gap = abs(results.problem.upper_bound \
-                       - results.problem.lower_bound)
-
-        model_soln = dict()
-        # Skip first line of explanatory text
-        for line in results_text.splitlines()[1:]:
-            items = line.split()
-            model_soln[items[0]] = (items[1], items[2])
-
-        has_rc_info = True
-        for sym, ref in iteritems(symbolMap.bySymbol):
-            obj = ref()
-            if isinstance(model, IBlockStorage):
-                # Kernel variables have no 'parent_component'
-                if obj.ctype is Objective:
-                    soln.objective[sym] = {'Value': objctvval}
-                if obj.ctype is not Var:
-                    continue
-            else:
-                if obj.parent_component().type() is Objective:
-                    soln.objective[sym] = {'Value': objctvval}
-                if obj.parent_component().type() is not Var:
-                    continue
-            rec = model_soln[sym]
-            # obj.value = float(rec[0])
-            soln.variable[sym] = {"Value": float(rec[0])}
-            if extract_rc and has_rc_info:
-                try:
-                    # model.rc[obj] = float(rec[1])
-                    soln.variable[sym]['rc'] = float(rec[1])
-                except ValueError:
-                    # Solver didn't provide marginals
-                    has_rc_info = False
-
-        if extract_dual:
-            for c in model.component_data_objects(Constraint, active=True):
-                if c.body.is_fixed():
-                    continue
-                sym = symbolMap.getSymbol(c)
-                if c.equality:
-                    rec = model_soln[sym]
-                    try:
-                        # model.dual[c] = float(rec[1])
-                        soln.constraint[sym] = {'dual': float(rec[1])}
-                    except ValueError:
-                        # Solver didn't provide marginals
-                        # nothing else to do here
-                        break
-                else:
-                    # Inequality, assume if 2-sided that only
-                    # one side's marginal is nonzero
-                    # Negate marginal for _lo equations
-                    marg = 0
-                    if c.lower is not None:
-                        rec_lo = model_soln[sym + '_lo']
-                        try:
-                            marg -= float(rec_lo[1])
-                        except ValueError:
-                            # Solver didn't provide marginals
-                            marg = float('nan')
-                    if c.upper is not None:
-                        rec_hi = model_soln[sym + '_hi']
-                        try:
-                            marg += float(rec_hi[1])
-                        except ValueError:
-                            # Solver didn't provide marginals
-                            marg = float('nan')
-                    if not math.isnan(marg):
-                        # model.dual[c] = marg
-                        soln.constraint[sym] = {'dual': marg}
-                    else:
-                        # Solver didn't provide marginals
-                        # nothing else to do here
-                        break
-
-        results.solution.insert(soln)
-
-        ####################################################################
-        # Finish with results
-        ####################################################################
-
-        results._smap_id = smap_id
-        results._smap = None
-        if isinstance(model, IBlockStorage):
-            if len(results.solution) == 1:
-                results.solution(0).symbol_map = \
-                    getattr(model, "._symbol_maps")[results._smap_id]
-                results.solution(0).default_variable_value = \
-                    self._default_variable_value
-                if load_solutions:
-                    model.load_solution(results.solution(0))
-                    results.solution.clear()
-            else:
-                assert len(results.solution) == 0
-            # see the hack in the write method
-            # we don't want this to stick around on the model
-            # after the solve
-            assert len(getattr(model, "._symbol_maps")) == 1
-            delattr(model, "._symbol_maps")
-            del results._smap_id
-        else:
-            if load_solutions:
-                model.solutions.load_from(results)
-                results._smap_id = None
-                results.solution.clear()
-            else:
-                results._smap = model.solutions.symbol_map[smap_id]
-                model.solutions.delete_symbol_map(smap_id)
-
-        postsolve_completion_time = time.time()
-        if report_timing:
-            print("      %6.2f seconds required for postsolve" %
-                  (postsolve_completion_time - solve_completion_time))
-            print("      %6.2f seconds required total" %
-                  (postsolve_completion_time - initial_time))
-
-        return results
-
-
-def check_expr_evaluation(model, symbolMap, solver_io):
-    try:
-        # Temporarily initialize uninitialized variables in order to call
-        # value() on each expression to check domain violations
-        uninit_vars = list()
-        for var in model.component_data_objects(Var, active=True):
-            if var.value is None:
-                uninit_vars.append(var)
-                var.value = 0
-
-        # Constraints
-        for con in model.component_data_objects(Constraint, active=True):
-            if con.body.is_fixed():
-                continue
-            check_expr(con.body, con.name, solver_io)
-
-        # Objective
-        obj = list(model.component_data_objects(Objective, active=True))
-        assert len(obj) == 1, "GAMS writer can only take 1 active objective"
-        obj = obj[0]
-        check_expr(obj.expr, obj.name, solver_io)
-    finally:
-        # Return uninitialized variables to None
-        for var in uninit_vars:
-            var.value = None
-
-def check_expr(expr, name, solver_io):
-    # Check if GAMS will encounter domain violations in presolver
-    # operations at current values, which are None (0) by default
-    # Used to handle log and log10 violations, for example
-    try:
-        value(expr)
-    except ValueError:
-        logger.warning("While evaluating model.%s's expression, GAMS solver "
-                       "encountered an error.\nGAMS requires that all "
-                       "equations and expressions evaluate at initial values.\n"
-                       "Ensure variable values do not violate any domains, "
-                       "and use the warmstart=True keyword to solve()." % name)
-        if solver_io == 'shell':
-            # For shell, there is no previous exception to worry about
-            # overwriting, so raise the ValueError.
-            # But for direct, the GamsExceptionExecution will be raised.
-            raise
-
-def file_removal_gams_direct(tmpdir, newdir):
-    if newdir:
-        shutil.rmtree(tmpdir)
-    else:
-        os.remove(os.path.join(tmpdir, '_gams_py_gjo0.gms'))
-        os.remove(os.path.join(tmpdir, '_gams_py_gjo0.lst'))
-        os.remove(os.path.join(tmpdir, '_gams_py_gdb0.gdx'))
-        # .pf file is not made when DebugLevel is Off
->>>>>>> d6d57168
+#  ___________________________________________________________________________
+#
+#  Pyomo: Python Optimization Modeling Objects
+#  Copyright 2017 National Technology and Engineering Solutions of Sandia, LLC
+#  Under the terms of Contract DE-NA0003525 with National Technology and
+#  Engineering Solutions of Sandia, LLC, the U.S. Government retains certain
+#  rights in this software.
+#  This software is distributed under the 3-clause BSD License.
+#  ___________________________________________________________________________
+
+from six import StringIO, iteritems, itervalues
+from tempfile import mkdtemp
+import os, sys, subprocess, math, logging, shutil, time
+
+from pyomo.core.base import (Constraint, Suffix, Var, value,
+                             Expression, Objective)
+from pyomo.opt import ProblemFormat, SolverFactory
+
+import pyomo.util.plugin
+from pyomo.opt.base import IOptSolver
+import pyutilib.services
+
+from pyomo.opt.base.solvers import _extract_version
+import pyutilib.subprocess
+from pyutilib.misc import Options
+
+from pyomo.core.kernel.component_block import IBlockStorage
+
+import pyomo.core.base.suffix
+import pyomo.core.kernel.component_suffix
+
+from pyomo.opt.results import (SolverResults, SolverStatus, Solution,
+    SolutionStatus, TerminationCondition, ProblemSense)
+
+
+logger = logging.getLogger('pyomo.solvers')
+
+pyutilib.services.register_executable(name="gams")
+
+class GAMSSolver(pyomo.util.plugin.Plugin):
+    """
+    A generic interface to GAMS solvers
+
+    Pass solver_io keyword arg to SolverFactory to choose solver mode:
+        solver_io='direct' or 'python' to use GAMS Python API
+            Requires installation, visit this url for help:
+            https://www.gams.com/latest/docs/apis/examples_python/index.html
+        solver_io='shell' or 'gms' to use command line to call gams
+            Requires the gams executable be on your system PATH.
+    """
+    pyomo.util.plugin.implements(IOptSolver)
+    pyomo.util.plugin.alias('gams', doc='The GAMS modeling language')
+
+    def __new__(cls, *args, **kwds):
+        try:
+            mode = kwds['solver_io']
+            if mode is None:
+                mode = 'shell'
+            del kwds['solver_io']
+        except KeyError:
+            mode = 'shell'
+
+        if mode == 'direct' or mode == 'python':
+            return SolverFactory('_gams_direct', **kwds)
+        if mode == 'shell' or mode == 'gms':
+            return SolverFactory('_gams_shell', **kwds)
+        else:
+            logger.error('Unknown IO type: %s' % mode)
+            return
+
+
+class GAMSDirect(pyomo.util.plugin.Plugin):
+    """A generic interface to GAMS solvers"""
+    pyomo.util.plugin.implements(IOptSolver)
+    pyomo.util.plugin.alias('_gams_direct', doc='The GAMS modeling language')
+
+    def __init__(self, **kwds):
+        self._version = None
+        self._default_variable_value = None
+
+        self._capabilities = Options()
+        self._capabilities.linear = True
+        self._capabilities.quadratic_objective = True
+        self._capabilities.quadratic_constraint = True
+        self._capabilities.integer = True
+        self._capabilities.sos1 = False
+        self._capabilities.sos2 = False
+
+        self.options = Options() # ignored
+
+        pyomo.util.plugin.Plugin.__init__(self, **kwds)
+
+    def available(self, exception_flag=True):
+        """True if the solver is available"""
+        try:
+            from gams import GamsWorkspace, DebugLevel
+            return True
+        except ImportError as e:
+            if exception_flag is False:
+                return False
+            else:
+                raise ImportError("Import of gams failed - GAMS direct "
+                                  "solver functionality is not available.\n"
+                                  "GAMS message: %s" % e)
+
+    def _get_version(self):
+        """
+        Returns a tuple describing the solver executable version.
+        """
+        if not self.available(exception_flag=False):
+            return _extract_version('')
+        from gams import GamsWorkspace
+        ws = GamsWorkspace()
+        version = tuple(int(i) for i in ws._version.split('.'))
+        while(len(version) < 4):
+            version += (0,)
+        version = version[:4]
+        return version
+
+    def version(self):
+        """
+        Returns a 4-tuple describing the solver executable version.
+        """
+        if self._version is None:
+            self._version = self._get_version()
+        return self._version
+
+    def warm_start_capable(self):
+        return True
+
+    def default_variable_value(self):
+        return self._default_variable_value
+
+    def solve(self, *args, **kwds):
+        """
+        Uses GAMS Python API. For installation help visit:
+        https://www.gams.com/latest/docs/apis/examples_python/index.html
+
+        tee=False:
+            Output GAMS log to stdout.
+        load_solutions=True:
+            Optionally skip loading solution into model, in which case
+            the results object will contain the solution data.
+        keepfiles=False:
+            Keep temporary files. Equivalent of DebugLevel.KeepFiles.
+            Summary of temp files can be found in _gams_py_gjo0.pf
+        tmpdir=None:
+            Specify directory path for storing temporary files.
+            A directory will be created if one of this name doesn't exist.
+            None (default) uses the system default temporary path.
+        report_timing=False:
+            Print timing reports for presolve, solver, postsolve, etc.
+        io_options:
+            Updated with additional keywords passed to solve()
+            warmstart=False:
+                Warmstart by initializing model's variables to their values.
+            symbolic_solver_labels=False:
+                Use full Pyomo component names rather than
+                shortened symbols (slower, but useful for debugging).
+            labeler=None:
+                Custom labeler option. Incompatible with symbolic_solver_labels.
+            solver=None:
+                If None, GAMS will use default solver for model type.
+            mtype=None:
+                Model type. If None, will chose from lp, nlp, mip, and minlp.
+            add_options=None:
+                List of additional lines to write directly
+                into model file before the solve statement.
+                For model attributes, <model name> is GAMS_MODEL.
+            skip_trivial_constraints=False:
+                Skip writing constraints whose body section is fixed
+            file_determinism=1:
+                How much effort do we want to put into ensuring the
+                GAMS file is written deterministically for a Pyomo model:
+                   0 : None
+                   1 : sort keys of indexed components (default)
+                   2 : sort keys AND sort names (over declaration order)
+            put_results=None:
+                Filename for optionally writing solution values and
+                marginals to (put_results).dat, and solver statuses
+                to (put_results + 'stat').dat.
+        """
+
+        # Make sure available() doesn't crash
+        self.available()
+
+        from gams import GamsWorkspace, DebugLevel
+        from gams.workspace import GamsExceptionExecution
+
+        if len(args) != 1:
+            raise ValueError('Exactly one model must be passed '
+                             'to solve method of GAMSSolver.')
+        model = args[0]
+
+        load_solutions = kwds.pop("load_solutions", True)
+        tee            = kwds.pop("tee", False)
+        keepfiles      = kwds.pop("keepfiles", False)
+        tmpdir         = kwds.pop("tmpdir", None)
+        report_timing  = kwds.pop("report_timing", False)
+        io_options     = kwds.pop("io_options", {})
+
+        if len(kwds):
+            # Pass remaining keywords to writer, which will handle
+            # any unrecognized arguments
+            io_options.update(kwds)
+
+        initial_time = time.time()
+
+        ####################################################################
+        # Presolve
+        ####################################################################
+
+        # Create StringIO stream to pass to gams_writer, on which the
+        # model file will be written. The writer also passes this StringIO
+        # back, but output_file is defined in advance for clarity.
+        output_file = StringIO()
+        if isinstance(model, IBlockStorage):
+            # Kernel blocks have slightly different write method
+            smap_id = model.write(filename=output_file,
+                                  format=ProblemFormat.gams,
+                                  _called_by_solver=True,
+                                  **io_options)
+            symbolMap = getattr(model, "._symbol_maps")[smap_id]
+        else:
+            (_, smap_id) = model.write(filename=output_file,
+                                       format=ProblemFormat.gams,
+                                       io_options=io_options)
+            symbolMap = model.solutions.symbol_map[smap_id]
+
+        presolve_completion_time = time.time()
+        if report_timing:
+            print("      %6.2f seconds required for presolve" %
+                  (presolve_completion_time - initial_time))
+
+        ####################################################################
+        # Apply solver
+        ####################################################################
+
+        # IMPORTANT - only delete the whole tmpdir if the solver was the one
+        # that made the directory. Otherwise, just delete the files the solver
+        # made, if not keepfiles. That way the user can select a directory
+        # they already have, like the current directory, without having to
+        # worry about the rest of the contents of that directory being deleted.
+        newdir = True
+        if tmpdir is not None and os.path.exists(tmpdir):
+            newdir = False
+
+        ws = GamsWorkspace(debug=DebugLevel.KeepFiles if keepfiles
+                           else DebugLevel.Off,
+                           working_directory=tmpdir)
+
+        t1 = ws.add_job_from_string(output_file.getvalue())
+
+        try:
+            t1.run(output=sys.stdout if tee else None)
+        except GamsExceptionExecution as e:
+            try:
+                if e.rc == 3:
+                    # Execution Error
+                    check_expr_evaluation(model, symbolMap, 'direct')
+            finally:
+                # Always name working directory or delete files,
+                # regardless of any errors.
+                if keepfiles:
+                    print("\nGAMS WORKING DIRECTORY: %s\n" %
+                          ws.working_directory)
+                elif tmpdir is not None:
+                    # Garbage collect all references to t1.out_db
+                    # So that .gdx file can be deleted
+                    t1 = rec = rec_lo = rec_hi = None
+                    file_removal_gams_direct(tmpdir, newdir)
+                raise
+        except:
+            # Catch other errors and remove files first
+            if keepfiles:
+                print("\nGAMS WORKING DIRECTORY: %s\n" % ws.working_directory)
+            elif tmpdir is not None:
+                # Garbage collect all references to t1.out_db
+                # So that .gdx file can be deleted
+                t1 = rec = rec_lo = rec_hi = None
+                file_removal_gams_direct(tmpdir, newdir)
+            raise
+
+        solve_completion_time = time.time()
+        if report_timing:
+            print("      %6.2f seconds required for solver" %
+                  (solve_completion_time - presolve_completion_time))
+
+        ####################################################################
+        # Postsolve
+        ####################################################################
+
+        # import suffixes must be on the top-level model
+        if isinstance(model, IBlockStorage):
+            model_suffixes = list(name for (name,comp) \
+                                  in pyomo.core.kernel.component_suffix.\
+                                  import_suffix_generator(model,
+                                                          active=True,
+                                                          descend_into=False,
+                                                          return_key=True))
+        else:
+            model_suffixes = list(name for (name,comp) \
+                                  in pyomo.core.base.suffix.\
+                                  active_import_suffix_generator(model))
+        extract_dual = ('dual' in model_suffixes)
+        extract_rc = ('rc' in model_suffixes)
+
+        results = SolverResults()
+        results.problem.name = t1.name
+        results.problem.lower_bound = t1.out_db["OBJEST"].find_record().value
+        results.problem.upper_bound = t1.out_db["OBJEST"].find_record().value
+        results.problem.number_of_variables = \
+            t1.out_db["NUMVAR"].find_record().value
+        results.problem.number_of_constraints = \
+            t1.out_db["NUMEQU"].find_record().value
+        results.problem.number_of_nonzeros = \
+            t1.out_db["NUMNZ"].find_record().value
+        results.problem.number_of_binary_variables = None
+        # Includes binary vars:
+        results.problem.number_of_integer_variables = \
+            t1.out_db["NUMDVAR"].find_record().value
+        results.problem.number_of_continuous_variables = \
+            t1.out_db["NUMVAR"].find_record().value \
+            - t1.out_db["NUMDVAR"].find_record().value
+        results.problem.number_of_objectives = 1 # required by GAMS writer
+        obj = list(model.component_data_objects(Objective, active=True))
+        assert len(obj) == 1, 'Only one objective is allowed.'
+        obj = obj[0]
+        objctvval = t1.out_db["OBJVAL"].find_record().value
+        if obj.is_minimizing():
+            results.problem.sense = ProblemSense.minimize
+            results.problem.upper_bound = objctvval
+        else:
+            results.problem.sense = ProblemSense.maximize
+            results.problem.lower_bound = objctvval
+
+        results.solver.name = "GAMS " + str(self.version())
+
+        # Init termination condition to None to give preference to this first
+        # block of code, only set certain TC's below if it's still None
+        results.solver.termination_condition = None
+        results.solver.message = None
+
+        solvestat = t1.out_db["SOLVESTAT"].find_record().value
+        if solvestat == 1:
+            results.solver.status = SolverStatus.ok
+        elif solvestat == 2:
+            results.solver.status = SolverStatus.ok
+            results.solver.termination_condition = TerminationCondition.maxIterations
+        elif solvestat == 3:
+            results.solver.status = SolverStatus.ok
+            results.solver.termination_condition = TerminationCondition.maxTimeLimit
+        elif solvestat == 5:
+            results.solver.status = SolverStatus.ok
+            results.solver.termination_condition = TerminationCondition.maxEvaluations
+        elif solvestat == 7:
+            results.solver.status = SolverStatus.aborted
+            results.solver.termination_condition = TerminationCondition.licensingProblems
+        elif solvestat == 8:
+            results.solver.status = SolverStatus.aborted
+            results.solver.termination_condition = TerminationCondition.userInterrupt
+        elif solvestat == 10:
+            results.solver.status = SolverStatus.error
+            results.solver.termination_condition = TerminationCondition.solverFailure
+        elif solvestat == 11:
+            results.solver.status = SolverStatus.error
+            results.solver.termination_condition = TerminationCondition.internalSolverError
+        elif solvestat == 4:
+            results.solver.status = SolverStatus.warning
+            results.solver.message = "Solver quit with a problem (see LST file)"
+        elif solvestat in (9, 12, 13):
+            results.solver.status = SolverStatus.error
+        elif solvestat == 6:
+            results.solver.status = SolverStatus.unknown
+
+        results.solver.return_code = 0
+        # Not sure if this value is actually user time
+        # "the elapsed time it took to execute a solve statement in total"
+        results.solver.user_time = t1.out_db["ETSOLVE"].find_record().value
+        results.solver.system_time = None
+        results.solver.wallclock_time = None
+        results.solver.termination_message = None
+
+        soln = Solution()
+
+        modelstat = t1.out_db["MODELSTAT"].find_record().value
+        if modelstat == 1:
+            results.solver.termination_condition = TerminationCondition.optimal
+            soln.status = SolutionStatus.optimal
+        elif modelstat == 2:
+            results.solver.termination_condition = TerminationCondition.locallyOptimal
+            soln.status = SolutionStatus.locallyOptimal
+        elif modelstat in [3, 18]:
+            results.solver.termination_condition = TerminationCondition.unbounded
+            soln.status = SolutionStatus.unbounded
+        elif modelstat in [4, 5, 6, 10, 19]:
+            results.solver.termination_condition = TerminationCondition.infeasible
+            soln.status = SolutionStatus.infeasible
+        elif modelstat == 7:
+            results.solver.termination_condition = TerminationCondition.feasible
+            soln.status = SolutionStatus.feasible
+        elif modelstat == 8:
+            # 'Integer solution model found'
+            results.solver.termination_condition = TerminationCondition.optimal
+            soln.status = SolutionStatus.optimal
+        elif modelstat == 9:
+            results.solver.termination_condition = TerminationCondition.intermediateNonInteger
+            soln.status = SolutionStatus.other
+        elif modelstat == 11:
+            # Should be handled above, if modelstat and solvestat both
+            # indicate a licensing problem
+            if results.solver.termination_condition is None:
+                results.solver.termination_condition = TerminationCondition.licensingProblems
+            soln.status = SolutionStatus.error
+        elif modelstat in [12, 13]:
+            if results.solver.termination_condition is None:
+                results.solver.termination_condition = TerminationCondition.error
+            soln.status = SolutionStatus.error
+        elif modelstat == 14:
+            if results.solver.termination_condition is None:
+                results.solver.termination_condition = TerminationCondition.noSolution
+            soln.status = SolutionStatus.unknown
+        elif modelstat in [15, 16, 17]:
+            # Having to do with CNS models,
+            # not sure what to make of status descriptions
+            results.solver.termination_condition = TerminationCondition.optimal
+            soln.status = SolutionStatus.unsure
+        else:
+            # This is just a backup catch, all cases are handled above
+            soln.status = SolutionStatus.error
+
+        soln.gap = abs(results.problem.upper_bound \
+                       - results.problem.lower_bound)
+
+        for sym, ref in iteritems(symbolMap.bySymbol):
+            obj = ref()
+            if isinstance(model, IBlockStorage):
+                # Kernel variables have no 'parent_component'
+                if obj.ctype is Objective:
+                    soln.objective[sym] = {'Value': objctvval}
+                if obj.ctype is not Var:
+                    continue
+            else:
+                if obj.parent_component().type() is Objective:
+                    soln.objective[sym] = {'Value': objctvval}
+                if obj.parent_component().type() is not Var:
+                    continue
+            rec = t1.out_db[sym].find_record()
+            # obj.value = rec.level
+            soln.variable[sym] = {"Value": rec.level}
+            if extract_rc and not math.isnan(rec.marginal):
+                # Do not set marginals to nan
+                # model.rc[obj] = rec.marginal
+                soln.variable[sym]['rc'] = rec.marginal
+
+        if extract_dual:
+            for c in model.component_data_objects(Constraint, active=True):
+                if c.body.is_fixed():
+                    continue
+                sym = symbolMap.getSymbol(c)
+                if c.equality:
+                    rec = t1.out_db[sym].find_record()
+                    if not math.isnan(rec.marginal):
+                        # model.dual[c] = rec.marginal
+                        soln.constraint[sym] = {'dual': rec.marginal}
+                    else:
+                        # Solver didn't provide marginals,
+                        # nothing else to do here
+                        break
+                else:
+                    # Inequality, assume if 2-sided that only
+                    # one side's marginal is nonzero
+                    # Negate marginal for _lo equations
+                    marg = 0
+                    if c.lower is not None:
+                        rec_lo = t1.out_db[sym + '_lo'].find_record()
+                        marg -= rec_lo.marginal
+                    if c.upper is not None:
+                        rec_hi = t1.out_db[sym + '_hi'].find_record()
+                        marg += rec_hi.marginal
+                    if not math.isnan(marg):
+                        # model.dual[c] = marg
+                        soln.constraint[sym] = {'dual': marg}
+                    else:
+                        # Solver didn't provide marginals,
+                        # nothing else to do here
+                        break
+
+        results.solution.insert(soln)
+
+        if keepfiles:
+            print("\nGAMS WORKING DIRECTORY: %s\n" % ws.working_directory)
+        elif tmpdir is not None:
+            # Garbage collect all references to t1.out_db
+            # So that .gdx file can be deleted
+            t1 = rec = rec_lo = rec_hi = None
+            file_removal_gams_direct(tmpdir, newdir)
+
+        ####################################################################
+        # Finish with results
+        ####################################################################
+
+        results._smap_id = smap_id
+        results._smap = None
+        if isinstance(model, IBlockStorage):
+            if len(results.solution) == 1:
+                results.solution(0).symbol_map = \
+                    getattr(model, "._symbol_maps")[results._smap_id]
+                results.solution(0).default_variable_value = \
+                    self._default_variable_value
+                if load_solutions:
+                    model.load_solution(results.solution(0))
+                    results.solution.clear()
+            else:
+                assert len(results.solution) == 0
+            # see the hack in the write method
+            # we don't want this to stick around on the model
+            # after the solve
+            assert len(getattr(model, "._symbol_maps")) == 1
+            delattr(model, "._symbol_maps")
+            del results._smap_id
+        else:
+            if load_solutions:
+                model.solutions.load_from(results)
+                results._smap_id = None
+                results.solution.clear()
+            else:
+                results._smap = model.solutions.symbol_map[smap_id]
+                model.solutions.delete_symbol_map(smap_id)
+
+        postsolve_completion_time = time.time()
+        if report_timing:
+            print("      %6.2f seconds required for postsolve" %
+                  (postsolve_completion_time - solve_completion_time))
+            print("      %6.2f seconds required total" %
+                  (postsolve_completion_time - initial_time))
+
+        return results
+
+
+class GAMSShell(pyomo.util.plugin.Plugin):
+    """A generic interface to GAMS solvers"""
+    pyomo.util.plugin.implements(IOptSolver)
+    pyomo.util.plugin.alias('_gams_shell', doc='The GAMS modeling language')
+
+    def __init__(self, **kwds):
+        self._version = None
+        self._default_variable_value = None
+
+        self._capabilities = Options()
+        self._capabilities.linear = True
+        self._capabilities.quadratic_objective = True
+        self._capabilities.quadratic_constraint = True
+        self._capabilities.integer = True
+        self._capabilities.sos1 = False
+        self._capabilities.sos2 = False
+
+        self.options = Options() # ignored
+
+        pyomo.util.plugin.Plugin.__init__(self, **kwds)
+
+    def available(self, exception_flag=True):
+        """True if the solver is available"""
+        exe = pyutilib.services.registered_executable("gams")
+        if exception_flag is False:
+            return exe is not None
+        else:
+            if exe is not None:
+                return True
+            else:
+                raise NameError(
+                    "No 'gams' command found on system PATH - GAMS shell "
+                    "solver functionality is not available.")
+
+    def _default_executable(self):
+        executable = pyutilib.services.registered_executable("gams")
+        if executable is None:
+            logger.warning("Could not locate the 'gams' executable, "
+                           "which is required for solver gams")
+            self.enable = False
+            return None
+        return executable.get_path()
+
+    def executable(self):
+        """
+        Returns the executable used by this solver.
+        """
+        return self._default_executable()
+
+    def _get_version(self):
+        """
+        Returns a tuple describing the solver executable version.
+        """
+        solver_exec = self.executable()
+
+        if solver_exec is None:
+            return _extract_version('')
+        else:
+            results = pyutilib.subprocess.run([solver_exec])
+            return _extract_version(results[1])
+
+    def version(self):
+        """
+        Returns a 4-tuple describing the solver executable version.
+        """
+        if self._version is None:
+            self._version = self._get_version()
+        return self._version
+
+    def warm_start_capable(self):
+        return True
+
+    def default_variable_value(self):
+        return self._default_variable_value
+
+    def solve(self, *args, **kwds):
+        """
+        Uses command line to call GAMS.
+
+        tee=False:
+            Output GAMS log to stdout.
+        load_solutions=True:
+            Optionally skip loading solution into model, in which case
+            the results object will contain the solution data.
+        keepfiles=False:
+            Keep temporary files.
+        tmpdir=None:
+            Specify directory path for storing temporary files.
+            A directory will be created if one of this name doesn't exist.
+            None (default) uses the system default temporary path.
+        report_timing=False:
+            Print timing reports for presolve, solver, postsolve, etc.
+        io_options:
+            Updated with additional keywords passed to solve()
+            warmstart=False:
+                Warmstart by initializing model's variables to their values.
+            symbolic_solver_labels=False:
+                Use full Pyomo component names rather than
+                shortened symbols (slower, but useful for debugging).
+            labeler=None:
+                Custom labeler. Incompatible with symbolic_solver_labels.
+            solver=None:
+                If None, GAMS will use default solver for model type.
+            mtype=None:
+                Model type. If None, will chose from lp, nlp, mip, and minlp.
+            add_options=None:
+                List of additional lines to write directly
+                into model file before the solve statement.
+                For model attributes, <model name> is GAMS_MODEL.
+            skip_trivial_constraints=False:
+                Skip writing constraints whose body section is fixed
+            file_determinism=1:
+                How much effort do we want to put into ensuring the
+                GAMS file is written deterministically for a Pyomo model:
+                   0 : None
+                   1 : sort keys of indexed components (default)
+                   2 : sort keys AND sort names (over declaration order)
+            put_results='results':
+                Not available for modification on GAMSShell solver.
+        """
+
+        # Make sure available() doesn't crash
+        self.available()
+
+        if len(args) != 1:
+            raise ValueError('Exactly one model must be passed '
+                             'to solve method of GAMSSolver.')
+        model = args[0]
+
+        load_solutions = kwds.pop("load_solutions", True)
+        tee            = kwds.pop("tee", False)
+        keepfiles      = kwds.pop("keepfiles", False)
+        tmpdir         = kwds.pop("tmpdir", None)
+        report_timing  = kwds.pop("report_timing", False)
+        io_options     = kwds.pop("io_options", {})
+
+        if len(kwds):
+            # Pass remaining keywords to writer, which will handle
+            # any unrecognized arguments
+            io_options.update(kwds)
+
+        initial_time = time.time()
+
+        ####################################################################
+        # Presolve
+        ####################################################################
+
+        # IMPORTANT - only delete the whole tmpdir if the solver was the one
+        # that made the directory. Otherwise, just delete the files the solver
+        # made, if not keepfiles. That way the user can select a directory
+        # they already have, like the current directory, without having to
+        # worry about the rest of the contents of that directory being deleted.
+        newdir = False
+        if tmpdir is None:
+            tmpdir = mkdtemp()
+            newdir = True
+        elif not os.path.exists(tmpdir):
+            # makedirs creates all necessary intermediate directories in order
+            # to create the path to tmpdir, if they don't already exist.
+            # However, if keepfiles is False, we only delete the final folder,
+            # leaving the rest of the intermediate ones.
+            os.makedirs(tmpdir)
+            newdir = True
+
+        output_filename = os.path.join(tmpdir, 'model.gms')
+        lst_filename = os.path.join(tmpdir, 'output.lst')
+        statresults_filename = os.path.join(tmpdir, 'resultsstat.dat')
+
+        io_options['put_results'] = os.path.join(tmpdir, 'results')
+        results_filename = os.path.join(tmpdir, 'results.dat')
+
+        if isinstance(model, IBlockStorage):
+            # Kernel blocks have slightly different write method
+            smap_id = model.write(filename=output_filename,
+                                  format=ProblemFormat.gams,
+                                  _called_by_solver=True,
+                                  **io_options)
+            symbolMap = getattr(model, "._symbol_maps")[smap_id]
+        else:
+            (_, smap_id) = model.write(filename=output_filename,
+                                       format=ProblemFormat.gams,
+                                       io_options=io_options)
+            symbolMap = model.solutions.symbol_map[smap_id]
+
+        presolve_completion_time = time.time()
+        if report_timing:
+            print("      %6.2f seconds required for presolve" %
+                  (presolve_completion_time - initial_time))
+
+        ####################################################################
+        # Apply solver
+        ####################################################################
+
+        exe = self.executable()
+        command = [exe, output_filename, 'o=' + lst_filename]
+        if not tee:
+            command.append("lo=0")
+
+        try:
+            rc = subprocess.call(command)
+
+            if keepfiles:
+                print("\nGAMS WORKING DIRECTORY: %s\n" % tmpdir)
+
+            if rc == 1 or rc == 127:
+                raise RuntimeError("Command 'gams' was not recognized")
+            elif rc != 0:
+                if rc == 3:
+                    # Execution Error
+                    # Run check_expr_evaluation, which errors if necessary
+                    check_expr_evaluation(model, symbolMap, 'shell')
+                # If nothing was raised, or for all other cases, raise this
+                raise RuntimeError("GAMS encountered an error during solve. "
+                                   "Check listing file for details.")
+
+            with open(results_filename, 'r') as results_file:
+                results_text = results_file.read()
+            with open(statresults_filename, 'r') as statresults_file:
+                statresults_text = statresults_file.read()
+        finally:
+            if not keepfiles:
+                if newdir:
+                    shutil.rmtree(tmpdir)
+                else:
+                    os.remove(output_filename)
+                    os.remove(lst_filename)
+                    os.remove(results_filename)
+                    os.remove(statresults_filename)
+
+        solve_completion_time = time.time()
+        if report_timing:
+            print("      %6.2f seconds required for solver" %
+                  (solve_completion_time - presolve_completion_time))
+
+        ####################################################################
+        # Postsolve
+        ####################################################################
+
+        # import suffixes must be on the top-level model
+        if isinstance(model, IBlockStorage):
+            model_suffixes = list(name for (name,comp) \
+                                  in pyomo.core.kernel.component_suffix.\
+                                  import_suffix_generator(model,
+                                                          active=True,
+                                                          descend_into=False,
+                                                          return_key=True))
+        else:
+            model_suffixes = list(name for (name,comp) \
+                                  in pyomo.core.base.suffix.\
+                                  active_import_suffix_generator(model))
+        extract_dual = ('dual' in model_suffixes)
+        extract_rc = ('rc' in model_suffixes)
+
+        stat_vars = dict()
+        # Skip first line of explanatory text
+        for line in statresults_text.splitlines()[1:]:
+            items = line.split()
+            try:
+                stat_vars[items[0]] = float(items[1])
+            except ValueError:
+                # GAMS printed NA, just make it nan
+                stat_vars[items[0]] = float('nan')
+
+        results = SolverResults()
+        results.problem.name = output_filename
+        results.problem.lower_bound = stat_vars["OBJEST"]
+        results.problem.upper_bound = stat_vars["OBJEST"]
+        results.problem.number_of_variables = stat_vars["NUMVAR"]
+        results.problem.number_of_constraints = stat_vars["NUMEQU"]
+        results.problem.number_of_nonzeros = stat_vars["NUMNZ"]
+        results.problem.number_of_binary_variables = None
+        # Includes binary vars:
+        results.problem.number_of_integer_variables = stat_vars["NUMDVAR"]
+        results.problem.number_of_continuous_variables = stat_vars["NUMVAR"] \
+                                                         - stat_vars["NUMDVAR"]
+        results.problem.number_of_objectives = 1 # required by GAMS writer
+        obj = list(model.component_data_objects(Objective, active=True))
+        assert len(obj) == 1, 'Only one objective is allowed.'
+        obj = obj[0]
+        objctvval = stat_vars["OBJVAL"]
+        if obj.is_minimizing():
+            results.problem.sense = ProblemSense.minimize
+            results.problem.upper_bound = objctvval
+        else:
+            results.problem.sense = ProblemSense.maximize
+            results.problem.lower_bound = objctvval
+
+        results.solver.name = "GAMS " + str(self.version())
+
+        # Init termination condition to None to give preference to this first
+        # block of code, only set certain TC's below if it's still None
+        results.solver.termination_condition = None
+        results.solver.message = None
+
+        solvestat = stat_vars["SOLVESTAT"]
+        if solvestat == 1:
+            results.solver.status = SolverStatus.ok
+        elif solvestat == 2:
+            results.solver.status = SolverStatus.ok
+            results.solver.termination_condition = TerminationCondition.maxIterations
+        elif solvestat == 3:
+            results.solver.status = SolverStatus.ok
+            results.solver.termination_condition = TerminationCondition.maxTimeLimit
+        elif solvestat == 5:
+            results.solver.status = SolverStatus.ok
+            results.solver.termination_condition = TerminationCondition.maxEvaluations
+        elif solvestat == 7:
+            results.solver.status = SolverStatus.aborted
+            results.solver.termination_condition = TerminationCondition.licensingProblems
+        elif solvestat == 8:
+            results.solver.status = SolverStatus.aborted
+            results.solver.termination_condition = TerminationCondition.userInterrupt
+        elif solvestat == 10:
+            results.solver.status = SolverStatus.error
+            results.solver.termination_condition = TerminationCondition.solverFailure
+        elif solvestat == 11:
+            results.solver.status = SolverStatus.error
+            results.solver.termination_condition = TerminationCondition.internalSolverError
+        elif solvestat == 4:
+            results.solver.status = SolverStatus.warning
+            results.solver.message = "Solver quit with a problem (see LST file)"
+        elif solvestat in (9, 12, 13):
+            results.solver.status = SolverStatus.error
+        elif solvestat == 6:
+            results.solver.status = SolverStatus.unknown
+
+        results.solver.return_code = rc # 0
+        # Not sure if this value is actually user time
+        # "the elapsed time it took to execute a solve statement in total"
+        results.solver.user_time = stat_vars["ETSOLVE"]
+        results.solver.system_time = None
+        results.solver.wallclock_time = None
+        results.solver.termination_message = None
+
+        soln = Solution()
+
+        modelstat = stat_vars["MODELSTAT"]
+        if modelstat == 1:
+            results.solver.termination_condition = TerminationCondition.optimal
+            soln.status = SolutionStatus.optimal
+        elif modelstat == 2:
+            results.solver.termination_condition = TerminationCondition.locallyOptimal
+            soln.status = SolutionStatus.locallyOptimal
+        elif modelstat in [3, 18]:
+            results.solver.termination_condition = TerminationCondition.unbounded
+            soln.status = SolutionStatus.unbounded
+        elif modelstat in [4, 5, 6, 10, 19]:
+            results.solver.termination_condition = TerminationCondition.infeasible
+            soln.status = SolutionStatus.infeasible
+        elif modelstat == 7:
+            results.solver.termination_condition = TerminationCondition.feasible
+            soln.status = SolutionStatus.feasible
+        elif modelstat == 8:
+            # 'Integer solution model found'
+            results.solver.termination_condition = TerminationCondition.optimal
+            soln.status = SolutionStatus.optimal
+        elif modelstat == 9:
+            results.solver.termination_condition = TerminationCondition.intermediateNonInteger
+            soln.status = SolutionStatus.other
+        elif modelstat == 11:
+            # Should be handled above, if modelstat and solvestat both
+            # indicate a licensing problem
+            if results.solver.termination_condition is None:
+                results.solver.termination_condition = TerminationCondition.licensingProblems
+            soln.status = SolutionStatus.error
+        elif modelstat in [12, 13]:
+            if results.solver.termination_condition is None:
+                results.solver.termination_condition = TerminationCondition.error
+            soln.status = SolutionStatus.error
+        elif modelstat == 14:
+            if results.solver.termination_condition is None:
+                results.solver.termination_condition = TerminationCondition.noSolution
+            soln.status = SolutionStatus.unknown
+        elif modelstat in [15, 16, 17]:
+            # Having to do with CNS models,
+            # not sure what to make of status descriptions
+            results.solver.termination_condition = TerminationCondition.optimal
+            soln.status = SolutionStatus.unsure
+        else:
+            # This is just a backup catch, all cases are handled above
+            soln.status = SolutionStatus.error
+
+        soln.gap = abs(results.problem.upper_bound \
+                       - results.problem.lower_bound)
+
+        model_soln = dict()
+        # Skip first line of explanatory text
+        for line in results_text.splitlines()[1:]:
+            items = line.split()
+            model_soln[items[0]] = (items[1], items[2])
+
+        has_rc_info = True
+        for sym, ref in iteritems(symbolMap.bySymbol):
+            obj = ref()
+            if isinstance(model, IBlockStorage):
+                # Kernel variables have no 'parent_component'
+                if obj.ctype is Objective:
+                    soln.objective[sym] = {'Value': objctvval}
+                if obj.ctype is not Var:
+                    continue
+            else:
+                if obj.parent_component().type() is Objective:
+                    soln.objective[sym] = {'Value': objctvval}
+                if obj.parent_component().type() is not Var:
+                    continue
+            rec = model_soln[sym]
+            # obj.value = float(rec[0])
+            soln.variable[sym] = {"Value": float(rec[0])}
+            if extract_rc and has_rc_info:
+                try:
+                    # model.rc[obj] = float(rec[1])
+                    soln.variable[sym]['rc'] = float(rec[1])
+                except ValueError:
+                    # Solver didn't provide marginals
+                    has_rc_info = False
+
+        if extract_dual:
+            for c in model.component_data_objects(Constraint, active=True):
+                if c.body.is_fixed():
+                    continue
+                sym = symbolMap.getSymbol(c)
+                if c.equality:
+                    rec = model_soln[sym]
+                    try:
+                        # model.dual[c] = float(rec[1])
+                        soln.constraint[sym] = {'dual': float(rec[1])}
+                    except ValueError:
+                        # Solver didn't provide marginals
+                        # nothing else to do here
+                        break
+                else:
+                    # Inequality, assume if 2-sided that only
+                    # one side's marginal is nonzero
+                    # Negate marginal for _lo equations
+                    marg = 0
+                    if c.lower is not None:
+                        rec_lo = model_soln[sym + '_lo']
+                        try:
+                            marg -= float(rec_lo[1])
+                        except ValueError:
+                            # Solver didn't provide marginals
+                            marg = float('nan')
+                    if c.upper is not None:
+                        rec_hi = model_soln[sym + '_hi']
+                        try:
+                            marg += float(rec_hi[1])
+                        except ValueError:
+                            # Solver didn't provide marginals
+                            marg = float('nan')
+                    if not math.isnan(marg):
+                        # model.dual[c] = marg
+                        soln.constraint[sym] = {'dual': marg}
+                    else:
+                        # Solver didn't provide marginals
+                        # nothing else to do here
+                        break
+
+        results.solution.insert(soln)
+
+        ####################################################################
+        # Finish with results
+        ####################################################################
+
+        results._smap_id = smap_id
+        results._smap = None
+        if isinstance(model, IBlockStorage):
+            if len(results.solution) == 1:
+                results.solution(0).symbol_map = \
+                    getattr(model, "._symbol_maps")[results._smap_id]
+                results.solution(0).default_variable_value = \
+                    self._default_variable_value
+                if load_solutions:
+                    model.load_solution(results.solution(0))
+                    results.solution.clear()
+            else:
+                assert len(results.solution) == 0
+            # see the hack in the write method
+            # we don't want this to stick around on the model
+            # after the solve
+            assert len(getattr(model, "._symbol_maps")) == 1
+            delattr(model, "._symbol_maps")
+            del results._smap_id
+        else:
+            if load_solutions:
+                model.solutions.load_from(results)
+                results._smap_id = None
+                results.solution.clear()
+            else:
+                results._smap = model.solutions.symbol_map[smap_id]
+                model.solutions.delete_symbol_map(smap_id)
+
+        postsolve_completion_time = time.time()
+        if report_timing:
+            print("      %6.2f seconds required for postsolve" %
+                  (postsolve_completion_time - solve_completion_time))
+            print("      %6.2f seconds required total" %
+                  (postsolve_completion_time - initial_time))
+
+        return results
+
+
+def check_expr_evaluation(model, symbolMap, solver_io):
+    try:
+        # Temporarily initialize uninitialized variables in order to call
+        # value() on each expression to check domain violations
+        uninit_vars = list()
+        for var in model.component_data_objects(Var, active=True):
+            if var.value is None:
+                uninit_vars.append(var)
+                var.value = 0
+
+        # Constraints
+        for con in model.component_data_objects(Constraint, active=True):
+            if con.body.is_fixed():
+                continue
+            check_expr(con.body, con.name, solver_io)
+
+        # Objective
+        obj = list(model.component_data_objects(Objective, active=True))
+        assert len(obj) == 1, "GAMS writer can only take 1 active objective"
+        obj = obj[0]
+        check_expr(obj.expr, obj.name, solver_io)
+    finally:
+        # Return uninitialized variables to None
+        for var in uninit_vars:
+            var.value = None
+
+def check_expr(expr, name, solver_io):
+    # Check if GAMS will encounter domain violations in presolver
+    # operations at current values, which are None (0) by default
+    # Used to handle log and log10 violations, for example
+    try:
+        value(expr)
+    except ValueError:
+        logger.warning("While evaluating model.%s's expression, GAMS solver "
+                       "encountered an error.\nGAMS requires that all "
+                       "equations and expressions evaluate at initial values.\n"
+                       "Ensure variable values do not violate any domains, "
+                       "and use the warmstart=True keyword to solve()." % name)
+        if solver_io == 'shell':
+            # For shell, there is no previous exception to worry about
+            # overwriting, so raise the ValueError.
+            # But for direct, the GamsExceptionExecution will be raised.
+            raise
+
+def file_removal_gams_direct(tmpdir, newdir):
+    if newdir:
+        shutil.rmtree(tmpdir)
+    else:
+        os.remove(os.path.join(tmpdir, '_gams_py_gjo0.gms'))
+        os.remove(os.path.join(tmpdir, '_gams_py_gjo0.lst'))
+        os.remove(os.path.join(tmpdir, '_gams_py_gdb0.gdx'))
+        # .pf file is not made when DebugLevel is Off