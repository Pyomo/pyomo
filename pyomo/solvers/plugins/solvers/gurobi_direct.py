#  ___________________________________________________________________________
#
#  Pyomo: Python Optimization Modeling Objects
#  Copyright 2017 National Technology and Engineering Solutions of Sandia, LLC
#  Under the terms of Contract DE-NA0003525 with National Technology and
#  Engineering Solutions of Sandia, LLC, the U.S. Government retains certain
#  rights in this software.
#  This software is distributed under the 3-clause BSD License.
#  ___________________________________________________________________________

import logging
import re
import sys
import pyutilib.services
from pyutilib.misc import Bunch
from pyomo.util.plugin import alias
from pyomo.core.kernel.numvalue import is_fixed
from pyomo.repn import generate_canonical_repn, LinearCanonicalRepn, canonical_degree
from pyomo.solvers.plugins.solvers.direct_solver import DirectSolver
from pyomo.solvers.plugins.solvers.direct_or_persistent_solver import DirectOrPersistentSolver
from pyomo.core.kernel.numvalue import value
import pyomo.core.kernel
from pyomo.core.kernel.component_set import ComponentSet
from pyomo.opt.results.results_ import SolverResults
from pyomo.opt.results.solution import Solution, SolutionStatus
from pyomo.opt.results.solver import TerminationCondition, SolverStatus
from pyomo.core.base.suffix import Suffix


logger = logging.getLogger('pyomo.solvers')


class DegreeError(ValueError):
    pass


class GurobiDirect(DirectSolver):
    alias('gurobi_direct', doc='Direct python interface to Gurobi')

    def __init__(self, **kwds):
        kwds['type'] = 'gurobi_direct'
        DirectSolver.__init__(self, **kwds)
        self._init()

    def _init(self):
        self._name = None
        try:
            import gurobipy
            self._gurobipy = gurobipy
            self._python_api_exists = True
            self._version = self._gurobipy.gurobi.version()
            self._name = "Gurobi %s.%s%s" % self._version
            while len(self._version) < 4:
                self._version += (0,)
            self._version = self._version[:4]
            self._version_major = self._version[0]
        except ImportError:
            self._python_api_exists = False
        except Exception as e:
            # other forms of exceptions can be thrown by the gurobi python
            # import. for example, a gurobipy.GurobiError exception is thrown
            # if all tokens for Gurobi are already in use. assuming, of
            # course, the license is a token license. unfortunately, you can't
            # import without a license, which means we can't test for the
            # exception above!
            print("Import of gurobipy failed - gurobi message=" + str(e) + "\n")
            self._python_api_exists = False

        self._range_constraints = set()

        if self._version_major < 5:
            self._max_constraint_degree = 1
        else:
            self._max_constraint_degree = 2
        self._max_obj_degree = 2

        # Note: Undefined capabilites default to None
        self._capabilities.linear = True
        self._capabilities.quadratic_objective = True
        if self._version_major < 5:
            self._capabilities.quadratic_constraint = False
        else:
            self._capabilities.quadratic_constraint = True
        self._capabilities.integer = True
        self._capabilities.sos1 = True
        self._capabilities.sos2 = True

    def _apply_solver(self):
        for var in self._pyomo_model.component_data_objects(ctype=pyomo.core.base.var.Var, descend_into=True,
                                                            active=None, sort=False):
            var.stale = True
        if self._tee:
            self._solver_model.setParam('OutputFlag', 1)
        else:
            self._solver_model.setParam('OutputFlag', 0)

        self._solver_model.setParam('LogFile', self._log_file)

        if self._keepfiles:
            print("Solver log file: "+self._log_file)

        # Options accepted by gurobi (case insensitive):
        # ['Cutoff', 'IterationLimit', 'NodeLimit', 'SolutionLimit', 'TimeLimit',
        #  'FeasibilityTol', 'IntFeasTol', 'MarkowitzTol', 'MIPGap', 'MIPGapAbs',
        #  'OptimalityTol', 'PSDTol', 'Method', 'PerturbValue', 'ObjScale', 'ScaleFlag',
        #  'SimplexPricing', 'Quad', 'NormAdjust', 'BarIterLimit', 'BarConvTol',
        #  'BarCorrectors', 'BarOrder', 'Crossover', 'CrossoverBasis', 'BranchDir',
        #  'Heuristics', 'MinRelNodes', 'MIPFocus', 'NodefileStart', 'NodefileDir',
        #  'NodeMethod', 'PumpPasses', 'RINS', 'SolutionNumber', 'SubMIPNodes', 'Symmetry',
        #  'VarBranch', 'Cuts', 'CutPasses', 'CliqueCuts', 'CoverCuts', 'CutAggPasses',
        #  'FlowCoverCuts', 'FlowPathCuts', 'GomoryPasses', 'GUBCoverCuts', 'ImpliedCuts',
        #  'MIPSepCuts', 'MIRCuts', 'NetworkCuts', 'SubMIPCuts', 'ZeroHalfCuts', 'ModKCuts',
        #  'Aggregate', 'AggFill', 'PreDual', 'DisplayInterval', 'IISMethod', 'InfUnbdInfo',
        #  'LogFile', 'PreCrush', 'PreDepRow', 'PreMIQPMethod', 'PrePasses', 'Presolve',
        #  'ResultFile', 'ImproveStartTime', 'ImproveStartGap', 'Threads', 'Dummy', 'OutputFlag']
        for key, option in self.options.items():
            self._solver_model.setParam(key, option)

        if self._version_major >= 5:
            for suffix in self._suffixes:
                if re.match(suffix, "dual"):
                    self._solver_model.setParam(self._gurobipy.GRB.Param.QCPDual, 1)

        self._solver_model.optimize()

        self._solver_model.setParam('LogFile', 'default')

        # FIXME: can we get a return code indicating if Gurobi had a significant failure?
        return Bunch(rc=None, log=None)

    def _get_expr_from_pyomo_repn(self, repn, max_degree=2):
        referenced_vars = ComponentSet()

<<<<<<< HEAD
        for var_value in pyomo_instance.component_data_objects(Var):
=======
        degree = canonical_degree(repn)
        if (degree is None) or (degree > max_degree):
            raise DegreeError('GurobiDirect does not support expressions of degree {0}.'.format(degree))
>>>>>>> 9c85f285

        if isinstance(repn, LinearCanonicalRepn):
            if (repn.linear is not None) and (len(repn.linear) > 0):
                list(map(referenced_vars.add, repn.variables))
                new_expr = self._gurobipy.LinExpr(repn.linear, [self._pyomo_var_to_solver_var_map[i] for i in repn.variables])
            else:
                new_expr = 0

            if repn.constant is not None:
                new_expr += repn.constant

        else:
            new_expr = 0
            if 0 in repn:
                new_expr += repn[0][None]

            if 1 in repn:
                for ndx, coeff in repn[1].items():
                    new_expr += coeff * self._pyomo_var_to_solver_var_map[repn[-1][ndx]]
                    referenced_vars.add(repn[-1][ndx])

            if 2 in repn:
                for key, coeff in repn[2].items():
                    tmp_expr = coeff
                    for ndx, power in key.items():
                        referenced_vars.add(repn[-1][ndx])
                        for i in range(power):
                            tmp_expr *= self._pyomo_var_to_solver_var_map[repn[-1][ndx]]
                    new_expr += tmp_expr

        return new_expr, referenced_vars

    def _get_expr_from_pyomo_expr(self, expr, max_degree=2):
        repn = generate_canonical_repn(expr)

        try:
            gurobi_expr, referenced_vars = self._get_expr_from_pyomo_repn(repn, max_degree)
        except DegreeError as e:
            msg = e.args[0]
            msg += '\nexpr: {0}'.format(expr)
            raise DegreeError(msg)

        return gurobi_expr, referenced_vars

    def _add_var(self, var):
        varname = self._symbol_map.getSymbol(var, self._labeler)
        vtype = self._gurobi_vtype_from_var(var)
        lb = value(var.lb)
        ub = value(var.ub)
        if lb is None:
            lb = -self._gurobipy.GRB.INFINITY
        if ub is None:
            ub = self._gurobipy.GRB.INFINITY

        gurobipy_var = self._solver_model.addVar(lb=lb, ub=ub, vtype=vtype, name=varname)

        self._pyomo_var_to_solver_var_map[var] = gurobipy_var
        self._referenced_variables[var] = 0

        if var.is_fixed():
            gurobipy_var.setAttr('lb', var.value)
            gurobipy_var.setAttr('ub', var.value)

    def _set_instance(self, model, kwds={}):
        self._range_constraints = set()
        DirectOrPersistentSolver._set_instance(self, model, kwds)
        try:
            self._solver_model = self._gurobipy.Model(model.name)
        except Exception:
            e = sys.exc_info()[1]
            msg = ('Unable to create Gurobi model. Have you ihnstalled the Python bindings for Gurboi?\n\n\t' +
                   'Error message: {0}'.format(e))
            raise Exception(msg)

        self._add_block(model)

        for var, n_ref in self._referenced_variables.items():
            if n_ref != 0:
                if var.fixed:
                    if not self._output_fixed_variable_bounds:
                        raise ValueError("Encountered a fixed variable (%s) inside an active objective "
                                         "or constraint expression on model %s, which is usually indicative of "
                                         "a preprocessing error. Use the IO-option 'output_fixed_variable_bounds=True' "
                                         "to suppress this error and fix the variable by overwriting its bounds in "
                                         "the Gurobi instance."
                                         % (var.name, self._pyomo_model.name,))

    def _add_block(self, block):
        DirectOrPersistentSolver._add_block(self, block)
        self._solver_model.update()

    def _add_constraint(self, con):
        if not con.active:
            return None

        if is_fixed(con.body):
            if self._skip_trivial_constraints:
                return None

        conname = self._symbol_map.getSymbol(con, self._labeler)

        if con._linear_canonical_form:
            gurobi_expr, referenced_vars = self._get_expr_from_pyomo_repn(con.canonical_form(),
                                                                          self._max_constraint_degree)
        elif isinstance(con, LinearCanonicalRepn):
            gurobi_expr, referenced_vars = self._get_expr_from_pyomo_repn(con, self._max_constraint_degree)
        else:
            gurobi_expr, referenced_vars = self._get_expr_from_pyomo_expr(con.body, self._max_constraint_degree)

        if con.has_lb():
            if not is_fixed(con.lower):
                raise ValueError('Lower bound of constraint {0} is not constant.'.format(con))
        if con.has_ub():
            if not is_fixed(con.upper):
                raise ValueError('Upper bound of constraint {0} is not constant.'.format(con))

        if con.equality:
            gurobipy_con = self._solver_model.addConstr(lhs=gurobi_expr, sense=self._gurobipy.GRB.EQUAL,
                                                        rhs=value(con.lower), name=conname)
        elif con.has_lb() and (value(con.lower) > -float('inf')) and con.has_ub() and (value(con.upper) < float('inf')):
            gurobipy_con = self._solver_model.addRange(gurobi_expr, value(con.lower), value(con.upper), name=conname)
            self._range_constraints.add(con)
        elif con.has_lb() and (value(con.lower) > -float('inf')):
            gurobipy_con = self._solver_model.addConstr(lhs=gurobi_expr, sense=self._gurobipy.GRB.GREATER_EQUAL,
                                                        rhs=value(con.lower), name=conname)
        elif con.has_ub() and (value(con.upper) < float('inf')):
            gurobipy_con = self._solver_model.addConstr(lhs=gurobi_expr, sense=self._gurobipy.GRB.LESS_EQUAL,
                                                        rhs=value(con.upper), name=conname)
        else:
            raise ValueError('Constraint does not have a lower or an upper bound: {0} \n'.format(con))

        for var in referenced_vars:
            self._referenced_variables[var] += 1
        self._vars_referenced_by_con[con] = referenced_vars
        self._pyomo_con_to_solver_con_map[con] = gurobipy_con

    def _add_sos_constraint(self, con):
        if not con.active:
            return None

        conname = self._symbol_map.getSymbol(con, self._labeler)
        level = con.level
        if level == 1:
            sos_type = self._gurobipy.GRB.SOS_TYPE1
        elif level == 2:
            sos_type = self._gurobipy.GRB.SOS_TYPE2
        else:
            raise ValueError('Solver does not support SOS level {0} constraints'.format(level))

        gurobi_vars = []
        weights = []

        self._vars_referenced_by_con[con] = ComponentSet()

        for v, w in con.get_items():
            self._vars_referenced_by_con[con].add(v)
            gurobi_vars.append(self._pyomo_var_to_solver_var_map[v])
            self._referenced_variables[v] += 1
            weights.append(w)

        gurobipy_con = self._solver_model.addSOS(sos_type, gurobi_vars, weights)
        self._pyomo_con_to_solver_con_map[con] = gurobipy_con

    def _gurobi_vtype_from_var(self, var):
        """
        This function takes a pyomo variable and returns the appropriate gurobi variable type
        :param var: pyomo.core.base.var.Var
        :return: gurobipy.GRB.CONTINUOUS or gurobipy.GRB.BINARY or gurobipy.GRB.INTEGER
        """
        if var.is_binary():
            vtype = self._gurobipy.GRB.BINARY
        elif var.is_integer():
            vtype = self._gurobipy.GRB.INTEGER
        elif var.is_continuous():
            vtype = self._gurobipy.GRB.CONTINUOUS
        else:
            raise ValueError('Variable domain type is not recognized for {0}'.format(var.domain))
        return vtype

    def _set_objective(self, obj):
        if self._objective is not None:
            for var in self._vars_referenced_by_obj:
                self._referenced_variables[var] -= 1
            self._vars_referenced_by_obj = ComponentSet()
            self._objective = None

        if obj.active is False:
            raise ValueError('Cannot add inactive objective to solver.')

        if obj.sense == pyomo.core.kernel.minimize:
            sense = self._gurobipy.GRB.MINIMIZE
        elif obj.sense == pyomo.core.kernel.maximize:
            sense = self._gurobipy.GRB.MAXIMIZE
        else:
            raise ValueError('Objective sense is not recognized: {0}'.format(obj.sense))

        gurobi_expr, referenced_vars = self._get_expr_from_pyomo_expr(obj.expr, self._max_obj_degree)

        for var in referenced_vars:
            self._referenced_variables[var] += 1

        self._solver_model.setObjective(gurobi_expr, sense=sense)
        self._objective = obj
        self._vars_referenced_by_obj = referenced_vars

    def _postsolve(self):
        # the only suffixes that we extract from GUROBI are
        # constraint duals, constraint slacks, and variable
        # reduced-costs. scan through the solver suffix list
        # and throw an exception if the user has specified
        # any others.
        extract_duals = False
        extract_slacks = False
        extract_reduced_costs = False
        for suffix in self._suffixes:
            flag = False
            if re.match(suffix, "dual"):
                extract_duals = True
                flag = True
            if re.match(suffix, "slack"):
                extract_slacks = True
                flag = True
                if len(self._range_constraints) != 0:
                    err_msg = ('GurobiDirect does not support range constraints and slack suffixes. \nIf you want ' +
                               'slack information, please split up the following constraints:\n')
                    for con in self._range_constraints:
                        err_msg += '{0}\n'.format(con)
                    raise ValueError(err_msg)
            if re.match(suffix, "rc"):
                extract_reduced_costs = True
                flag = True
            if not flag:
                raise RuntimeError("***The gurobi_direct solver plugin cannot extract solution suffix="+suffix)

        gprob = self._solver_model
        grb = self._gurobipy.GRB
        status = gprob.Status

        if gprob.getAttr(self._gurobipy.GRB.Attr.IsMIP):
            if extract_reduced_costs:
                logger.warning("Cannot get reduced costs for MIP.")
            if extract_duals:
                logger.warning("Cannot get duals for MIP.")
            extract_reduced_costs = False
            extract_duals = False

        self.results = SolverResults()
        soln = Solution()

        self.results.solver.name = self._name
        self.results.solver.wallclock_time = gprob.Runtime

        if status == grb.LOADED:  # problem is loaded, but no solution
            self.results.solver.status = SolverStatus.aborted
            self.results.solver.termination_message = "Model is loaded, but no solution information is available."
            self.results.solver.termination_condition = TerminationCondition.error
            soln.status = SolutionStatus.unknown
        elif status == grb.OPTIMAL:  # optimal
            self.results.solver.status = SolverStatus.ok
            self.results.solver.termination_message = "Model was solved to optimality (subject to tolerances), " \
                                                      "and an optimal solution is available."
            self.results.solver.termination_condition = TerminationCondition.optimal
            soln.status = SolutionStatus.optimal
        elif status == grb.INFEASIBLE:
            self.results.solver.status = SolverStatus.warning
            self.results.solver.termination_message = "Model was proven to be infeasible"
            self.results.solver.termination_condition = TerminationCondition.infeasible
            soln.status = SolutionStatus.infeasible
        elif status == grb.INF_OR_UNBD:
            self.results.solver.status = SolverStatus.warning
            self.results.solver.termination_message = "Problem proven to be infeasible or unbounded."
            self.results.solver.termination_condition = TerminationCondition.infeasibleOrUnbounded
            soln.status = SolutionStatus.unsure
        elif status == grb.UNBOUNDED:
            self.results.solver.status = SolverStatus.warning
            self.results.solver.termination_message = "Model was proven to be unbounded."
            self.results.solver.termination_condition = TerminationCondition.unbounded
            soln.status = SolutionStatus.unbounded
        elif status == grb.CUTOFF:
            self.results.solver.status = SolverStatus.aborted
            self.results.solver.termination_message = "Optimal objective for model was proven to be worse than the " \
                                                      "value specified in the Cutoff parameter. No solution " \
                                                      "information is available."
            self.results.solver.termination_condition = TerminationCondition.minFunctionValue
            soln.status = SolutionStatus.unknown
        elif status == grb.ITERATION_LIMIT:
            self.results.solver.status = SolverStatus.aborted
            self.results.solver.termination_message = "Optimization terminated because the total number of simplex " \
                                                      "iterations performed exceeded the value specified in the " \
                                                      "IterationLimit parameter."
            self.results.solver.termination_condition = TerminationCondition.maxIterations
            soln.status = SolutionStatus.stoppedByLimit
        elif status == grb.NODE_LIMIT:
            self.results.solver.status = SolverStatus.aborted
            self.results.solver.termination_message = "Optimization terminated because the total number of " \
                                                      "branch-and-cut nodes explored exceeded the value specified " \
                                                      "in the NodeLimit parameter"
            self.results.solver.termination_condition = TerminationCondition.maxEvaluations
            soln.status = SolutionStatus.stoppedByLimit
        elif status == grb.TIME_LIMIT:
            self.results.solver.status = SolverStatus.aborted
            self.results.solver.termination_message = "Optimization terminated because the time expended exceeded " \
                                                      "the value specified in the TimeLimit parameter."
            self.results.solver.termination_condition = TerminationCondition.maxTimeLimit
            soln.status = SolutionStatus.stoppedByLimit
        elif status == grb.SOLUTION_LIMIT:
            self.results.solver.status = SolverStatus.aborted
            self.results.solver.termination_message = "Optimization terminated because the number of solutions found " \
                                                      "reached the value specified in the SolutionLimit parameter."
            self.results.solver.termination_condition = TerminationCondition.unknown
            soln.status = SolutionStatus.stoppedByLimit
        elif status == grb.INTERRUPTED:
            self.results.solver.status = SolverStatus.aborted
            self.results.solver.termination_message = "Optimization was terminated by the user."
            self.results.solver.termination_condition = TerminationCondition.error
            soln.status = SolutionStatus.error
        elif status == grb.NUMERIC:
            self.results.solver.status = SolverStatus.error
            self.results.solver.termination_message = "Optimization was terminated due to unrecoverable numerical " \
                                                      "difficulties."
            self.results.solver.termination_condition = TerminationCondition.error
            soln.status = SolutionStatus.error
        elif status == grb.SUBOPTIMAL:
            self.results.solver.status = SolverStatus.warning
            self.results.solver.termination_message = "Unable to satisfy optimality tolerances; a sub-optimal " \
                                                      "solution is available."
            self.results.solver.termination_condition = TerminationCondition.other
            soln.status = SolutionStatus.feasible
        else:
            self.results.solver.status = SolverStatus.error
            self.results.solver.termination_message = "Unknown return code from GUROBI."
            self.results.solver.termination_condition = TerminationCondition.error
            soln.status = SolutionStatus.error

        self.results.problem.name = gprob.ModelName

        if gprob.ModelSense == 1:
            self.results.problem.sense = pyomo.core.kernel.minimize
        elif gprob.ModelSense == -1:
            self.results.problem.sense = pyomo.core.kernel.maximize
        else:
            raise RuntimeError('Unrecognized gurobi objective sense: {0}'.format(gprob.ModelSense))

        self.results.problem.upper_bound = None
        self.results.problem.lower_bound = None
        if (gprob.NumBinVars + gprob.NumIntVars) == 0:
            try:
                self.results.problem.upper_bound = gprob.ObjVal
                self.results.problem.lower_bound = gprob.ObjVal
            except self._gurobipy.GurobiError:
                pass
        elif gprob.ModelSense == 1:  # minimizing
            try:
                self.results.problem.upper_bound = gprob.ObjVal
            except self._gurobipy.GurobiError:
                pass
            try:
                self.results.problem.lower_bound = gprob.ObjBound
            except self._gurobipy.GurobiError:
                pass
        elif gprob.ModelSense == -1:  # maximizing
            try:
                self.results.problem.upper_bound = gprob.ObjBound
            except self._gurobipy.GurobiError:
                pass
            try:
                self.results.problem.lower_bound = gprob.ObjVal
            except self._gurobipy.GurobiError:
                pass
        else:
            raise RuntimeError('Unrecognized gurobi objective sense: {0}'.format(gprob.ModelSense))

        try:
            self.results.problem.gap = self.results.problem.upper_bound - self.results.problem.lower_bound
        except TypeError:
            self.results.problem.gap = None

        self.results.problem.number_of_constraints = gprob.NumConstrs + gprob.NumQConstrs + gprob.NumSOS
        self.results.problem.number_of_nonzeros = gprob.NumNZs
        self.results.problem.number_of_variables = gprob.NumVars
        self.results.problem.number_of_binary_variables = gprob.NumBinVars
        self.results.problem.number_of_integer_variables = gprob.NumIntVars
        self.results.problem.number_of_continuous_variables = gprob.NumVars - gprob.NumIntVars - gprob.NumBinVars
        self.results.problem.number_of_objectives = 1
        self.results.problem.number_of_solutions = gprob.SolCount

        # if a solve was stopped by a limit, we still need to check to
        # see if there is a solution available - this may not always
        # be the case, both in LP and MIP contexts.
        if self._save_results:
            """
            This code in this if statement is only needed for backwards compatability. It is more efficient to set
            _save_results to False and use load_vars, load_duals, etc.
            """
            if gprob.SolCount > 0:
                soln_variables = soln.variable
                soln_constraints = soln.constraint

                for pyomo_var, solver_var in self._pyomo_var_to_solver_var_map.items():
                    if self._referenced_variables[pyomo_var] > 0:
                        soln_variables[solver_var.VarName] = {"Value":solver_var.X}

                if extract_reduced_costs:
                    for pyomo_var, solver_var in self._pyomo_var_to_solver_var_map.items():
                        if self._referenced_variables[pyomo_var] > 0:
                            soln_variables[solver_var.VarName]["Rc"] = solver_var.Rc

                if extract_duals or extract_slacks:
                    for con in self._solver_model.getConstrs():
                        soln_constraints[con.ConstrName] = {}
                    if self._version_major >= 5:
                        for con in self._solver_model.getQConstrs():
                            soln_constraints[con.QCName] = {}

                if extract_duals:
                    for con in self._solver_model.getConstrs():
                        soln_constraints[con.ConstrName]["Dual"] = con.Pi
                    if self._version_major >= 5:
                        for con in self._solver_model.getQConstrs():
                            soln_constraints[con.QCName]["Dual"] = con.QCPi

                if extract_slacks:
                    for con in self._solver_model.getConstrs():
                        soln_constraints[con.ConstrName]["Slack"] = con.Slack
                    if self._version_major >= 5:
                        for con in self._solver_model.getQConstrs():
                            soln_constraints[con.QCName]["Slack"] = con.QCSlack
        elif self._load_solutions:
            if gprob.SolCount > 0:

                self._load_vars()

                if extract_reduced_costs:
                    self._load_rc()

                if extract_duals:
                    self._load_duals()

                if extract_slacks:
                    self._load_slacks()

        self.results.solution.insert(soln)

        # finally, clean any temporary files registered with the temp file
        # manager, created populated *directly* by this plugin.
        pyutilib.services.TempfileManager.pop(remove=not self._keepfiles)

        return DirectOrPersistentSolver._postsolve(self)

    def warm_start_capable(self):
        return True

    def _warm_start(self):
        for pyomo_var, gurobipy_var in self._pyomo_var_to_solver_var_map.items():
            if pyomo_var.value is not None:
                gurobipy_var.setAttr(self._gurobipy.GRB.Attr.Start, value(pyomo_var))

    def _load_vars(self, vars_to_load=None):
        var_map = self._pyomo_var_to_solver_var_map
        ref_vars = self._referenced_variables
        if vars_to_load is None:
            vars_to_load = var_map.keys()

        for var in vars_to_load:
            if ref_vars[var] > 0:
                var.stale = False
                var.value = var_map[var].x

    def _load_rc(self, vars_to_load=None):
        if not hasattr(self._pyomo_model, 'rc'):
            self._pyomo_model.rc = Suffix(direction=Suffix.IMPORT)
        var_map = self._pyomo_var_to_solver_var_map
        ref_vars = self._referenced_variables
        rc = self._pyomo_model.rc
        if vars_to_load is None:
            vars_to_load = var_map.keys()

        for var in vars_to_load:
            if ref_vars[var] > 0:
                rc[var] = var_map[var].Rc

    def _load_duals(self, cons_to_load=None):
        if not hasattr(self._pyomo_model, 'dual'):
            self._pyomo_model.dual = Suffix(direction=Suffix.IMPORT)
        con_map = self._pyomo_con_to_solver_con_map
        dual = self._pyomo_model.dual
        if cons_to_load is None:
            cons_to_load = ComponentSet(con_map.keys())

        reverse_con_map = {}
        for pyomo_con, con in con_map.items():
            reverse_con_map[con] = pyomo_con

        for gurobi_con in self._solver_model.getConstrs():
            pyomo_con = reverse_con_map[gurobi_con]
            if pyomo_con in cons_to_load:
                dual[pyomo_con] = gurobi_con.Pi

        if self._version_major >= 5:
            for gurobi_con in self._solver_model.getQConstrs():
                pyomo_con = reverse_con_map[gurobi_con]
                if pyomo_con in cons_to_load:
                    dual[pyomo_con] = gurobi_con.QCPi

    def _load_slacks(self, cons_to_load=None):
        if not hasattr(self._pyomo_model, 'slack'):
            self._pyomo_model.slack = Suffix(direction=Suffix.IMPORT)
        con_map = self._pyomo_con_to_solver_con_map
        slack = self._pyomo_model.slack
        if cons_to_load is None:
            cons_to_load = ComponentSet(con_map.keys())

        reverse_con_map = {}
        for pyomo_con, con in con_map.items():
            reverse_con_map[con] = pyomo_con

        for gurobi_con in self._solver_model.getConstrs():
            pyomo_con = reverse_con_map[gurobi_con]
            if pyomo_con in cons_to_load:
                slack[pyomo_con] = gurobi_con.Slack

        if self._version_major >= 5:
            for gurobi_con in self._solver_model.getQConstrs():
                pyomo_con = reverse_con_map[gurobi_con]
                if pyomo_con in cons_to_load:
                    slack[pyomo_con] = gurobi_con.QCSlack

    def load_duals(self, cons_to_load=None):
        """
        Load the duals into the 'dual' suffix. The 'dual' suffix must live on the parent model.

        Parameters
        ----------
        cons_to_load: list of Constraint
        """
        self._load_duals(cons_to_load)

    def load_rc(self, vars_to_load):
        """
        Load the reduced costs into the 'rc' suffix. The 'rc' suffix must live on the parent model.

        Parameters
        ----------
        vars_to_load: list of Var
        """
        self._load_rc(vars_to_load)

    def load_slacks(self, cons_to_load=None):
        """
        Load the values of the slack variables into the 'slack' suffix. The 'slack' suffix must live on the parent
        model.

        Parameters
        ----------
        cons_to_load: list of Constraint
        """
        self._load_slacks(cons_to_load)<|MERGE_RESOLUTION|>--- conflicted
+++ resolved
@@ -131,13 +131,9 @@
     def _get_expr_from_pyomo_repn(self, repn, max_degree=2):
         referenced_vars = ComponentSet()
 
-<<<<<<< HEAD
-        for var_value in pyomo_instance.component_data_objects(Var):
-=======
         degree = canonical_degree(repn)
         if (degree is None) or (degree > max_degree):
             raise DegreeError('GurobiDirect does not support expressions of degree {0}.'.format(degree))
->>>>>>> 9c85f285
 
         if isinstance(repn, LinearCanonicalRepn):
             if (repn.linear is not None) and (len(repn.linear) > 0):
