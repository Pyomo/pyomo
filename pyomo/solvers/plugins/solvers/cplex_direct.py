--- conflicted
+++ resolved
@@ -321,16 +321,10 @@
 
         return cplex_expr, referenced_vars
 
-<<<<<<< HEAD
-    def _add_var(self, var, var_data=None):
-        varname = self._symbol_map.getSymbol(var, self._labeler)
-        vtype = self._cplex_vtype_from_var(var)
-=======
     def _cplex_lb_ub_from_var(self, var):
         if var.is_fixed():
             val = var.value
             return val, val
->>>>>>> 46e336e2
         if var.has_lb():
             lb = value(var.lb)
         else:
@@ -341,16 +335,10 @@
             ub = self._cplex.infinity
         return lb, ub
 
-<<<<<<< HEAD
-        if var.is_fixed():
-            lb = value(var)
-            ub = value(var)
-=======
     def _add_var(self, var, var_data=None):
         varname = self._symbol_map.getSymbol(var, self._labeler)
         vtype = self._cplex_vtype_from_var(var)
         lb, ub = self._cplex_lb_ub_from_var(var)
->>>>>>> 46e336e2
 
         cplex_var_data = (
             _VariableData(self._solver_model) if var_data is None else var_data
@@ -399,11 +387,7 @@
     def _add_block(self, block):
         var_data = _VariableData(self._solver_model)
         for var in block.component_data_objects(
-<<<<<<< HEAD
-            ctype=pyomo.core.base.var.Var, descend_into=True, active=True, sort=True
-=======
             ctype=Var, descend_into=True, active=True, sort=True
->>>>>>> 46e336e2
         ):
             self._add_var(var, var_data)
         var_data.store_in_cplex()
@@ -411,11 +395,7 @@
         lin_con_data = _LinearConstraintData(self._solver_model)
         for sub_block in block.block_data_objects(descend_into=True, active=True):
             for con in sub_block.component_data_objects(
-<<<<<<< HEAD
-                ctype=pyomo.core.base.constraint.Constraint,
-=======
                 ctype=Constraint,
->>>>>>> 46e336e2
                 descend_into=False,
                 active=True,
                 sort=True,
@@ -427,11 +407,7 @@
                 self._add_constraint(con, lin_con_data)
 
             for con in sub_block.component_data_objects(
-<<<<<<< HEAD
-                ctype=pyomo.core.base.sos.SOSConstraint,
-=======
                 ctype=SOSConstraint,
->>>>>>> 46e336e2
                 descend_into=False,
                 active=True,
                 sort=True,
@@ -440,11 +416,7 @@
 
             obj_counter = 0
             for obj in sub_block.component_data_objects(
-<<<<<<< HEAD
-                ctype=pyomo.core.base.objective.Objective,
-=======
                 ctype=Objective,
->>>>>>> 46e336e2
                 descend_into=False,
                 active=True,
             ):
@@ -473,7 +445,6 @@
             cplex_expr, referenced_vars = self._get_expr_from_pyomo_expr(
                 con.body, self._max_constraint_degree
             )
-<<<<<<< HEAD
 
         if con.has_lb() and not is_fixed(con.lower):
             raise ValueError(
@@ -485,19 +456,6 @@
                 "Upper bound of constraint {0} is not constant.".format(con)
             )
 
-=======
-
-        if con.has_lb() and not is_fixed(con.lower):
-            raise ValueError(
-                "Lower bound of constraint {0} is not constant.".format(con)
-            )
-
-        if con.has_ub() and not is_fixed(con.upper):
-            raise ValueError(
-                "Upper bound of constraint {0} is not constant.".format(con)
-            )
-
->>>>>>> 46e336e2
         range_ = 0.0
         if con.equality:
             sense = "E"
