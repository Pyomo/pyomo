#  ___________________________________________________________________________
#
#  Pyomo: Python Optimization Modeling Objects
#  Copyright (c) 2008-2025
#  National Technology and Engineering Solutions of Sandia, LLC
#  Under the terms of Contract DE-NA0003525 with National Technology and
#  Engineering Solutions of Sandia, LLC, the U.S. Government retains certain
#  rights in this software.
#  This software is distributed under the 3-clause BSD License.
#  ___________________________________________________________________________

import logging
import os
from collections import defaultdict, namedtuple
from contextlib import nullcontext
from itertools import filterfalse, product
from math import log10 as _log10
from operator import itemgetter, attrgetter

from pyomo.common.collections import ComponentMap, ComponentSet
from pyomo.common.config import ConfigDict, ConfigValue, InEnum, document_class_CONFIG
from pyomo.common.deprecation import relocated_module_attribute
from pyomo.common.errors import DeveloperError, InfeasibleConstraintException
from pyomo.common.gc_manager import PauseGC
from pyomo.common.timing import TicTocTimer

from pyomo.core.base import (
    Block,
    Objective,
    Constraint,
    Var,
    Param,
    Expression,
    ExternalFunction,
    Suffix,
    SOSConstraint,
    SymbolMap,
    NameLabeler,
    SortComponents,
    minimize,
)
from pyomo.core.base.component import ActiveComponent
from pyomo.core.base.constraint import ConstraintData
from pyomo.core.base.expression import ScalarExpression, ExpressionData
from pyomo.core.base.objective import ScalarObjective, ObjectiveData
from pyomo.core.base.suffix import SuffixFinder
from pyomo.core.base.var import VarData
import pyomo.core.kernel as kernel
from pyomo.core.pyomoobject import PyomoObject
from pyomo.opt import WriterFactory

from pyomo.repn.ampl import AMPLRepnVisitor, evaluate_ampl_nl_expression, TOL
from pyomo.repn.util import (
    FileDeterminism,
    FileDeterminism_to_SortComponents,
    categorize_valid_components,
    initialize_var_map_from_column_order,
    int_float,
    ordered_active_constraints,
)
from pyomo.repn.plugins.ampl.ampl_ import set_pyomo_amplfunc_env

### FIXME: Remove the following as soon as non-active components no
### longer report active==True
from pyomo.core.base import Set, RangeSet
from pyomo.network import Port

###

logger = logging.getLogger(__name__)

relocated_module_attribute('AMPLRepn', 'pyomo.repn.ampl.AMPLRepn', version='6.8.0')

inf = float('inf')
minus_inf = -inf
allowable_binary_var_bounds = {(0, 0), (0, 1), (1, 1)}

ScalingFactors = namedtuple(
    'ScalingFactors', ['variables', 'constraints', 'objectives']
)


# TODO: make a proper base class
class NLWriterInfo:
    """Return type for NLWriter.write()

    Attributes
    ----------
    variables: List[VarData]

        The list of (unfixed) Pyomo model variables in the order written
        to the NL file

    constraints: List[ConstraintData]

        The list of (active) Pyomo model constraints in the order written
        to the NL file

    objectives: List[ObjectiveData]

        The list of (active) Pyomo model objectives in the order written
        to the NL file

    external_function_libraries: List[str]

        The list of paths to external function libraries referenced by
        the constraints / objectives written to the NL file

    row_labels: List[str]

        The list of string names for the constraints / objectives
        written to the NL file in the same order as
        :py:attr:`constraints` + :py:attr:`objectives` and the generated
        .row file.

    column_labels: List[str]

        The list of string names for the variables written to the NL
        file in the same order as the :py:attr:`variables` and generated
        .col file.

    eliminated_vars: List[Tuple[VarData, NumericExpression]]

        The list of variables in the model that were eliminated by the
        presolve.  Each entry is a 2-tuple of (:py:class:`VarData`,
        :py:class`NumericExpression`|`float`).  The list is in the
        necessary order for correct evaluation (i.e., all variables
        appearing in the expression must either have been sent to the
        solver, or appear *earlier* in this list.

    scaling: ScalingFactors or None

        namedtuple holding 3 lists of (variables, constraints, objectives)
        scaling factors in the same order (and size) as the `variables`,
        `constraints`, and `objectives` attributes above.

    """

    def __init__(
        self,
        var,
        con,
        obj,
        external_libs,
        row_labels,
        col_labels,
        eliminated_vars,
        scaling,
    ):
        self.variables = var
        self.constraints = con
        self.objectives = obj
        self.external_function_libraries = external_libs
        self.row_labels = row_labels
        self.column_labels = col_labels
        self.eliminated_vars = eliminated_vars
        self.scaling = scaling


@WriterFactory.register('nl_v2', 'Generate the corresponding AMPL NL file (version 2).')
<<<<<<< HEAD
class NLWriter:
=======
@document_class_CONFIG(methods=['write'])
class NLWriter(object):
    #: Global class configuration;
    #: see :ref:`pyomo.repn.plugins.nl_writer.NLWriter::CONFIG`.
>>>>>>> 613f2ad1
    CONFIG = ConfigDict('nlwriter')
    CONFIG.declare(
        'show_section_timing',
        ConfigValue(
            default=False,
            domain=bool,
            description='Print timing after writing each section of the NL file',
        ),
    )
    CONFIG.declare(
        'skip_trivial_constraints',
        ConfigValue(
            default=True,
            domain=bool,
            description='Skip writing constraints whose body is constant',
        ),
    )
    CONFIG.declare(
        'file_determinism',
        ConfigValue(
            default=FileDeterminism.ORDERED,
            domain=InEnum(FileDeterminism),
            description='How much effort to ensure file is deterministic',
            doc="""
        How much effort do we want to put into ensuring the
        NL file is written deterministically for a Pyomo model:

           - NONE (0) : None
           - ORDERED (10): rely on underlying component ordering (default)
           - SORT_INDICES (20) : sort keys of indexed components
           - SORT_SYMBOLS (30) : sort keys AND sort names (not declaration order)

        """,
        ),
    )
    CONFIG.declare(
        'symbolic_solver_labels',
        ConfigValue(
            default=False,
            domain=bool,
            description='Write the corresponding .row and .col files',
        ),
    )
    CONFIG.declare(
        'scale_model',
        ConfigValue(
            default=True,
            domain=bool,
            description="Write variables and constraints in scaled space",
            doc="""
            If True, then the writer will output the model constraints and
            variables in 'scaled space' using the scaling from the
            'scaling_factor' Suffix, if provided.""",
        ),
    )
    CONFIG.declare(
        'export_nonlinear_variables',
        ConfigValue(
            default=None,
            domain=list,
            description='Extra variables to include in NL file',
            doc="""
        List of variables to ensure are in the NL file (even if they
        don't appear in any constraints).""",
        ),
    )
    CONFIG.declare(
        'row_order',
        ConfigValue(
            default=None,
            description='Preferred constraint ordering',
            doc="""
        List of constraints in the order that they should appear in the
        NL file.  Note that this is only a suggestion, as the NL writer
        will move all nonlinear constraints before linear ones
        (preserving row_order within each group).""",
        ),
    )
    CONFIG.declare(
        'column_order',
        ConfigValue(
            default=None,
            description='Preferred variable ordering',
            doc="""
        List of variables in the order that they should appear in the NL
        file.  Note that this is only a suggestion, as the NL writer
        will move all nonlinear variables before linear ones, and within
        nonlinear variables, variables appearing in both objectives and
        constraints before variables appearing only in constraints,
        which appear before variables appearing only in objectives.
        Within each group, continuous variables appear before discrete
        variables.  In all cases, column_order is preserved within each
        group.""",
        ),
    )
    CONFIG.declare(
        'export_defined_variables',
        ConfigValue(
            default=True,
            domain=bool,
            description='Preferred variable ordering',
            doc="""
        If True, export Expression objects to the NL file as 'defined
        variables'.""",
        ),
    )
    CONFIG.declare(
        'linear_presolve',
        ConfigValue(
            default=True,
            domain=bool,
            description='Perform linear presolve',
            doc="""
        If True, we will perform a basic linear presolve by performing
        variable elimination (without fill-in).""",
        ),
    )

    def __init__(self):
        #: Instance configuration;
        #: see :ref:`pyomo.repn.plugins.nl_writer.NLWriter::CONFIG`.
        self.config = self.CONFIG()

    def __call__(self, model, filename, solver_capability, io_options):
        if filename is None:
            filename = model.name + ".nl"
        filename_base = os.path.splitext(filename)[0]
        row_fname = filename_base + '.row'
        col_fname = filename_base + '.col'

        config = self.config(io_options)

        # There is no (convenient) way to pass the scaling factors or
        # information about presolved variables back to the solver
        # through the old "call" interface (since solvers that used that
        # interface predated scaling / presolve).  We will play it safe
        # and disable scaling / presolve when called through this API
        config.scale_model = False
        config.linear_presolve = False

        # just for backwards compatibility
        config.skip_trivial_constraints = False

        if config.symbolic_solver_labels:
            _open = lambda fname: open(fname, 'w')
        else:
            _open = nullcontext
        with (
            open(filename, 'w', newline='') as FILE,
            _open(row_fname) as ROWFILE,
            _open(col_fname) as COLFILE,
        ):
            info = self.write(model, FILE, ROWFILE, COLFILE, config=config)
        if not info.variables:
            # This exception is included for compatibility with the
            # original NL writer v1.
            os.remove(filename)
            if config.symbolic_solver_labels:
                os.remove(row_fname)
                os.remove(col_fname)
            raise ValueError(
                "No variables appear in the Pyomo model constraints or"
                " objective. This is not supported by the NL file interface"
            )

        # Historically, the NL writer communicated the external function
        # libraries back to the ASL interface through the PYOMO_AMPLFUNC
        # environment variable.
        set_pyomo_amplfunc_env(info.external_function_libraries)
        # Generate the symbol map expected by the old readers
        symbol_map = self._generate_symbol_map(info)
        # The ProblemWriter callable interface returns the filename that
        # was generated and the symbol_map
        return filename, symbol_map

    def write(
        self, model, ostream, rowstream=None, colstream=None, **options
    ) -> NLWriterInfo:
        """Write a model in NL format.

        Returns
        -------
        NLWriterInfo

        Parameters
        ----------
        model: ConcreteModel
            The concrete Pyomo model to write out.

        ostream: io.TextIOBase
            The text output stream where the NL "file" will be written.
            Could be an opened file or a io.StringIO.

        rowstream: io.TextIOBase
            A text output stream to write the ASL "row file" (list of
            constraint / objective names).  Ignored unless
            `symbolic_solver_labels` is True.

        colstream: io.TextIOBase
            A text output stream to write the ASL "col file" (list of
            variable names).  Ignored unless `symbolic_solver_labels` is True.

        """
        config = options.pop('config', self.config)(options)

        # Pause the GC, as the walker that generates the compiled NL
        # representation generates (and disposes of) a large number of
        # small objects.
        with _NLWriter_impl(ostream, rowstream, colstream, config) as impl:
            return impl.write(model)

    def _generate_symbol_map(self, info):
        # Now that the row/column ordering is resolved, create the labels
        symbol_map = SymbolMap()
        symbol_map.addSymbols(
            (info, f"v{idx}") for idx, info in enumerate(info.variables)
        )
        symbol_map.addSymbols(
            (info, f"c{idx}") for idx, info in enumerate(info.constraints)
        )
        symbol_map.addSymbols(
            (info, f"o{idx}") for idx, info in enumerate(info.objectives)
        )
        return symbol_map


class _SuffixData:
    def __init__(self, name):
        self.name = name
        self.obj = {}
        self.con = {}
        self.var = {}
        self.prob = {}
        self.datatype = set()
        self.values = ComponentMap()

    def update(self, suffix):
        self.datatype.add(suffix.datatype)
        self.values.update(suffix)

    def store(self, obj, val):
        self.values[obj] = val

    def compile(self, column_order, row_order, obj_order, model_id):
        var_con_obj = {Var, Constraint, Objective}
        missing_component_data = ComponentSet()
        unknown_data = ComponentSet()
        queue = [self.values.items()]
        while queue:
            for obj, val in queue.pop(0):
                if val.__class__ not in int_float:
                    # [JDS] I am not entirely sure why, but we have
                    # historically supported suffix values that hold
                    # dictionaries that map arbitrary component data
                    # objects to values.  We will preserve that behavior
                    # here.  This behavior is exercised by a
                    # ExternalGreyBox test.
                    if isinstance(val, dict):
                        queue.append(val.items())
                        continue
                    val = float(val)
                _id = id(obj)
                if _id in column_order:
                    self.var[column_order[_id]] = val
                elif _id in row_order:
                    self.con[row_order[_id]] = val
                elif _id in obj_order:
                    self.obj[obj_order[_id]] = val
                elif _id == model_id:
                    self.prob[0] = val
                elif getattr(obj, 'ctype', None) in var_con_obj:
                    if obj.is_indexed():
                        # Expand this indexed component to store the
                        # individual ComponentDatas, but ONLY if the
                        # component data is not in the original dictionary
                        # of values that we extracted from the Suffixes
                        queue.append(
                            product(
                                filterfalse(self.values.__contains__, obj.values()),
                                (val,),
                            )
                        )
                    else:
                        missing_component_data.add(obj)
                else:
                    unknown_data.add(obj)
        if missing_component_data:
            logger.warning(
                f"model contains export suffix '{self.name}' that "
                f"contains {len(missing_component_data)} component keys that are "
                "not exported as part of the NL file.  "
                "Skipping."
            )
            if logger.isEnabledFor(logging.DEBUG):
                logger.debug(
                    "Skipped component keys:\n\t"
                    + "\n\t".join(sorted(map(str, missing_component_data)))
                )
        if unknown_data:
            logger.warning(
                f"model contains export suffix '{self.name}' that "
                f"contains {len(unknown_data)} keys that are not "
                "Var, Constraint, Objective, or the model.  Skipping."
            )
            if logger.isEnabledFor(logging.DEBUG):
                logger.debug(
                    "Skipped component keys:\n\t"
                    + "\n\t".join(sorted(map(str, unknown_data)))
                )


class CachingNumericSuffixFinder(SuffixFinder):
    scale = True

    def __init__(self, name, default=None, context=None):
        super().__init__(name, default, context)
        self.suffix_cache = {}

    def __call__(self, obj):
        _id = id(obj)
        if _id in self.suffix_cache:
            return self.suffix_cache[_id]
        ans = self.find(obj)
        if ans.__class__ not in int_float:
            ans = float(ans)
        self.suffix_cache[_id] = ans
        return ans


class _NoScalingFactor:
    scale = False

    def __call__(self, obj):
        return 1


class _NLWriter_impl:
    def __init__(self, ostream, rowstream, colstream, config):
        self.ostream = ostream
        self.rowstream = rowstream
        self.colstream = colstream
        self.config = config
        self.symbolic_solver_labels = config.symbolic_solver_labels
        self.subexpression_cache = {}
        self.subexpression_order = None  # set to [] later
        self.external_functions = {}
        self.used_named_expressions = set()
        self.var_map = {}
        self.var_id_to_nl_map = {}
        self.sorter = FileDeterminism_to_SortComponents(config.file_determinism)
        self.visitor = AMPLRepnVisitor(
            self.subexpression_cache,
            self.external_functions,
            self.var_map,
            self.used_named_expressions,
            self.symbolic_solver_labels,
            self.config.export_defined_variables,
            self.sorter,
        )
        self.next_V_line_id = 0
        self.pause_gc = None
        self.template = self.visitor.Result.template

    def __enter__(self):
        self.pause_gc = PauseGC()
        self.pause_gc.__enter__()
        return self

    def __exit__(self, exc_type, exc_value, tb):
        self.pause_gc.__exit__(exc_type, exc_value, tb)

    def write(self, model):
        timing_logger = logging.getLogger('pyomo.common.timing.writer')
        timer = TicTocTimer(logger=timing_logger)
        with_debug_timing = (
            timing_logger.isEnabledFor(logging.DEBUG) and timing_logger.hasHandlers()
        )

        sorter = FileDeterminism_to_SortComponents(self.config.file_determinism)
        component_map, unknown = categorize_valid_components(
            model,
            active=True,
            sort=sorter,
            valid={
                Block,
                Objective,
                Constraint,
                Var,
                Param,
                Expression,
                # FIXME: Non-active components should not report as Active
                ExternalFunction,
                Set,
                RangeSet,
                Port,
                # TODO: Piecewise, Complementarity
            },
            targets={Suffix, SOSConstraint},
        )
        if unknown:
            raise ValueError(
                "The model ('%s') contains the following active components "
                "that the NL writer does not know how to process:\n\t%s"
                % (
                    model.name,
                    "\n\t".join(
                        "%s:\n\t\t%s" % (k, "\n\t\t".join(map(attrgetter('name'), v)))
                        for k, v in unknown.items()
                    ),
                )
            )

        # Caching some frequently-used objects into the locals()
        symbolic_solver_labels = self.symbolic_solver_labels
        visitor = self.visitor
        ostream = self.ostream
        linear_presolve = self.config.linear_presolve

        nl_map = self.var_id_to_nl_map
        var_map = self.var_map
        initialize_var_map_from_column_order(model, self.config, var_map)
        timer.toc('Initialized column order', level=logging.DEBUG)

        # Collect all defined EXPORT suffixes on the model
        suffix_data = {}
        if component_map[Suffix]:
            # Note: reverse the block list so that higher-level Suffix
            # components override lower level ones.
            for block in reversed(component_map[Suffix]):
                for suffix in block.component_objects(
                    Suffix, active=True, descend_into=False, sort=sorter
                ):
                    if not suffix.export_enabled() or not suffix:
                        continue
                    name = suffix.local_name
                    if name not in suffix_data:
                        suffix_data[name] = _SuffixData(name)
                    suffix_data[name].update(suffix)
        #
        # Data structures to support variable/constraint scaling
        #
        if self.config.scale_model and 'scaling_factor' in suffix_data:
            scaling_factor = CachingNumericSuffixFinder('scaling_factor', 1, model)
            scaling_cache = scaling_factor.suffix_cache
            del suffix_data['scaling_factor']
        else:
            scaling_factor = _NoScalingFactor()
            scaling_cache = None
        scale_model = scaling_factor.scale

        timer.toc("Collected suffixes", level=logging.DEBUG)

        #
        # Data structures to support presolve
        #
        # lcon_by_linear_nnz stores all linear constraints grouped by the NNZ
        # in the linear portion of the expression.  The value is another
        # dict mapping id(con) to constraint info
        lcon_by_linear_nnz = defaultdict(dict)
        # comp_by_linear_var maps id(var) to lists of constraint /
        # object infos that have that var in the linear portion of the
        # expression
        comp_by_linear_var = defaultdict(list)

        #
        # Tabulate the model expressions
        #
        objectives = []
        linear_objs = []
        last_parent = None
        for obj in model.component_data_objects(Objective, active=True, sort=sorter):
            if with_debug_timing and obj.parent_component() is not last_parent:
                if last_parent is None:
                    timer.toc(None)
                else:
                    timer.toc('Objective %s', last_parent, level=logging.DEBUG)
                last_parent = obj.parent_component()
            expr_info = visitor.walk_expression((obj.expr, obj, 1, scaling_factor(obj)))
            if expr_info.named_exprs:
                self._record_named_expression_usage(expr_info.named_exprs, obj, 1)
            if expr_info.nonlinear:
                objectives.append((obj, expr_info))
            else:
                linear_objs.append((obj, expr_info))
            if linear_presolve:
                obj_id = id(obj)
                for _id in expr_info.linear:
                    comp_by_linear_var[_id].append((obj_id, expr_info))
        if with_debug_timing:
            # report the last objective
            timer.toc('Objective %s', last_parent, level=logging.DEBUG)
        else:
            timer.toc('Processed %s objectives', len(objectives))

        # Order the objectives, moving all nonlinear objectives to
        # the beginning
        n_nonlinear_objs = len(objectives)
        objectives.extend(linear_objs)
        n_objs = len(objectives)

        all_constraints = []
        n_ranges = 0
        n_equality = 0
        n_complementarity_nonlin = 0
        n_complementarity_lin = 0
        # TODO: update the writer to tabulate and report the range and
        # nzlb values.  Low priority, as they do not appear to be
        # required for solvers like PATH.
        n_complementarity_range = 0
        n_complementarity_nz_var_lb = 0
        #
        last_parent = None
        for con in ordered_active_constraints(model, self.config):
            if with_debug_timing and con.parent_component() is not last_parent:
                if last_parent is None:
                    timer.toc(None)
                else:
                    timer.toc('Constraint %s', last_parent, level=logging.DEBUG)
                last_parent = con.parent_component()
            scale = scaling_factor(con)
            # Note: Constraint.to_bounded_expression(evaluate_bounds=True)
            # guarantee a return value that is either a (finite)
            # native_numeric_type, or None
            lb, body, ub = con.to_bounded_expression(True)
            expr_info = visitor.walk_expression((body, con, 0, scale))
            if expr_info.named_exprs:
                self._record_named_expression_usage(expr_info.named_exprs, con, 0)

            if lb is None and ub is None:  # and self.config.skip_trivial_constraints:
                continue
            if scale != 1:
                if lb is not None:
                    lb = lb * scale
                if ub is not None:
                    ub = ub * scale
                if scale < 0:
                    lb, ub = ub, lb
            all_constraints.append((con, expr_info, lb, ub))
            if linear_presolve:
                con_id = id(con)
                if not expr_info.nonlinear and lb == ub and lb is not None:
                    lcon_by_linear_nnz[len(expr_info.linear)][con_id] = expr_info, lb
                for _id in expr_info.linear:
                    comp_by_linear_var[_id].append((con_id, expr_info))
        if with_debug_timing:
            # report the last constraint
            timer.toc('Constraint %s', last_parent, level=logging.DEBUG)
        else:
            timer.toc('Processed %s constraints', len(all_constraints))

        # We have identified all the external functions (resolving them
        # by name).  Now we may need to resolve the function by the
        # (local) FID, which we know is indexed by integers starting at
        # 0.  We will convert the dict to a list for efficient lookup.
        self.external_functions = list(self.external_functions.values())

        # This may fetch more bounds than needed, but only in the cases
        # where variables were completely eliminated while walking the
        # expressions, or when users provide superfluous variables in
        # the column ordering.
        var_bounds = {_id: v.bounds for _id, v in var_map.items()}
        var_values = {_id: v.value for _id, v in var_map.items()}

        eliminated_cons, eliminated_vars = self._linear_presolve(
            comp_by_linear_var, lcon_by_linear_nnz, var_bounds, var_values
        )
        del comp_by_linear_var
        del lcon_by_linear_nnz

        # Note: defer categorizing constraints until after presolve, as
        # the presolver could result in nonlinear constraints becoming
        # linear (or trivial)
        constraints = []
        linear_cons = []
        if eliminated_cons:
            _removed = eliminated_cons.__contains__
            _constraints = filterfalse(lambda c: _removed(id(c[0])), all_constraints)
        else:
            _constraints = all_constraints
        for info in _constraints:
            expr_info = info[1]
            if expr_info.nonlinear:
                nl, args = expr_info.nonlinear
                if any(vid not in nl_map for vid in args):
                    constraints.append(info)
                    continue
                expr_info.const += evaluate_ampl_nl_expression(
                    nl % tuple(nl_map[i] for i in args), self.external_functions
                )
                expr_info.nonlinear = None
            if expr_info.linear:
                linear_cons.append(info)
            elif not self.config.skip_trivial_constraints:
                linear_cons.append(info)
            else:  # constant constraint and skip_trivial_constraints
                c = expr_info.const
                con, expr_info, lb, ub = info
                if (lb is not None and lb - c > TOL) or (
                    ub is not None and ub - c < -TOL
                ):
                    raise InfeasibleConstraintException(
                        "model contains a trivially infeasible "
                        f"constraint '{con.name}' (fixed body value "
                        f"{c} outside bounds [{lb}, {ub}])."
                    )

        # Order the constraints, moving all nonlinear constraints to
        # the beginning
        n_nonlinear_cons = len(constraints)
        constraints.extend(linear_cons)
        n_cons = len(constraints)

        #
        # Collect variables from constraints and objectives into the
        # groupings necessary for AMPL
        #
        # For efficiency, we will do everything with ids (and not the
        # var objects themselves)
        #

        # Filter out any unused named expressions
        self.subexpression_order = list(
            filter(self.used_named_expressions.__contains__, self.subexpression_cache)
        )

        # linear contribution by (constraint, objective, variable) component.
        # Keys are component id(), Values are dicts mapping variable
        # id() to linear coefficient.  All nonzeros in the component
        # (variables appearing in the linear and/or nonlinear
        # subexpressions) will appear in the dict.
        #
        # We initialize the map with any variables eliminated from
        # (presolved out of) the model (necessary so that
        # _categorize_vars will map eliminated vars to the current
        # vars).  Note that at the moment, we only consider linear
        # equality constraints in the presolve.  If that ever changes
        # (e.g., to support eliminating variables appearing linearly in
        # nonlinear equality constraints), then this logic will need to
        # be revisited.
        linear_by_comp = {_id: info.linear for _id, info in eliminated_vars.items()}

        # We need to categorize the named subexpressions first so that
        # we know their linear / nonlinear vars when we encounter them
        # in constraints / objectives
        self._categorize_vars(self.subexpression_cache.values(), linear_by_comp)
        n_subexpressions = self._count_subexpression_occurrences()
        obj_vars_linear, obj_vars_nonlinear, obj_nnz_by_var = self._categorize_vars(
            objectives, linear_by_comp
        )
        con_vars_linear, con_vars_nonlinear, con_nnz_by_var = self._categorize_vars(
            constraints, linear_by_comp
        )

        if self.config.export_nonlinear_variables:
            for v in self.config.export_nonlinear_variables:
                # Note that because we have already walked all the
                # expressions, we have already "seen" all the variables
                # we will see, so we don't need to fill in any VarData
                # from IndexedVar containers here.
                if v.is_indexed():
                    _iter = v.values(sorter)
                else:
                    _iter = (v,)
                for _v in _iter:
                    _id = id(_v)
                    if _id not in var_map:
                        var_map[_id] = _v
                        var_bounds[_id] = _v.bounds
                        var_values[_id] = _v.value
                    con_vars_nonlinear.add(_id)

        con_nnz = sum(con_nnz_by_var.values())
        timer.toc('Categorized model variables: %s nnz', con_nnz, level=logging.DEBUG)

        n_lcons = 0  # We do not yet support logical constraints

        # We need to check the SOS constraints before finalizing the
        # variable order because the SOS constraint *could* reference a
        # variable not yet seen in the model.
        for block in component_map[SOSConstraint]:
            for sos in block.component_data_objects(
                SOSConstraint, active=True, descend_into=False, sort=sorter
            ):
                for v in sos.variables:
                    if id(v) not in var_map:
                        _id = id(v)
                        var_map[_id] = v
                        con_vars_linear.add(_id)

        obj_vars = obj_vars_linear | obj_vars_nonlinear
        con_vars = con_vars_linear | con_vars_nonlinear
        all_vars = con_vars | obj_vars
        n_vars = len(all_vars)

        continuous_vars = set()
        binary_vars = set()
        integer_vars = set()
        for _id in all_vars:
            v = var_map[_id]
            if v.is_continuous():
                continuous_vars.add(_id)
            elif v.is_binary():
                binary_vars.add(_id)
            elif v.is_integer():
                # Note: integer variables whose bounds are in {0, 1}
                # should be classified as binary
                if var_bounds[_id] in allowable_binary_var_bounds:
                    binary_vars.add(_id)
                else:
                    integer_vars.add(_id)
            else:
                raise ValueError(
                    f"Variable '{v.name}' has a domain that is not Real, "
                    f"Integer, or Binary: Cannot write a legal NL file."
                )
        discrete_vars = binary_vars | integer_vars

        nonlinear_vars = con_vars_nonlinear | obj_vars_nonlinear
        linear_only_vars = (con_vars_linear | obj_vars_linear) - nonlinear_vars

        self.column_order = column_order = {_id: i for i, _id in enumerate(var_map)}
        variables = []
        #
        both_vars_nonlinear = con_vars_nonlinear & obj_vars_nonlinear
        if both_vars_nonlinear:
            variables.extend(
                sorted(
                    both_vars_nonlinear & continuous_vars, key=column_order.__getitem__
                )
            )
            variables.extend(
                sorted(
                    both_vars_nonlinear & discrete_vars, key=column_order.__getitem__
                )
            )
        #
        con_only_nonlinear_vars = con_vars_nonlinear - both_vars_nonlinear
        if con_only_nonlinear_vars:
            variables.extend(
                sorted(
                    con_only_nonlinear_vars & continuous_vars,
                    key=column_order.__getitem__,
                )
            )
            variables.extend(
                sorted(
                    con_only_nonlinear_vars & discrete_vars,
                    key=column_order.__getitem__,
                )
            )
        #
        obj_only_nonlinear_vars = obj_vars_nonlinear - both_vars_nonlinear
        if obj_vars_nonlinear:
            variables.extend(
                sorted(
                    obj_only_nonlinear_vars & continuous_vars,
                    key=column_order.__getitem__,
                )
            )
            variables.extend(
                sorted(
                    obj_only_nonlinear_vars & discrete_vars,
                    key=column_order.__getitem__,
                )
            )
        #
        if linear_only_vars:
            variables.extend(
                sorted(linear_only_vars - discrete_vars, key=column_order.__getitem__)
            )
            linear_binary_vars = linear_only_vars & binary_vars
            variables.extend(sorted(linear_binary_vars, key=column_order.__getitem__))
            linear_integer_vars = linear_only_vars & integer_vars
            variables.extend(sorted(linear_integer_vars, key=column_order.__getitem__))
        else:
            linear_binary_vars = linear_integer_vars = set()
        assert len(variables) == n_vars
        timer.toc(
            'Set row / column ordering: %s var [%s, %s, %s R/B/Z], '
            '%s con [%s, %s L/NL]',
            n_vars,
            len(continuous_vars),
            len(binary_vars),
            len(integer_vars),
            len(constraints),
            n_cons - n_nonlinear_cons,
            n_nonlinear_cons,
            level=logging.DEBUG,
        )

        # Update the column order (based on our reordering of the variables above).
        #
        # Note that as we allow var_map to contain "known" variables
        # that are not needed in the NL file (and column_order was
        # originally generated from var_map), we will rebuild the
        # column_order to *just* contain the variables that we are
        # sending to the NL.
        self.column_order = column_order = {_id: i for i, _id in enumerate(variables)}

        # Collect all defined SOSConstraints on the model
        if component_map[SOSConstraint]:
            for name in ('sosno', 'ref'):
                # I am choosing not to allow a user to mix the use of the Pyomo
                # SOSConstraint component and manual sosno declarations within
                # a single model. I initially tried to allow this but the
                # var section of the code below blows up for two reason. (1)
                # we have to make sure that the sosno suffix is not defined
                # twice for the same variable (2) We have to make sure that
                # the automatically chosen sosno used by the SOSConstraint
                # translation does not already match one a user has manually
                # implemented (this would modify the members in an sos set).
                # Since this suffix is exclusively used for defining sos sets,
                # there is no reason a user can not just stick to one method.
                if name in suffix_data:
                    raise RuntimeError(
                        "The Pyomo NL file writer does not allow both "
                        f"manually declared '{name}' suffixes as well "
                        "as SOSConstraint components to exist on a single "
                        "model. To avoid this error please use only one of "
                        "these methods to define special ordered sets."
                    )
                suffix_data[name] = _SuffixData(name)
                suffix_data[name].datatype.add(Suffix.INT)
            sos_id = 0
            sosno = suffix_data['sosno']
            ref = suffix_data['ref']
            for block in reversed(component_map[SOSConstraint]):
                for sos in block.component_data_objects(
                    SOSConstraint, active=True, descend_into=False, sort=sorter
                ):
                    sos_id += 1
                    if sos.level == 1:
                        tag = sos_id
                    elif sos.level == 2:
                        tag = -sos_id
                    else:
                        raise ValueError(
                            f"SOSConstraint '{sos.name}' has sos "
                            f"type='{sos.level}', which is not supported "
                            "by the NL file interface"
                        )
                    try:
                        _items = sos.get_items()
                    except AttributeError:
                        # kernel doesn't provide the get_items API
                        _items = sos.items()
                    for v, r in _items:
                        sosno.store(v, tag)
                        ref.store(v, r)

        if suffix_data:
            row_order = {id(con[0]): i for i, con in enumerate(constraints)}
            obj_order = {id(obj[0]): i for i, obj in enumerate(objectives)}
            model_id = id(model)

        if symbolic_solver_labels:
            labeler = NameLabeler()
            row_labels = [labeler(info[0]) for info in constraints] + [
                labeler(info[0]) for info in objectives
            ]
            row_comments = [f'\t#{lbl}' for lbl in row_labels]
            col_labels = [labeler(var_map[_id]) for _id in variables]
            col_comments = [f'\t#{lbl}' for lbl in col_labels]
            id2nl = {
                _id: f'v{var_idx}{col_comments[var_idx]}\n'
                for var_idx, _id in enumerate(variables)
            }
            # Write out the .row and .col data
            if self.rowstream is not None:
                self.rowstream.write('\n'.join(row_labels))
                self.rowstream.write('\n')
            if self.colstream is not None:
                self.colstream.write('\n'.join(col_labels))
                self.colstream.write('\n')
        else:
            row_labels = row_comments = [''] * (n_cons + n_objs)
            col_labels = col_comments = [''] * len(variables)
            id2nl = {_id: f"v{var_idx}\n" for var_idx, _id in enumerate(variables)}

        if nl_map:
            nl_map.update(id2nl)
        else:
            self.var_id_to_nl_map = nl_map = id2nl
        if scale_model:
            template = self.template
            objective_scaling = [scaling_cache[id(info[0])] for info in objectives]
            constraint_scaling = [scaling_cache[id(info[0])] for info in constraints]
            variable_scaling = [scaling_factor(var_map[_id]) for _id in variables]
            for _id, scale in zip(variables, variable_scaling):
                if scale == 1:
                    continue
                # Update var_bounds to be scaled bounds
                if scale < 0:
                    # Note: reverse bounds for negative scaling factors
                    ub, lb = var_bounds[_id]
                else:
                    lb, ub = var_bounds[_id]
                if lb is not None:
                    lb *= scale
                if ub is not None:
                    ub *= scale
                var_bounds[_id] = lb, ub
                # Update nl_map to output scaled variables in NL expressions
                nl_map[_id] = template.division + nl_map[_id] + template.const % scale

        # Update any eliminated variables to point to the (potentially
        # scaled) substituted variables
        for _id, expr_info in list(eliminated_vars.items()):
            nl, args, _ = expr_info.compile_repn()
            for _i in args:
                # It is possible that the eliminated variable could
                # reference another variable that is no longer part of
                # the model and therefore does not have a nl_map entry.
                # This can happen when there is an underdetermined
                # independent linear subsystem and the presolve removed
                # all the constraints from the subsystem.  Because the
                # free variables in the subsystem are not referenced
                # anywhere else in the model, they are not part of the
                # `variables` list.  Implicitly "fix" it to an arbitrary
                # valid value from the presolved domain (see #3192).
                if _i not in nl_map:
                    lb, ub = var_bounds[_i]
                    if lb is None:
                        lb = -inf
                    if ub is None:
                        ub = inf
                    if lb <= 0 <= ub:
                        val = 0
                    else:
                        val = lb if abs(lb) < abs(ub) else ub
                    eliminated_vars[_i] = visitor.Result(val, {}, None)
                    nl_map[_i] = expr_info.compile_repn()[0]
                    logger.warning(
                        "presolve identified an underdetermined independent "
                        "linear subsystem that was removed from the model.  "
                        f"Setting '{var_map[_i]}' == {val}"
                    )
            nl_map[_id] = nl % tuple(nl_map[_i] for _i in args)

        r_lines = [None] * n_cons
        for idx, (con, expr_info, lb, ub) in enumerate(constraints):
            if lb == ub:  # TBD: should this be within tolerance?
                if lb is None:
                    # type = 3  # -inf <= c <= inf
                    r_lines[idx] = "3"
                else:
                    # _type = 4  # L == c == U
                    r_lines[idx] = f"4 {lb - expr_info.const!s}"
                    n_equality += 1
            elif lb is None:
                # _type = 1  # c <= U
                r_lines[idx] = f"1 {ub - expr_info.const!s}"
            elif ub is None:
                # _type = 2  # L <= c
                r_lines[idx] = f"2 {lb - expr_info.const!s}"
            else:
                # _type = 0  # L <= c <= U
                r_lines[idx] = f"0 {lb - expr_info.const!s} {ub - expr_info.const!s}"
                n_ranges += 1
            expr_info.const = 0
            # FIXME: this is a HACK to be compatible with the NLv1
            # writer.  In the future, this writer should be expanded to
            # look for and process Complementarity components (assuming
            # that they are in an acceptable form).
            if hasattr(con, '_complementarity'):
                # _type = 5
                r_lines[idx] = f"5 {con._complementarity} {1+column_order[con._vid]}"
                if expr_info.nonlinear:
                    n_complementarity_nonlin += 1
                else:
                    n_complementarity_lin += 1
        if symbolic_solver_labels:
            for idx in range(len(constraints)):
                r_lines[idx] += row_comments[idx]

        timer.toc("Generated row/col labels & comments", level=logging.DEBUG)

        #
        # Print Header
        #
        # LINE 1
        #
        if visitor.encountered_string_arguments and 'b' not in getattr(
            ostream, 'mode', ''
        ):
            # Not all streams support tell()
            try:
                _written_bytes = ostream.tell()
            except IOError:
                _written_bytes = None

        line_1_txt = f"g3 1 1 0\t# problem {model.name}\n"
        ostream.write(line_1_txt)

        # If there were any string arguments, then we need to ensure
        # that ostream is not converting newlines to something other
        # than '\n'.  Binary files do not perform newline mapping (of
        # course, we will also need to map all the str to bytes for
        # binary-mode I/O).
        if visitor.encountered_string_arguments and 'b' not in getattr(
            ostream, 'mode', ''
        ):
            if _written_bytes is None:
                _written_bytes = 0
            else:
                _written_bytes = ostream.tell() - _written_bytes
            if not _written_bytes:
                if os.linesep != '\n':
                    logger.warning(
                        "Writing NL file containing string arguments to a "
                        "text output stream that does not support tell() on "
                        "a platform with default line endings other than "
                        "'\\n'. Current versions of the ASL "
                        "(through at least 20190605) require UNIX-style "
                        "newlines as terminators for string arguments: "
                        "it is possible that the ASL may refuse to read "
                        "the NL file."
                    )
            else:
                if ostream.encoding:
                    line_1_txt = line_1_txt.encode(ostream.encoding)
                if len(line_1_txt) != _written_bytes:
                    logger.error(
                        "Writing NL file containing string arguments to a "
                        "text output stream with line endings other than '\\n' "
                        "Current versions of the ASL "
                        "(through at least 20190605) require UNIX-style "
                        "newlines as terminators for string arguments."
                    )

        #
        # LINE 2
        #
        ostream.write(
            " %d %d %d %d %d \t"
            "# vars, constraints, objectives, ranges, eqns\n"
            % (n_vars, n_cons, n_objs, n_ranges, n_equality)
        )
        #
        # LINE 3
        #
        ostream.write(
            " %d %d %d %d %d %d\t"
            "# nonlinear constrs, objs; ccons: lin, nonlin, nd, nzlb\n"
            % (
                n_nonlinear_cons,
                n_nonlinear_objs,
                # num linear complementarity constraints
                n_complementarity_lin,
                # num nonlinear complementarity constraints
                n_complementarity_nonlin,
                # num complementarities involving double inequalities
                n_complementarity_range,
                # num complemented variables with either a nonzero lower
                # bound or any upper bound (excluding ranges)
                n_complementarity_nz_var_lb,
            )
        )
        #
        # LINE 4
        #
        ostream.write(" 0 0\t# network constraints: nonlinear, linear\n")
        #
        # LINE 5
        #
        # Note: con_vars_nonlinear & obj_vars_nonlinear == both_vars_nonlinear
        _n_both_vars = len(both_vars_nonlinear)
        _n_con_vars = len(con_vars_nonlinear)
        # Subtract _n_both_vars to avoid double-counting the overlapping
        # variables
        #
        # This is used to allocate arrays, so the _n_obj_vars needs to
        # include the constraint vars (because they appear between the
        # shared and objective-only vars in the standard variable
        # ordering).  If there are no objective-only variables, then the
        # vector only needs to hold the shared variables.
        _n_obj_vars = _n_con_vars + len(obj_vars_nonlinear) - _n_both_vars
        if _n_obj_vars == _n_con_vars:
            _n_obj_vars = _n_both_vars
        ostream.write(
            " %d %d %d \t"
            "# nonlinear vars in constraints, objectives, both\n"
            % (_n_con_vars, _n_obj_vars, _n_both_vars)
        )

        #
        # LINE 6
        #
        ostream.write(
            " 0 %d 0 1\t"
            "# linear network variables; functions; arith, flags\n"
            % (len(self.external_functions),)
        )
        #
        # LINE 7
        #
        ostream.write(
            " %d %d %d %d %d \t"
            "# discrete variables: binary, integer, nonlinear (b,c,o)\n"
            % (
                len(linear_binary_vars),
                len(linear_integer_vars),
                len(both_vars_nonlinear.intersection(discrete_vars)),
                len(con_only_nonlinear_vars.intersection(discrete_vars)),
                len(obj_only_nonlinear_vars.intersection(discrete_vars)),
            )
        )
        #
        # LINE 8
        #
        # objective info computed above
        ostream.write(
            " %d %d \t# nonzeros in Jacobian, obj. gradient\n"
            % (sum(con_nnz_by_var.values()), sum(obj_nnz_by_var.values()))
        )
        #
        # LINE 9
        #
        ostream.write(
            " %d %d\t# max name lengths: constraints, variables\n"
            % (
                max(map(len, row_labels), default=0),
                max(map(len, col_labels), default=0),
            )
        )
        #
        # LINE 10
        #
        ostream.write(
            " %d %d %d %d %d\t# common exprs: b,c,o,c1,o1\n" % tuple(n_subexpressions)
        )

        #
        # "F" lines (external function definitions)
        #
        amplfunc_libraries = set()
        for fid, fcn in self.external_functions:
            amplfunc_libraries.add(fcn._library)
            ostream.write("F%d 1 -1 %s\n" % (fid, fcn._function))

        #
        # "S" lines (suffixes)
        #
        for name, data in suffix_data.items():
            if name == 'dual':
                continue
            data.compile(column_order, row_order, obj_order, model_id)
            if len(data.datatype) > 1:
                raise ValueError(
                    "The NL file writer found multiple active export "
                    "suffix components with name '{name}' and different "
                    "datatypes. A single datatype must be declared."
                )
            _type = next(iter(data.datatype))
            if _type == Suffix.FLOAT:
                _float = 4
            elif _type == Suffix.INT:
                _float = 0
            else:
                raise ValueError(
                    "The NL file writer only supports export suffixes "
                    "declared with a numeric datatype.  Suffix "
                    f"component '{name}' declares type '{_type}'"
                )
            for _field, _vals in zip(
                range(4), (data.var, data.con, data.obj, data.prob)
            ):
                if not _vals:
                    continue
                ostream.write(f"S{_field|_float} {len(_vals)} {name}\n")
                # Note: _SuffixData.compile() guarantees the value is int/float
                ostream.write(
                    ''.join(f"{_id} {_vals[_id]!s}\n" for _id in sorted(_vals))
                )

        #
        # "V" lines (common subexpressions)
        #
        # per "writing .nl files", common subexpressions appearing in
        # more than one constraint/objective come first, then
        # subexpressions that only appear in one place come immediately
        # before the C/O line that references it.
        single_use_subexpressions = {}
        self.next_V_line_id = n_vars
        for _id in self.subexpression_order:
            _con_id, _obj_id, _sub = self.subexpression_cache[_id][2]
            if _sub:
                # substitute expression directly into expression trees
                # and do NOT emit the V line
                continue
            target_expr = 0
            if _obj_id is None:
                target_expr = _con_id
            elif _con_id is None:
                target_expr = _obj_id
            if target_expr == 0:
                # Note: checking target_expr == 0 is equivalent to
                # testing "(_con_id is not None and _obj_id is not None)
                # or _con_id == 0 or _obj_id == 0"
                self._write_v_line(_id, 0, scale_model, scaling_cache)
            else:
                if target_expr not in single_use_subexpressions:
                    single_use_subexpressions[target_expr] = []
                single_use_subexpressions[target_expr].append(_id)

        #
        # "C" lines (constraints: nonlinear expression)
        #
        for row_idx, info in enumerate(constraints):
            if info[1].nonlinear is None:
                # Because we have moved the nonlinear constraints to the
                # beginning, we can very quickly write all the linear
                # constraints at the end (as their nonlinear expressions
                # are the constant 0).
                _expr = self.template.const % 0
                if symbolic_solver_labels:
                    ostream.write(
                        _expr.join(
                            f'C{i}{row_comments[i]}\n'
                            for i in range(row_idx, len(constraints))
                        )
                    )
                else:
                    ostream.write(
                        _expr.join(f'C{i}\n' for i in range(row_idx, len(constraints)))
                    )

                # We know that there is at least one linear expression
                # (row_idx), so we can unconditionally emit the last "0
                # expression":
                ostream.write(_expr)
                break
            if single_use_subexpressions:
                for _id in single_use_subexpressions.get(id(info[0]), ()):
                    self._write_v_line(_id, row_idx + 1, scale_model, scaling_cache)
            ostream.write(f'C{row_idx}{row_comments[row_idx]}\n')
            self._write_nl_expression(info[1], False)

        #
        # "O" lines (objectives: nonlinear expression)
        #
        for obj_idx, info in enumerate(objectives):
            if single_use_subexpressions:
                for _id in single_use_subexpressions.get(id(info[0]), ()):
                    # Note that "Writing .nl files" (2005) is incorrectly
                    # missing the "+ 1" in the description of V lines
                    # appearing in only Objectives (bottom of page 9).
                    self._write_v_line(
                        _id, n_cons + n_lcons + obj_idx + 1, scale_model, scaling_cache
                    )
            lbl = row_comments[n_cons + obj_idx]
            sense = 0 if info[0].sense == minimize else 1
            ostream.write(f'O{obj_idx} {sense}{lbl}\n')
            self._write_nl_expression(info[1], True)

        #
        # "d" lines (dual initialization)
        #
        if 'dual' in suffix_data:
            data = suffix_data['dual']
            data.compile(column_order, row_order, obj_order, model_id)
            if scale_model:
                if objectives:
                    if len(objectives) > 1:
                        logger.warning(
                            "Scaling model with dual suffixes and multiple "
                            "objectives.  Assuming that the duals are computed "
                            "against the first objective."
                        )
                    _obj_scale = objective_scaling[0]
                else:
                    _obj_scale = 1
                for i in data.con:
                    data.con[i] *= _obj_scale / constraint_scaling[i]
            if data.var:
                logger.warning("ignoring 'dual' suffix for Var types")
            if data.obj:
                logger.warning("ignoring 'dual' suffix for Objective types")
            if data.prob:
                logger.warning("ignoring 'dual' suffix for Model")
            if data.con:
                ostream.write(f"d{len(data.con)}\n")
                # Note: _SuffixData.compile() guarantees the value is int/float
                ostream.write(
                    ''.join(f"{_id} {data.con[_id]!s}\n" for _id in sorted(data.con))
                )

        #
        # "x" lines (variable initialization)
        #
        _init_lines = [
            (var_idx, val if val.__class__ in int_float else float(val))
            for var_idx, val in enumerate(map(var_values.__getitem__, variables))
            if val is not None
        ]
        if scale_model:
            _init_lines = [
                (var_idx, val * variable_scaling[var_idx])
                for var_idx, val in _init_lines
            ]
        ostream.write(
            'x%d%s\n'
            % (len(_init_lines), "\t# initial guess" if symbolic_solver_labels else '')
        )
        ostream.write(
            ''.join(
                f'{var_idx} {val!s}{col_comments[var_idx]}\n'
                for var_idx, val in _init_lines
            )
        )

        #
        # "r" lines (constraint bounds)
        #
        ostream.write(
            'r%s\n'
            % (
                (
                    "\t#%d ranges (rhs's)" % len(constraints)
                    if symbolic_solver_labels
                    else ''
                ),
            )
        )
        ostream.write("\n".join(r_lines))
        if r_lines:
            ostream.write("\n")

        #
        # "b" lines (variable bounds)
        #
        ostream.write(
            'b%s\n'
            % (
                (
                    "\t#%d bounds (on variables)" % len(variables)
                    if symbolic_solver_labels
                    else ''
                ),
            )
        )
        for var_idx, _id in enumerate(variables):
            lb, ub = var_bounds[_id]
            if lb == ub:
                if lb is None:  # unbounded
                    ostream.write(f"3{col_comments[var_idx]}\n")
                else:  # ==
                    ostream.write(f"4 {lb!s}{col_comments[var_idx]}\n")
            elif lb is None:  # var <= ub
                ostream.write(f"1 {ub!s}{col_comments[var_idx]}\n")
            elif ub is None:  # lb <= body
                ostream.write(f"2 {lb!s}{col_comments[var_idx]}\n")
            else:  # lb <= body <= ub
                ostream.write(f"0 {lb!s} {ub!s}{col_comments[var_idx]}\n")

        #
        # "k" lines (column offsets in Jacobian NNZ)
        #
        ostream.write(
            'k%d%s\n'
            % (
                len(variables) - 1,
                (
                    "\t#intermediate Jacobian column lengths"
                    if symbolic_solver_labels
                    else ''
                ),
            )
        )
        ktot = 0
        for var_idx, _id in enumerate(variables[:-1]):
            ktot += con_nnz_by_var.get(_id, 0)
            ostream.write(f"{ktot}\n")

        #
        # "J" lines (non-empty terms in the Jacobian)
        #
        for row_idx, info in enumerate(constraints):
            linear = info[1].linear
            # ASL will fail on "J<N> 0", so if there are no coefficients
            # (e.g., a nonlinear-only constraint), then skip this entry
            if not linear:
                continue
            if scale_model:
                for _id, val in linear.items():
                    linear[_id] /= scaling_cache[_id]
            ostream.write(f'J{row_idx} {len(linear)}{row_comments[row_idx]}\n')
            for _id in sorted(linear, key=column_order.__getitem__):
                ostream.write(f'{column_order[_id]} {linear[_id]!s}\n')

        #
        # "G" lines (non-empty terms in the Objective)
        #
        for obj_idx, info in enumerate(objectives):
            linear = info[1].linear
            # ASL will fail on "G<N> 0", so if there are no coefficients
            # (e.g., a constant objective), then skip this entry
            if not linear:
                continue
            if scale_model:
                for _id, val in linear.items():
                    linear[_id] /= scaling_cache[_id]
            ostream.write(f'G{obj_idx} {len(linear)}{row_comments[obj_idx + n_cons]}\n')
            for _id in sorted(linear, key=column_order.__getitem__):
                ostream.write(f'{column_order[_id]} {linear[_id]!s}\n')

        # Generate the return information
        eliminated_vars = [
            (var_map[_id], expr_info.to_expr(var_map))
            for _id, expr_info in eliminated_vars.items()
        ]
        eliminated_vars.reverse()
        if scale_model:
            scaling = ScalingFactors(
                variables=variable_scaling,
                constraints=constraint_scaling,
                objectives=objective_scaling,
            )
        else:
            scaling = None
        info = NLWriterInfo(
            var=[var_map[_id] for _id in variables],
            con=[info[0] for info in constraints],
            obj=[info[0] for info in objectives],
            external_libs=sorted(amplfunc_libraries),
            row_labels=row_labels,
            col_labels=col_labels,
            eliminated_vars=eliminated_vars,
            scaling=scaling,
        )
        timer.toc("Wrote NL stream", level=logging.DEBUG)
        timer.toc("Generated NL representation", delta=False)
        return info

    def _categorize_vars(self, comp_list, linear_by_comp):
        """Categorize compiled expression vars into linear and nonlinear

        This routine takes an iterable of compiled component expression
        infos and returns the sets of variables appearing linearly and
        nonlinearly in those components.

        This routine has a number of side effects:

          - the ``linear_by_comp`` dict is updated to contain the set of
            nonzeros for each component in the ``comp_list``

          - the expr_info (the second element in each tuple in
            ``comp_list``) is "compiled": the ``linear`` attribute is
            converted from a list of coef, var_id terms (potentially with
            duplicate entries) into a dict that maps var id to
            coefficients

        Returns
        -------
        all_linear_vars: set
            set of all vars that only appear linearly in the compiled
            component expression infos

        all_nonlinear_vars: set
            set of all vars that appear nonlinearly in the compiled
            component expression infos

        nnz_by_var: dict
            Count of the number of components that each var appears in.

        """
        all_linear_vars = set()
        all_nonlinear_vars = set()
        nnz_by_var = {}

        for comp_info in comp_list:
            expr_info = comp_info[1]
            # Note: mult will be 1 here: it is either cleared by
            # finalizeResult, or this is a named expression, in which
            # case the mult was reset within handle_named_expression_node
            #
            # For efficiency, we will omit the obvious assertion:
            #   assert expr_info.mult == 1
            #
            # Process the linear portion of this component
            if expr_info.linear:
                linear_vars = set(expr_info.linear)
                all_linear_vars.update(linear_vars)
            # else:
            #     # NOTE: we only create the linear_vars set if there
            #     # are linear vars: the use of linear_vars below is
            #     # guarded by 'if expr_info.linear', so it is OK to
            #     # leave the symbol undefined here:
            #     linear_vars = set()

            # Process the nonlinear portion of this component
            if expr_info.nonlinear:
                nonlinear_vars = set()
                for _id in expr_info.nonlinear[1]:
                    if _id in nonlinear_vars:
                        continue
                    if _id in linear_by_comp:
                        nonlinear_vars.update(linear_by_comp[_id])
                    else:
                        nonlinear_vars.add(_id)
                # Recreate nz if this component has both linear and
                # nonlinear components.
                if expr_info.linear:
                    # Ensure any variables that only appear nonlinearly
                    # in the expression have 0's in the linear dict
                    for i in filterfalse(linear_vars.__contains__, nonlinear_vars):
                        expr_info.linear[i] = 0
                else:
                    # All variables are nonlinear; generate the linear
                    # dict with all zeros
                    expr_info.linear = dict.fromkeys(nonlinear_vars, 0)
                all_nonlinear_vars.update(nonlinear_vars)

            if expr_info.linear:
                # Update the count of components that each variable appears in
                for v in expr_info.linear:
                    if v in nnz_by_var:
                        nnz_by_var[v] += 1
                    else:
                        nnz_by_var[v] = 1
            # Record all nonzero variable ids for this component
            linear_by_comp[id(comp_info[0])] = expr_info.linear
        # Linear models (or objectives) are common.  Avoid the set
        # difference if possible
        if all_nonlinear_vars:
            all_linear_vars -= all_nonlinear_vars
        return all_linear_vars, all_nonlinear_vars, nnz_by_var

    def _count_subexpression_occurrences(self):
        """Categorize named subexpressions based on where they are used.

        This iterates through the `subexpression_order` and categorizes
        each _id based on where it is used (1 constraint, many
        constraints, 1 objective, many objectives, constraints and
        objectives).

        """
        # Group them into:
        #   [ used in both objectives and constraints,
        #     used by more than one constraint (but no objectives),
        #     used by more than one objective (but no constraints),
        #     used by one constraint,
        #     used by one objective ]
        n_subexpressions = [0] * 5
        for info in map(
            itemgetter(2),
            map(self.subexpression_cache.__getitem__, self.subexpression_order),
        ):
            if info[2]:
                pass
            elif info[1] is None:
                # assert info[0] is not None:
                n_subexpressions[3 if info[0] else 1] += 1
            elif info[0] is None:
                n_subexpressions[4 if info[1] else 2] += 1
            else:
                n_subexpressions[0] += 1
        return n_subexpressions

    def _linear_presolve(
        self, comp_by_linear_var, lcon_by_linear_nnz, var_bounds, var_values
    ):
        eliminated_vars = {}
        eliminated_cons = set()
        if not self.config.linear_presolve:
            return eliminated_cons, eliminated_vars

        # We need to record all named expressions with linear components
        # so that any eliminated variables are removed from them.
        for expr, info, _ in self.subexpression_cache.values():
            if not info.linear:
                continue
            expr_id = id(expr)
            for _id in info.linear:
                comp_by_linear_var[_id].append((expr_id, info))

        fixed_vars = [
            _id for _id, (lb, ub) in var_bounds.items() if lb == ub and lb is not None
        ]
        var_map = self.var_map
        substitutions_by_linear_var = defaultdict(set)
        template = self.template
        nl_map = self.var_id_to_nl_map
        one_var = lcon_by_linear_nnz[1]
        two_var = lcon_by_linear_nnz[2]
        while 1:
            if fixed_vars:
                _id = fixed_vars.pop()
                a = x = None
                b, _ = var_bounds[_id]
                logger.debug("NL presolve: bounds fixed %s := %s", var_map[_id], b)
                eliminated_vars[_id] = self.visitor.Result(b, {}, None)
                nl_map[_id] = template.const % b
            elif one_var:
                con_id, info = one_var.popitem()
                expr_info, lb = info
                _id, coef = expr_info.linear.popitem()
                # substituting _id with a*x + b
                a = x = None
                b = expr_info.const = (lb - expr_info.const) / coef
                logger.debug("NL presolve: substituting %s := %s", var_map[_id], b)
                eliminated_vars[_id] = expr_info
                nl_map[_id] = template.const % b
                lb, ub = var_bounds[_id]
                if (lb is not None and lb - b > TOL) or (
                    ub is not None and ub - b < -TOL
                ):
                    raise InfeasibleConstraintException(
                        "model contains a trivially infeasible variable "
                        f"'{var_map[_id].name}' (presolved to a value of "
                        f"{b} outside bounds [{lb}, {ub}])."
                    )
                eliminated_cons.add(con_id)
            elif two_var:
                con_id, info = two_var.popitem()
                expr_info, lb = info
                _id, coef = expr_info.linear.popitem()
                id2, coef2 = expr_info.linear.popitem()
                #
                id2_isdiscrete = var_map[id2].domain.isdiscrete()
                if var_map[_id].domain.isdiscrete() ^ id2_isdiscrete:
                    # if only one variable is discrete, then we need to
                    # substitute out the other
                    if id2_isdiscrete:
                        _id, id2 = id2, _id
                        coef, coef2 = coef2, coef
                else:
                    # In an attempt to improve numerical stability, we will
                    # solve for (and substitute out) the variable with the
                    # coefficient closer to +/-1)
                    log_coef = _log10(abs(coef))
                    log_coef2 = _log10(abs(coef2))
                    if abs(log_coef2) < abs(log_coef) or (
                        log_coef2 == -log_coef and log_coef2 < log_coef
                    ):
                        _id, id2 = id2, _id
                        coef, coef2 = coef2, coef
                # eliminating _id and replacing it with a*x + b
                a = -coef2 / coef
                x = id2
                b = expr_info.const = (lb - expr_info.const) / coef
                expr_info.linear[x] = a
                substitutions_by_linear_var[x].add(_id)
                eliminated_vars[_id] = expr_info
                logger.debug(
                    "NL presolve: substituting %s := %s*%s + %s",
                    var_map[_id],
                    a,
                    var_map[x],
                    b,
                )
                # Tighten variable bounds
                x_lb, x_ub = var_bounds[x]
                lb, ub = var_bounds[_id]
                if lb is not None:
                    lb = (lb - b) / a
                if ub is not None:
                    ub = (ub - b) / a
                if a < 0:
                    lb, ub = ub, lb
                if x_lb is None or (lb is not None and lb > x_lb):
                    x_lb = lb
                if x_ub is None or (ub is not None and ub < x_ub):
                    x_ub = ub
                var_bounds[x] = x_lb, x_ub
                if x_lb == x_ub and x_lb is not None:
                    fixed_vars.append(x)
                # Given that we are eliminating a variable, we want to
                # attempt to sanely resolve the initial variable values.
                y_init = var_values[_id]
                if y_init is not None:
                    # Y has a value
                    x_init = var_values[x]
                    if x_init is None:
                        # X does not; just use the one calculated from Y
                        x_init = (y_init - b) / a
                    else:
                        # X does too, use the average of the two values
                        x_init = (x_init + (y_init - b) / a) / 2.0
                    # Ensure that the initial value respects the
                    # tightened bounds
                    if x_ub is not None and x_init > x_ub:
                        x_init = x_ub
                    if x_lb is not None and x_init < x_lb:
                        x_init = x_lb
                    var_values[x] = x_init
                eliminated_cons.add(con_id)
            else:
                break
            for con_id, expr_info in comp_by_linear_var[_id]:
                # Note that if we were aggregating (i.e., _id was
                # from two_var), then one of these info's will be
                # for the constraint we just eliminated.  In this
                # case, _id will no longer be in expr_info.linear - so c
                # will be 0 - thereby preventing us from re-updating
                # the expression.  We still want it to persist so
                # that if later substitutions replace x with
                # something else, then the expr_info gets updated
                # appropriately (that expr_info is persisting in the
                # eliminated_vars dict - and we will use that to
                # update other linear expressions later.)
                old_nnz = len(expr_info.linear)
                c = expr_info.linear.pop(_id, 0)
                nnz = old_nnz - 1
                expr_info.const += c * b
                if x in expr_info.linear:
                    expr_info.linear[x] += c * a
                    if expr_info.linear[x] == 0:
                        nnz -= 1
                        coef = expr_info.linear.pop(x)
                elif a:
                    expr_info.linear[x] = c * a
                    # replacing _id with x... NNZ is not changing,
                    # but we need to remember that x is now part of
                    # this constraint
                    comp_by_linear_var[x].append((con_id, expr_info))
                    continue
                _old = lcon_by_linear_nnz[old_nnz]
                if con_id in _old:
                    if not nnz:
                        if abs(expr_info.const) > TOL:
                            # constraint is trivially infeasible
                            raise InfeasibleConstraintException(
                                "model contains a trivially infeasible constraint "
                                f"{expr_info.const} == {coef}*{var_map[x]}"
                            )
                        # constraint is trivially feasible
                        eliminated_cons.add(con_id)
                    lcon_by_linear_nnz[nnz][con_id] = _old.pop(con_id)
            # If variables were replaced by the variable that
            # we are currently eliminating, then we need to update
            # the representation of those variables
            for resubst in substitutions_by_linear_var.pop(_id, ()):
                expr_info = eliminated_vars[resubst]
                c = expr_info.linear.pop(_id, 0)
                expr_info.const += c * b
                if x in expr_info.linear:
                    expr_info.linear[x] += c * a
                elif a:
                    expr_info.linear[x] = c * a
                elif not expr_info.linear:
                    nl_map[resubst] = template.const % expr_info.const

        # Note: the ASL will (silently) produce incorrect answers if the
        # nonlinear portion of a defined variable is a constant
        # expression.  This may now be the case if all the variables in
        # the original nonlinear expression have been fixed.
        for _id, (expr, info, sub) in self.subexpression_cache.items():
            if info.nonlinear:
                nl, args = info.nonlinear
                # Note: 'not args' skips string arguments
                # Note: 'vid in nl_map' skips eliminated
                #   variables and defined variables reduced to constants
                if not args or any(vid not in nl_map for vid in args):
                    continue
                # Ideally, we would just evaluate the named expression.
                # However, there might be a linear portion of the named
                # expression that still has free variables, and there is no
                # guarantee that the user actually initialized the
                # variables.  So, we will fall back on parsing the (now
                # constant) nonlinear fragment and evaluating it.
                info.nonlinear = None
                info.const += evaluate_ampl_nl_expression(
                    nl % tuple(nl_map[i] for i in args), self.external_functions
                )
            if not info.linear:
                # This has resolved to a constant: the ASL will fail for
                # defined variables containing ONLY a constant.  We
                # need to substitute the constant directly into the
                # original constraint/objective expression(s)
                info.linear = {}
                self.used_named_expressions.discard(_id)
                nl_map[_id] = template.const % info.const
                self.subexpression_cache[_id] = (expr, info, [None, None, True])

        return eliminated_cons, eliminated_vars

    def _record_named_expression_usage(self, named_exprs, src, comp_type):
        self.used_named_expressions.update(named_exprs)
        src = id(src)
        for _id in named_exprs:
            info = self.subexpression_cache[_id][2]
            if info[comp_type] is None:
                info[comp_type] = src
            elif info[comp_type] != src:
                info[comp_type] = 0

    def _resolve_subexpression_args(self, nl, args):
        final_args = []
        for arg in args:
            if arg in self.var_id_to_nl_map:
                final_args.append(self.var_id_to_nl_map[arg])
            else:
                _nl, _ids, _ = self.subexpression_cache[arg][1].compile_repn()
                final_args.append(self._resolve_subexpression_args(_nl, _ids))
        return nl % tuple(final_args)

    def _write_nl_expression(self, repn, include_const):
        # Note that repn.mult should always be 1 (the AMPLRepn was
        # compiled before this point).  Omitting the assertion for
        # efficiency.
        # assert repn.mult == 1
        #
        # Note that repn.const should always be a int/float (it has
        # already been compiled)
        if repn.nonlinear:
            nl, args = repn.nonlinear
            if include_const and repn.const:
                # Add the constant to the NL expression.  AMPL adds the
                # constant as the second argument, so we will too.
                nl = self.template.binary_sum + nl + self.template.const % repn.const
            try:
                self.ostream.write(
                    nl % tuple(map(self.var_id_to_nl_map.__getitem__, args))
                )
            except KeyError:
                self.ostream.write(self._resolve_subexpression_args(nl, args))

        elif include_const:
            self.ostream.write(self.template.const % repn.const)
        else:
            self.ostream.write(self.template.const % 0)

    def _write_v_line(self, expr_id, k, scale_model, scaling_cache):
        ostream = self.ostream
        column_order = self.column_order
        info = self.subexpression_cache[expr_id]
        if self.symbolic_solver_labels:
            lbl = '\t#%s' % info[0].name
        else:
            lbl = ''
        self.var_id_to_nl_map[expr_id] = f"v{self.next_V_line_id}{lbl}\n"
        # Do NOT write out 0 coefficients here: doing so fouls up the
        # ASL's logic for calculating derivatives, leading to 'nan' in
        # the Hessian results.
        linear = info[1].linear
        linear_ids = list(_id for _id, coef in linear.items() if coef)
        if scale_model:
            for _id in linear_ids:
                linear[_id] /= scaling_cache[_id]
        #
        ostream.write(f'V{self.next_V_line_id} {len(linear_ids)} {k}{lbl}\n')
        for _id in sorted(linear_ids, key=column_order.__getitem__):
            ostream.write(f'{column_order[_id]} {linear[_id]!s}\n')
        self._write_nl_expression(info[1], True)
        self.next_V_line_id += 1<|MERGE_RESOLUTION|>--- conflicted
+++ resolved
@@ -158,14 +158,10 @@
 
 
 @WriterFactory.register('nl_v2', 'Generate the corresponding AMPL NL file (version 2).')
-<<<<<<< HEAD
+@document_class_CONFIG(methods=['write'])
 class NLWriter:
-=======
-@document_class_CONFIG(methods=['write'])
-class NLWriter(object):
     #: Global class configuration;
     #: see :ref:`pyomo.repn.plugins.nl_writer.NLWriter::CONFIG`.
->>>>>>> 613f2ad1
     CONFIG = ConfigDict('nlwriter')
     CONFIG.declare(
         'show_section_timing',
