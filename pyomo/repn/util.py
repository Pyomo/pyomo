--- conflicted
+++ resolved
@@ -838,13 +838,8 @@
                 vm[vid] = v
 
 
-<<<<<<< HEAD
 class TemplateVarRecorder:
-    def __init__(self, var_map, var_order, sorter):
-=======
-class TemplateVarRecorder(object):
     def __init__(self, var_map, sorter):
->>>>>>> 613f2ad1
         self.var_map = var_map
         self._var_order = None
         self.sorter = sorter
