#  ___________________________________________________________________________
#
#  Pyomo: Python Optimization Modeling Objects
#  Copyright (c) 2008-2022
#  National Technology and Engineering Solutions of Sandia, LLC
#  Under the terms of Contract DE-NA0003525 with National Technology and
#  Engineering Solutions of Sandia, LLC, the U.S. Government retains certain
#  rights in this software.
#  This software is distributed under the 3-clause BSD License.
#  ___________________________________________________________________________

from __future__ import division

__all__ = ['StandardRepn', 'generate_standard_repn']


import sys
import logging
import itertools

from pyomo.core.base import Constraint, Objective, ComponentMap

from pyomo.core.expr import current as EXPR
from pyomo.core.base.objective import _GeneralObjectiveData, ScalarObjective
from pyomo.core.base import _ExpressionData, Expression
from pyomo.core.base.expression import ScalarExpression, _GeneralExpressionData
from pyomo.core.base.var import ScalarVar, Var, _GeneralVarData, value
from pyomo.core.base.param import ScalarParam, _ParamData
from pyomo.core.base.numvalue import NumericConstant, native_numeric_types
from pyomo.core.kernel.expression import expression, noclone
from pyomo.core.kernel.variable import IVariable, variable
from pyomo.core.kernel.objective import objective

from io import StringIO

logger = logging.getLogger('pyomo.core')


#
# This checks if the first argument is a numeric value.  If not
# then this is a Pyomo constant expression, and we can only check if its
# close to 'b' when it is constant.
#
def isclose_const(a, b, rel_tol=1e-9, abs_tol=0.0):
    if not a.__class__ in native_numeric_types:
        if a.is_constant():
            a = value(a)
        else:
            return False
    return abs(a - b) <= max(rel_tol * max(abs(a), abs(b)), abs_tol)


class StandardRepn(object):
    """
    This class defines a standard/common representation for Pyomo expressions
    that provides an efficient interface for writing all models.

    TODO: define what "efficient" means to us.
    """

    __slots__ = (
        'constant',  # The constant term
        'linear_coefs',  # Linear coefficients
        'linear_vars',  # Linear variables
        'quadratic_coefs',  # Quadratic coefficients
        'quadratic_vars',  # Quadratic variables
        'nonlinear_expr',  # Nonlinear expression
        'nonlinear_vars',
    )  # Variables that appear in the nonlinear expression

    def __init__(self):
        self.constant = 0
        self.linear_vars = tuple()
        self.linear_coefs = tuple()
        self.quadratic_vars = tuple()
        self.quadratic_coefs = tuple()
        self.nonlinear_expr = None
        self.nonlinear_vars = tuple()

    def __getstate__(self):
        """
        This method is required because this class uses slots.
        """
        return (
            self.constant,
            self.linear_coefs,
            self.linear_vars,
            self.quadratic_coefs,
            self.quadratic_vars,
            self.nonlinear_expr,
            self.nonlinear_vars,
        )

    def __setstate__(self, state):
        """
        This method is required because this class uses slots.
        """
        (
            self.constant,
            self.linear_coefs,
            self.linear_vars,
            self.quadratic_coefs,
            self.quadratic_vars,
            self.nonlinear_expr,
            self.nonlinear_vars,
        ) = state

    #
    # Generate a string representation of the expression
    #
    def __str__(self):  # pragma: nocover
        output = StringIO()
        output.write("\n")
        output.write("constant:       " + str(self.constant) + "\n")
        output.write(
            "linear vars:    " + str([v_.name for v_ in self.linear_vars]) + "\n"
        )
        output.write(
            "linear var ids: " + str([id(v_) for v_ in self.linear_vars]) + "\n"
        )
        output.write("linear coef:    " + str(list(self.linear_coefs)) + "\n")
        output.write(
            "quadratic vars:    "
            + str([(v_[0].name, v_[1].name) for v_ in self.quadratic_vars])
            + "\n"
        )
        output.write(
            "quadratic var ids: "
            + str([(id(v_[0]), id(v_[1])) for v_ in self.quadratic_vars])
            + "\n"
        )
        output.write("quadratic coef:    " + str(list(self.quadratic_coefs)) + "\n")
        if self.nonlinear_expr is None:
            output.write("nonlinear expr: None\n")
        else:
            output.write("nonlinear expr:\n")
            try:
                output.write(self.nonlinear_expr.to_string())
                output.write("\n")
            except AttributeError:
                output.write(str(self.nonlinear_expr))
                output.write("\n")
        output.write(
            "nonlinear vars: " + str([v_.name for v_ in self.nonlinear_vars]) + "\n"
        )
        output.write("\n")

        ret_str = output.getvalue()
        output.close()
        return ret_str

    def is_fixed(self):
        if (
            len(self.linear_vars) == 0
            and len(self.nonlinear_vars) == 0
            and len(self.quadratic_vars) == 0
        ):
            return True
        return False

    def polynomial_degree(self):
        if not self.nonlinear_expr is None:
            return None
        if len(self.quadratic_coefs) > 0:
            return 2
        if len(self.linear_coefs) > 0:
            return 1
        return 0

    def is_constant(self):
        return (
            self.nonlinear_expr is None
            and len(self.quadratic_coefs) == 0
            and len(self.linear_coefs) == 0
        )

    def is_linear(self):
        return self.nonlinear_expr is None and len(self.quadratic_coefs) == 0

    def is_quadratic(self):
        return len(self.quadratic_coefs) > 0 and self.nonlinear_expr is None

    def is_nonlinear(self):
        return not (self.nonlinear_expr is None and len(self.quadratic_coefs) == 0)

    def to_expression(self, sort=True):
        #
        # When an standard representation is created, the ordering of the
        # linear and quadratic terms may not be preserved.  Hence, the
        # sorting option ensures that an expression generated from a
        # standard representation has a consistent order.
        #
        # TODO: Should this replace non-mutable parameters with constants?
        #
        expr = self.constant

        lvars = [(i, v) for i, v in enumerate(self.linear_vars)]
        if sort:
            lvars = sorted(lvars, key=lambda x: str(x[1]))
        for i, v in lvars:
            c = self.linear_coefs[i]
            if c.__class__ in native_numeric_types:
                if not c:
                    pass
                if isclose_const(c, 1.0):
                    expr += v
                elif isclose_const(c, -1.0):
                    expr -= v
                elif c < 0.0:
                    expr -= -c * v
                else:
                    expr += c * v
            else:
                expr += c * v

        qvars = [(i, v) for i, v in enumerate(self.quadratic_vars)]
        if sort:
            qvars = sorted(qvars, key=lambda x: (str(x[1][0]), str(x[1][1])))
        for i, v in qvars:
            if id(v[0]) == id(v[1]):
                term = v[0] ** 2
            else:
                term = v[0] * v[1]
            c = self.quadratic_coefs[i]
            if c.__class__ in native_numeric_types:
                if isclose_const(c, 1.0):
                    expr += term
                elif isclose_const(c, -1.0):
                    expr -= term
                else:
                    expr += c * term
            else:
                expr += c * term

        if self.nonlinear_expr is not None:
            if expr.__class__ in native_numeric_types and expr == 0:
                # Some "NL" expressions do not support addition
                # (e.g. relational expressions)
                return self.nonlinear_expr
            expr += self.nonlinear_expr
        return expr


"""

Note:  This function separates linear terms from nonlinear terms.
Along the way, fixed variable and mutable parameter values *may* be
replaced with constants.  However, that is not guaranteed.  Thus,
the nonlinear expression may contain subexpressions whose value is
constant.  This was done to avoid additional work when a subexpression
is clearly nonlinear.  However, this requires that standard
representations be temporary.  They should be used to interface
to a solver and then be deleted.

"""
# @profile
def generate_standard_repn(
    expr, idMap=None, compute_values=True, verbose=False, quadratic=True, repn=None
):
    #
    # Use a custom Results object
    #
    global Results
    if quadratic:
        Results = ResultsWithQuadratics
    else:
        Results = ResultsWithoutQuadratics

    if True:
        #
        # Setup
        #
        if idMap is None:
            idMap = {}
        idMap.setdefault(None, {})
        if repn is None:
            repn = StandardRepn()
        #
        # The expression is a number or a non-variable constant
        # expression.
        #
        if expr.__class__ in native_numeric_types or not expr.is_potentially_variable():
            if compute_values:
                repn.constant = EXPR.evaluate_expression(expr)
            else:
                repn.constant = expr
            return repn
        #
        # The expression is a variable
        #
        elif expr.is_variable_type():
            if expr.fixed:
                if compute_values:
                    repn.constant = value(expr)
                else:
                    repn.constant = expr
                return repn
            repn.linear_coefs = (1,)
            repn.linear_vars = (expr,)
            return repn
        #
        # The expression is linear
        #
        elif expr.__class__ is EXPR.LinearExpression:
            linear_coefs = {}
            linear_vars = {}
            C_ = 0
            if compute_values:
<<<<<<< HEAD
                for arg in expr.args:
                    if arg.__class__ is EXPR.MonomialTermExpression:
                        c, v = arg.args
                        if c.__class__ not in native_numeric_types:
                            c = EXPR.evaluate_expression(c)
                        if v.fixed:
                            C_ += c * v.value
                            continue
=======
                C_ = EXPR.evaluate_expression(expr.constant)
            else:
                C_ = expr.constant
            if compute_values:
                linear_coefs = {}
                for c, v in zip(expr.linear_coefs, expr.linear_vars):
                    if c.__class__ in native_numeric_types:
                        cval = c
                    elif c.is_expression_type():
                        cval = EXPR.evaluate_expression(c)
                    else:
                        cval = value(c)
                    if v.fixed:
                        C_ += cval * v.value
                    else:
>>>>>>> 5a58691b
                        id_ = id(v)
                        if id_ in linear_coefs:
                            linear_coefs[id_] += c
                        else:
<<<<<<< HEAD
                            linear_coefs[id_] = c
                            linear_vars[id_] = v
                    elif arg.__class__ in native_numeric_types:
                        C_ += arg
=======
                            key = idMap[None][id_]
                        if key in linear_coefs:
                            linear_coefs[key] += cval
                        else:
                            linear_coefs[key] = cval
                keys = list(linear_coefs.keys())
                repn.linear_vars = tuple(idMap[key] for key in keys)
                repn.linear_coefs = tuple(linear_coefs[key] for key in keys)
            else:
                linear_coefs = {}
                for c, v in zip(expr.linear_coefs, expr.linear_vars):
                    if v.fixed:
                        C_ += c * v
>>>>>>> 5a58691b
                    else:
                        C_ += EXPR.evaluate_expression(arg)
            else: # compute_values == False
                for arg in expr.args:
                    if arg.__class__ is EXPR.MonomialTermExpression:
                        c, v = arg.args
                        if v.fixed:
                            C_ += c * v
                            continue
                        id_ = id(v)
                        if id_ in linear_coefs:
                            linear_coefs[id_] += c
                        else:
                            linear_coefs[id_] = c
                            linear_vars[id_] = v
                    else:
                        C_ += arg

            vars_ = []
            coef_ = []
            for id_, coef in linear_coefs.items():
                if coef.__class__ in native_numeric_types and not coef:
                    continue
                if id_ not in idMap[None]:
                    key = len(idMap) - 1
                    idMap[None][id_] = key
                    idMap[key] = linear_vars[id_]
                else:
                    key = idMap[None][id_]
                vars_.append(idMap[key])
                coef_.append(coef)

            repn.linear_vars = tuple(vars_)
            repn.linear_coefs = tuple(coef_)
            repn.constant = C_
            return repn

        #
        # Unknown expression object
        #
        elif not expr.is_expression_type():  # pragma: nocover
            raise ValueError("Unexpected expression type: " + str(expr))

        #
        # WEH - Checking the polynomial degree didn't
        #       turn out to be a win.  But I'm leaving this
        #       in as a comment for now, since we're not
        #       done tuning this code.
        #
        # degree = expr.polynomial_degree()
        # if degree == 1:
        #    return _generate_linear_standard_repn(expr,
        #                        idMap=idMap,
        #                        compute_values=compute_values,
        #                        verbose=verbose,
        #                        repn=repn)
        # else:
        return _generate_standard_repn(
            expr,
            idMap=idMap,
            compute_values=compute_values,
            verbose=verbose,
            quadratic=quadratic,
            repn=repn,
        )


##-----------------------------------------------------------------------
##
## Logic for _generate_standard_repn
##
##-----------------------------------------------------------------------


class ResultsWithQuadratics(object):
    __slot__ = ('const', 'nonl', 'linear', 'quadratic')

    def __init__(self, constant=0, nonl=0, linear=None, quadratic=None):
        self.constant = constant
        self.nonl = nonl
        self.linear = {}
        # if linear is None:
        #    self.linear = {}
        # else:
        #    self.linear = linear
        self.quadratic = {}
        # if quadratic is None:
        #    self.quadratic = {}
        # else:
        #    self.quadratic = quadratic

    def __str__(self):  # pragma: nocover
        return "Const:\t%s\nLinear:\t%s\nQuadratic:\t%s\nNonlinear:\t%s" % (
            str(self.constant),
            str(self.linear),
            str(self.quadratic),
            str(self.nonl),
        )


class ResultsWithoutQuadratics(object):
    __slot__ = ('const', 'nonl', 'linear')

    def __init__(self, constant=0, nonl=0, linear=None):
        self.constant = constant
        self.nonl = nonl
        self.linear = {}
        # if linear is None:
        #    self.linear = {}
        # else:
        #    self.linear = linear

    def __str__(self):  # pragma: nocover
        return "Const:\t%s\nLinear:\t%s\nNonlinear:\t%s" % (
            str(self.constant),
            str(self.linear),
            str(self.nonl),
        )


Results = ResultsWithQuadratics


# @profile
def _collect_sum(exp, multiplier, idMap, compute_values, verbose, quadratic):
    ans = Results()
    nonl = []
    varkeys = idMap[None]

    for e_ in itertools.islice(exp._args_, exp.nargs()):
        if e_.__class__ is EXPR.MonomialTermExpression:
            lhs, v = e_.args
            if lhs.__class__ in native_numeric_types:
                if not lhs:
                    continue
            elif compute_values:
                lhs = value(lhs)
                if not lhs:
                    continue
            if v.fixed:
                if compute_values:
                    ans.constant += multiplier * lhs * value(v)
                else:
                    ans.constant += multiplier * lhs * v
            else:
                id_ = id(v)
                if id_ in varkeys:
                    key = varkeys[id_]
                else:
                    key = len(idMap) - 1
                    varkeys[id_] = key
                    idMap[key] = v
                if key in ans.linear:
                    ans.linear[key] += multiplier * lhs
                else:
                    ans.linear[key] = multiplier * lhs
        elif e_.__class__ in native_numeric_types:
            ans.constant += multiplier * e_
        elif e_.is_variable_type():
            if e_.fixed:
                if compute_values:
                    ans.constant += multiplier * e_.value
                else:
                    ans.constant += multiplier * e_
            else:
                id_ = id(e_)
                if id_ in varkeys:
                    key = varkeys[id_]
                else:
                    key = len(idMap) - 1
                    varkeys[id_] = key
                    idMap[key] = e_
                if key in ans.linear:
                    ans.linear[key] += multiplier
                else:
                    ans.linear[key] = multiplier
        elif not e_.is_potentially_variable():
            if compute_values:
                ans.constant += multiplier * value(e_)
            else:
                ans.constant += multiplier * e_
        else:
            res_ = _collect_standard_repn(
                e_, multiplier, idMap, compute_values, verbose, quadratic
            )
            #
            # Add returned from recursion
            #
            ans.constant += res_.constant
            if not (res_.nonl.__class__ in native_numeric_types and res_.nonl == 0):
                nonl.append(res_.nonl)
<<<<<<< HEAD
            for i, v in res_.linear.items():
                ans.linear[i] = ans.linear.get(i,0) + v
=======
            for i in res_.linear:
                ans.linear[i] = ans.linear.get(i, 0) + res_.linear[i]
>>>>>>> 5a58691b
            if quadratic:
                for i in res_.quadratic:
                    ans.quadratic[i] = ans.quadratic.get(i, 0) + res_.quadratic[i]

    if len(nonl) > 0:
        if len(nonl) == 1:
            ans.nonl = nonl[0]
        else:
            ans.nonl = EXPR.SumExpression(nonl)
    zero_coef = [k for k, coef in ans.linear.items()
                 if coef.__class__ in native_numeric_types and not coef]
    for k in zero_coef:
        ans.linear.pop(k)
    return ans


# @profile
def _collect_term(exp, multiplier, idMap, compute_values, verbose, quadratic):
    #
    # LHS is a numeric value
    #
    if exp._args_[0].__class__ in native_numeric_types:
        if exp._args_[0] == 0:  # TODO: coverage?
            return Results()
        return _collect_standard_repn(
            exp._args_[1],
            multiplier * exp._args_[0],
            idMap,
            compute_values,
            verbose,
            quadratic,
        )
    #
    # LHS is a non-variable expression
    #
    else:
        if compute_values:
            val = value(exp._args_[0])
            if val == 0:
                return Results()
            return _collect_standard_repn(
                exp._args_[1],
                multiplier * val,
                idMap,
                compute_values,
                verbose,
                quadratic,
            )
        else:
            return _collect_standard_repn(
                exp._args_[1],
                multiplier * exp._args_[0],
                idMap,
                compute_values,
                verbose,
                quadratic,
            )


def _collect_prod(exp, multiplier, idMap, compute_values, verbose, quadratic):
    #
    # LHS is a numeric value
    #
    if exp._args_[0].__class__ in native_numeric_types:
        if exp._args_[0] == 0:  # TODO: coverage?
            return Results()
        return _collect_standard_repn(
            exp._args_[1],
            multiplier * exp._args_[0],
            idMap,
            compute_values,
            verbose,
            quadratic,
        )
    #
    # RHS is a numeric value
    #
    if exp._args_[1].__class__ in native_numeric_types:
        if exp._args_[1] == 0:  # TODO: coverage?
            return Results()
        return _collect_standard_repn(
            exp._args_[0],
            multiplier * exp._args_[1],
            idMap,
            compute_values,
            verbose,
            quadratic,
        )
    #
    # LHS is a non-variable expression
    #
    elif not exp._args_[0].is_potentially_variable():
        if compute_values:
            val = value(exp._args_[0])
            if val == 0:
                return Results()
            return _collect_standard_repn(
                exp._args_[1],
                multiplier * val,
                idMap,
                compute_values,
                verbose,
                quadratic,
            )
        else:
            return _collect_standard_repn(
                exp._args_[1],
                multiplier * exp._args_[0],
                idMap,
                compute_values,
                verbose,
                quadratic,
            )
    #
    # RHS is a non-variable expression
    #
    elif not exp._args_[1].is_potentially_variable():
        if compute_values:
            val = value(exp._args_[1])
            if val == 0:
                return Results()
            return _collect_standard_repn(
                exp._args_[0],
                multiplier * val,
                idMap,
                compute_values,
                verbose,
                quadratic,
            )
        else:
            return _collect_standard_repn(
                exp._args_[0],
                multiplier * exp._args_[1],
                idMap,
                compute_values,
                verbose,
                quadratic,
            )
    #
    # Both the LHS and RHS are potentially variable ...
    #
    # Collect LHS
    #
<<<<<<< HEAD
    lhs = _collect_standard_repn(exp._args_[0], 1, idMap,
                                  compute_values, verbose, quadratic)
    lhs_nonl_None = lhs.nonl.__class__ in native_numeric_types and not lhs.nonl
=======
    lhs = _collect_standard_repn(
        exp._args_[0], 1, idMap, compute_values, verbose, quadratic
    )
    lhs_nonl_None = lhs.nonl.__class__ in native_numeric_types and lhs.nonl == 0
>>>>>>> 5a58691b
    #
    # LHS is potentially variable, but it turns out to be a constant
    # because the variables were fixed.
    #
    if (
        lhs_nonl_None
        and len(lhs.linear) == 0
        and (not quadratic or len(lhs.quadratic) == 0)
    ):
        if lhs.constant.__class__ in native_numeric_types and lhs.constant == 0:
            return Results()
        if compute_values:
            val = value(lhs.constant)
            if val == 0:  # TODO: coverage?
                return Results()
            return _collect_standard_repn(
                exp._args_[1],
                multiplier * val,
                idMap,
                compute_values,
                verbose,
                quadratic,
            )
        else:
            return _collect_standard_repn(
                exp._args_[1],
                multiplier * lhs.constant,
                idMap,
                compute_values,
                verbose,
                quadratic,
            )
    #
    # Collect RHS
    #
<<<<<<< HEAD
    rhs = _collect_standard_repn(exp._args_[1], 1, idMap,
                                  compute_values, verbose, quadratic)
    rhs_nonl_None = rhs.nonl.__class__ in native_numeric_types and not rhs.nonl
=======
    rhs = _collect_standard_repn(
        exp._args_[1], 1, idMap, compute_values, verbose, quadratic
    )
    rhs_nonl_None = rhs.nonl.__class__ in native_numeric_types and rhs.nonl == 0
>>>>>>> 5a58691b
    #
    # If RHS is zero, then return an empty results
    #
    if (
        rhs_nonl_None
        and len(rhs.linear) == 0
        and (not quadratic or len(rhs.quadratic) == 0)
        and rhs.constant.__class__ in native_numeric_types
        and rhs.constant == 0
    ):
        return Results()
    #
    # If either the LHS or RHS are nonlinear, then simply return the nonlinear expression
    #
    if not lhs_nonl_None or not rhs_nonl_None:
        return Results(nonl=multiplier * exp)

    # If the resulting expression has a polynomial degree greater than 2
    # (1 if quadratic is False), then simply return this as a general
    # nonlinear expression
    #
    if max(1 if lhs.linear else 0, 2 if quadratic and lhs.quadratic else 0) + max(
        1 if rhs.linear else 0, 2 if quadratic and rhs.quadratic else 0
    ) > (2 if quadratic else 1):
        return Results(nonl=multiplier * exp)

    ans = Results()
    ans.constant = multiplier * lhs.constant * rhs.constant
    if not (lhs.constant.__class__ in native_numeric_types and lhs.constant == 0):
        for key, coef in rhs.linear.items():
            ans.linear[key] = multiplier * coef * lhs.constant
    if not (rhs.constant.__class__ in native_numeric_types and rhs.constant == 0):
        for key, coef in lhs.linear.items():
            if key in ans.linear:
                ans.linear[key] += multiplier * coef * rhs.constant
            else:
                ans.linear[key] = multiplier * coef * rhs.constant

    if quadratic:
        if not (lhs.constant.__class__ in native_numeric_types and lhs.constant == 0):
            for key, coef in rhs.quadratic.items():
                ans.quadratic[key] = multiplier * coef * lhs.constant
        if not (rhs.constant.__class__ in native_numeric_types and rhs.constant == 0):
            for key, coef in lhs.quadratic.items():
                if key in ans.quadratic:
                    ans.quadratic[key] += multiplier * coef * rhs.constant
                else:
                    ans.quadratic[key] = multiplier * coef * rhs.constant
        for lkey, lcoef in lhs.linear.items():
            for rkey, rcoef in rhs.linear.items():
                ndx = (lkey, rkey) if lkey <= rkey else (rkey, lkey)
                if ndx in ans.quadratic:
                    ans.quadratic[ndx] += multiplier * lcoef * rcoef
                else:
                    ans.quadratic[ndx] = multiplier * lcoef * rcoef
        # TODO - Use quicksum here?
<<<<<<< HEAD
        el_linear = multiplier*sum(
            coef*idMap[key] for key, coef in lhs.linear.items()
            if coef.__class__ not in native_numeric_types or coef
        )
        er_linear = multiplier*sum(
            coef*idMap[key] for key, coef in rhs.linear.items()
            if coef.__class__ not in native_numeric_types or coef
        )
        el_quadratic = multiplier*sum(
            coef*idMap[key[0]]*idMap[key[1]]
            for key, coef in lhs.quadratic.items()
            if coef.__class__ not in native_numeric_types or coef
        )
        er_quadratic = multiplier*sum(
            coef*idMap[key[0]]*idMap[key[1]]
            for key, coef in rhs.quadratic.items()
            if coef.__class__ not in native_numeric_types or coef
        )
        if ((el_linear.__class__ not in native_numeric_types or el_linear)
            and (er_quadratic.__class__ not in native_numeric_types or er_quadratic)):
            ans.nonl += el_linear*er_quadratic
        if ((er_linear.__class__ not in native_numeric_types or er_linear)
            and (el_quadratic.__class__ not in native_numeric_types or el_quadratic)):
            ans.nonl += er_linear*el_quadratic
=======
        el_linear = multiplier * sum(
            coef * idMap[key] for key, coef in lhs.linear.items()
        )
        er_linear = multiplier * sum(
            coef * idMap[key] for key, coef in rhs.linear.items()
        )
        el_quadratic = multiplier * sum(
            coef * idMap[key[0]] * idMap[key[1]] for key, coef in lhs.quadratic.items()
        )
        er_quadratic = multiplier * sum(
            coef * idMap[key[0]] * idMap[key[1]] for key, coef in rhs.quadratic.items()
        )
        ans.nonl += el_linear * er_quadratic + el_quadratic * er_linear
>>>>>>> 5a58691b

    return ans


# @profile
def _collect_var(exp, multiplier, idMap, compute_values, verbose, quadratic):
    ans = Results()

    if exp.fixed:
        if compute_values:
            ans.constant += multiplier * value(exp)
        else:
            ans.constant += multiplier * exp
    else:
        id_ = id(exp)
        if id_ in idMap[None]:
            key = idMap[None][id_]
        else:
            key = len(idMap) - 1
            idMap[None][id_] = key
            idMap[key] = exp
        ans.linear[key] = multiplier

    return ans


def _collect_pow(exp, multiplier, idMap, compute_values, verbose, quadratic):
    #
    # Exponent is a numeric value
    #
    if exp._args_[1].__class__ in native_numeric_types:
        exponent = exp._args_[1]
    #
    # Exponent is not potentially variable
    #
    # Compute its value if compute_values==True
    #
    elif not exp._args_[1].is_potentially_variable():
        if compute_values:
            exponent = value(exp._args_[1])
        else:
            exponent = exp._args_[1]
    #
    # Otherwise collect a standard repn
    #
    else:
        res = _collect_standard_repn(
            exp._args_[1], 1, idMap, compute_values, verbose, quadratic
        )
        #
        # If the expression is variable, then return a nonlinear expression
        #
        if (
            not (res.nonl.__class__ in native_numeric_types and res.nonl == 0)
            or len(res.linear) > 0
            or (quadratic and len(res.quadratic) > 0)
        ):
            return Results(nonl=multiplier * exp)
        exponent = res.constant

    if exponent.__class__ in native_numeric_types:
        #
        # #**0 = 1
        #
        if exponent == 0:
            return Results(constant=multiplier)
        #
        # #**1 = #
        #
        # Return the standard repn for arg(0)
        #
        elif exponent == 1:
            return _collect_standard_repn(
                exp._args_[0], multiplier, idMap, compute_values, verbose, quadratic
            )
        #
        # Ignore #**2 unless quadratic==True
        #
        elif exponent == 2 and quadratic:
            res = _collect_standard_repn(
                exp._args_[0], 1, idMap, compute_values, verbose, quadratic
            )
            #
            # If arg(0) is nonlinear, then this is a nonlinear repn
            #
            if (
                not (res.nonl.__class__ in native_numeric_types and res.nonl == 0)
                or len(res.quadratic) > 0
            ):
                return Results(nonl=multiplier * exp)
            #
            # If computing values and no linear terms, then the return a constant repn
            #
            elif compute_values and len(res.linear) == 0:
                return Results(constant=multiplier * res.constant**exponent)
            #
            # If the base is linear, then we compute the quadratic expression for it.
            #
            else:
                ans = Results()
                has_constant = (
                    res.constant.__class__ not in native_numeric_types
                    or res.constant != 0
                )
                if has_constant:
                    ans.constant = multiplier * res.constant * res.constant

                # this is reversed since we want to pop off the end for efficiency
                # and the quadratic terms have a convention that the indexing tuple
                # of key1, key2 is such that key1 <= key2
                keys = sorted(res.linear.keys(), reverse=True)
                while len(keys) > 0:
                    key1 = keys.pop()
                    coef1 = res.linear[key1]
                    if has_constant:
                        ans.linear[key1] = 2 * multiplier * coef1 * res.constant
                    ans.quadratic[key1, key1] = multiplier * coef1 * coef1
                    for key2 in keys:
                        coef2 = res.linear[key2]
                        ans.quadratic[key1, key2] = 2 * multiplier * coef1 * coef2
                return ans

    #
    # If args(0) is a numeric value or it is fixed, then we have a constant value
    #
    if exp._args_[0].__class__ in native_numeric_types or exp._args_[0].is_fixed():
        if compute_values:
            return Results(constant=multiplier * value(exp._args_[0]) ** exponent)
        else:
            return Results(constant=multiplier * exp)
    #
    # Return a nonlinear expression here
    #
    return Results(nonl=multiplier * exp)


def _collect_division(exp, multiplier, idMap, compute_values, verbose, quadratic):
    if (
        exp._args_[1].__class__ in native_numeric_types
        or not exp._args_[1].is_potentially_variable()
    ):  # TODO: coverage?
        # Denominator is trivially constant
        if compute_values:
            denom = 1.0 * value(exp._args_[1])
        else:
            denom = 1.0 * exp._args_[1]
    else:
        res = _collect_standard_repn(
            exp._args_[1], 1, idMap, compute_values, verbose, quadratic
        )
        if (
            not (res.nonl.__class__ in native_numeric_types and res.nonl == 0)
            or len(res.linear) > 0
            or (quadratic and len(res.quadratic) > 0)
        ):
            # Denominator is variable, give up: this is nonlinear
            return Results(nonl=multiplier * exp)
        else:
            # Denominaor ended up evaluating to a constant
            denom = 1.0 * res.constant
    if denom.__class__ in native_numeric_types and denom == 0:
        raise ZeroDivisionError

    if (
        exp._args_[0].__class__ in native_numeric_types
        or not exp._args_[0].is_potentially_variable()
    ):
        num = exp._args_[0]
        if compute_values:
            num = value(num)
        return Results(constant=multiplier * num / denom)

    return _collect_standard_repn(
        exp._args_[0], multiplier / denom, idMap, compute_values, verbose, quadratic
    )


def _collect_branching_expr(exp, multiplier, idMap, compute_values, verbose, quadratic):
<<<<<<< HEAD
    _if, _then, _else = exp.args
    if _if.__class__ in native_numeric_types:           # TODO: coverage?
        if_val = _if
    elif not _if.is_potentially_variable():
=======
    if exp._if.__class__ in native_numeric_types:  # TODO: coverage?
        if_val = exp._if
    elif not exp._if.is_potentially_variable():
>>>>>>> 5a58691b
        if compute_values:
            if_val = value(_if)
        else:
            return Results(nonl=multiplier * exp)
    else:
<<<<<<< HEAD
        res = _collect_standard_repn(_if, 1, idMap, compute_values, verbose, quadratic)
        if not (res.nonl.__class__ in native_numeric_types and res.nonl == 0) or len(res.linear) > 0 or (quadratic and len(res.quadratic) > 0):
            return Results(nonl=multiplier*exp)
=======
        res = _collect_standard_repn(
            exp._if, 1, idMap, compute_values, verbose, quadratic
        )
        if (
            not (res.nonl.__class__ in native_numeric_types and res.nonl == 0)
            or len(res.linear) > 0
            or (quadratic and len(res.quadratic) > 0)
        ):
            return Results(nonl=multiplier * exp)
>>>>>>> 5a58691b
        elif res.constant.__class__ in native_numeric_types:
            if_val = res.constant
        else:
            return Results(constant=multiplier * exp)
    if if_val:
<<<<<<< HEAD
        if _then.__class__ in native_numeric_types:
            return Results(constant=multiplier*_then)
        return _collect_standard_repn(_then, multiplier, idMap, compute_values, verbose, quadratic)
    else:
        if _else.__class__ in native_numeric_types:
            return Results(constant=multiplier*_else)
        return _collect_standard_repn(_else, multiplier, idMap, compute_values, verbose, quadratic)
=======
        if exp._then.__class__ in native_numeric_types:
            return Results(constant=multiplier * exp._then)
        return _collect_standard_repn(
            exp._then, multiplier, idMap, compute_values, verbose, quadratic
        )
    else:
        if exp._else.__class__ in native_numeric_types:
            return Results(constant=multiplier * exp._else)
        return _collect_standard_repn(
            exp._else, multiplier, idMap, compute_values, verbose, quadratic
        )

>>>>>>> 5a58691b

def _collect_nonl(exp, multiplier, idMap, compute_values, verbose, quadratic):
    res = _collect_standard_repn(
        exp._args_[0], 1, idMap, compute_values, verbose, quadratic
    )
    if (
        not (res.nonl.__class__ in native_numeric_types and res.nonl == 0)
        or len(res.linear) > 0
        or (quadratic and len(res.quadratic) > 0)
    ):
        return Results(nonl=multiplier * exp)
    if compute_values:
        return Results(constant=multiplier * exp._apply_operation([res.constant]))
    else:
        return Results(constant=multiplier * exp)


def _collect_negation(exp, multiplier, idMap, compute_values, verbose, quadratic):
    return _collect_standard_repn(
        exp._args_[0], -1 * multiplier, idMap, compute_values, verbose, quadratic
    )


#
# TODO - Verify if code is used
#
def _collect_const(exp, multiplier, idMap, compute_values, verbose, quadratic):
    if compute_values:
        return Results(constant=multiplier * value(exp))
    else:
        return Results(constant=multiplier * exp)


def _collect_identity(exp, multiplier, idMap, compute_values, verbose, quadratic):
    if exp._args_[0].__class__ in native_numeric_types:
        return Results(constant=multiplier * exp._args_[0])
    if not exp._args_[0].is_potentially_variable():
        if compute_values:
            return Results(constant=multiplier * value(exp._args_[0]))
        else:
            return Results(constant=multiplier * exp._args_[0])
    return _collect_standard_repn(
        exp.expr, multiplier, idMap, compute_values, verbose, quadratic
    )


def _collect_linear(exp, multiplier, idMap, compute_values, verbose, quadratic):
    ans = Results()
    if compute_values:
        ans.constant = multiplier * value(exp.constant)
    else:
        ans.constant = multiplier * exp.constant

<<<<<<< HEAD
    linear = {}
    linear_vars = {}
    for c,v in zip(exp.linear_coefs, exp.linear_vars):
=======
    for c, v in zip(exp.linear_coefs, exp.linear_vars):
>>>>>>> 5a58691b
        if v.fixed:
            if compute_values:
                ans.constant += multiplier * value(c) * value(v)
            else:
                ans.constant += multiplier * c * v
        else:
            key = id(v)
            if compute_values:
<<<<<<< HEAD
                if key in linear:
                    linear[key] += multiplier*value(c)
                else:
                    linear[key] = multiplier*value(c)
                    linear_vars[key] = v
            else:
                if key in linear:
                    linear[key] += multiplier*c
                else:
                    linear[key] = multiplier*c
                    linear_vars[key] = v
    for id_, coef in linear.items():
        if coef.__class__ in native_numeric_types and not coef:
            continue
        if id_ in idMap[None]:
            key = idMap[None][id_]
        else:
            key = len(idMap) - 1
            idMap[None][id_] = key
            idMap[key] = linear_vars[id_]
        ans.linear[key] = coef
=======
                if key in ans.linear:
                    ans.linear[key] += multiplier * value(c)
                else:
                    ans.linear[key] = multiplier * value(c)
            else:
                if key in ans.linear:
                    ans.linear[key] += multiplier * c
                else:
                    ans.linear[key] = multiplier * c
>>>>>>> 5a58691b
    return ans


def _collect_comparison(exp, multiplier, idMap, compute_values, verbose, quadratic):
    if multiplier != 1:
        # this *will* generate an exception with the new relational expressions
        exp = multiplier * exp
    return Results(nonl=exp)


def _collect_external_fn(exp, multiplier, idMap, compute_values, verbose, quadratic):
    if compute_values and exp.is_fixed():
        return Results(constant=multiplier * value(exp))
    return Results(nonl=multiplier * exp)


_repn_collectors = {
    EXPR.SumExpression: _collect_sum,
    EXPR.ProductExpression: _collect_prod,
    EXPR.MonomialTermExpression: _collect_term,
    EXPR.PowExpression: _collect_pow,
    EXPR.DivisionExpression: _collect_division,
    EXPR.Expr_ifExpression: _collect_branching_expr,
    EXPR.UnaryFunctionExpression: _collect_nonl,
    EXPR.AbsExpression: _collect_nonl,
    EXPR.NegationExpression: _collect_negation,
    EXPR.LinearExpression: _collect_linear,
    EXPR.InequalityExpression: _collect_comparison,
    EXPR.RangedExpression: _collect_comparison,
    EXPR.EqualityExpression: _collect_comparison,
    EXPR.ExternalFunctionExpression: _collect_external_fn,
    # _ConnectorData          : _collect_linear_connector,
    # ScalarConnector         : _collect_linear_connector,
    _ParamData: _collect_const,
    ScalarParam: _collect_const,
    # param.Param             : _collect_linear_const,
    # parameter               : _collect_linear_const,
    NumericConstant: _collect_const,
    _GeneralVarData: _collect_var,
    ScalarVar: _collect_var,
    Var: _collect_var,
    variable: _collect_var,
    IVariable: _collect_var,
    _GeneralExpressionData: _collect_identity,
    ScalarExpression: _collect_identity,
    expression: _collect_identity,
    noclone: _collect_identity,
    _ExpressionData: _collect_identity,
    Expression: _collect_identity,
    _GeneralObjectiveData: _collect_identity,
    ScalarObjective: _collect_identity,
    objective: _collect_identity,
}


def _collect_standard_repn(exp, multiplier, idMap, compute_values, verbose, quadratic):
    fn = _repn_collectors.get(exp.__class__, None)
    if fn is not None:
        return fn(exp, multiplier, idMap, compute_values, verbose, quadratic)
    #
    # Catch any known numeric constants
    #
    if exp.__class__ in native_numeric_types or not exp.is_potentially_variable():
        return _collect_const(
            exp, multiplier, idMap, compute_values, verbose, quadratic
        )
    #
    # These are types that might be extended using duck typing.
    #
    try:
        if exp.is_variable_type():
            fn = _collect_var
        if exp.is_named_expression_type():
            fn = _collect_identity
    except AttributeError:  # TODO: coverage?
        pass
    if fn is not None:
        _repn_collectors[exp.__class__] = fn
        return fn(exp, multiplier, idMap, compute_values, verbose, quadratic)
    raise ValueError(
        "Unexpected expression (type %s)" % type(exp).__name__
    )  # TODO: coverage?


def _generate_standard_repn(
    expr, idMap=None, compute_values=True, verbose=False, quadratic=True, repn=None
):
    if expr.__class__ is EXPR.SumExpression:
        #
        # This is the common case, so start collecting the sum
        #
        ans = _collect_sum(expr, 1, idMap, compute_values, verbose, quadratic)
    else:
        #
        # Call generic recursive logic
        #
        ans = _collect_standard_repn(expr, 1, idMap, compute_values, verbose, quadratic)
    #
    # Create the final object here from 'ans'
    #
    repn.constant = ans.constant
    #
    # Create a list (tuple) of the variables and coefficients
    #
    v = []
    c = []
    for key, val in ans.linear.items():
        if val.__class__ in native_numeric_types:
            if not val:
                continue
        elif val.is_constant():  # TODO: coverage?
            if value(val) == 0:
                continue
        v.append(idMap[key])
        c.append(val)
    repn.linear_vars = tuple(v)
    repn.linear_coefs = tuple(c)

    if quadratic:
        repn.quadratic_vars = []
        repn.quadratic_coefs = []
        for key in ans.quadratic:
            val = ans.quadratic[key]
            if val.__class__ in native_numeric_types:
                if val == 0:  # TODO: coverage?
                    continue
            elif val.is_constant():  # TODO: coverage?
                if value(val) == 0:
                    continue
            repn.quadratic_vars.append((idMap[key[0]], idMap[key[1]]))
            repn.quadratic_coefs.append(val)
        repn.quadratic_vars = tuple(repn.quadratic_vars)
        repn.quadratic_coefs = tuple(repn.quadratic_coefs)
        v = []
        c = []
        for key in ans.quadratic:
            v.append((idMap[key[0]], idMap[key[1]]))
            c.append(ans.quadratic[key])
        repn.quadratic_vars = tuple(v)
        repn.quadratic_coefs = tuple(c)

    if ans.nonl is not None and not isclose_const(ans.nonl, 0):
        repn.nonlinear_expr = ans.nonl
        repn.nonlinear_vars = []
        for v_ in EXPR.identify_variables(repn.nonlinear_expr, include_fixed=False):
            repn.nonlinear_vars.append(v_)
            #
            # Update idMap in case we skipped nonlinear sub-expressions
            #
            # Q: Should we skip nonlinear sub-expressions?
            #
            id_ = id(v_)
            if id_ in idMap[None]:
                key = idMap[None][id_]
            else:
                key = len(idMap) - 1
                idMap[None][id_] = key
                idMap[key] = v_
        repn.nonlinear_vars = tuple(repn.nonlinear_vars)

    return repn


"""
WEH - This code assumes the expression is linear and fills in a dictionary.
      This avoids creating temporary Results objects, but in practice that's
      not a big win.  Hence, this is deprecated.

##-----------------------------------------------------------------------
##
## Logic for _generate_linear_standard_repn
##
##-----------------------------------------------------------------------

def _linear_collect_sum(exp, multiplier, idMap, compute_values, verbose, coef):
    varkeys = idMap[None]

    for e_ in itertools.islice(exp._args_, exp.nargs()):
        if e_.__class__ in native_numeric_types:
            coef[None] += multiplier*e_

        elif e_.is_variable_type():
            if e_.fixed:
                if compute_values:
                    coef[None] += multiplier*e_.value
                else:
                    coef[None] += multiplier*e_
            else:
                id_ = id(e_)
                if id_ in varkeys:
                    key = varkeys[id_]
                else:
                    key = len(idMap) - 1
                    varkeys[id_] = key
                    idMap[key] = e_
                if key in coef:
                    coef[key] += multiplier
                else:
                    coef[key] = multiplier

        elif not e_.is_potentially_variable():
            if compute_values:
                coef[None] += multiplier * value(e_)
            else:
                coef[None] += multiplier * e_

        elif e_.__class__ is EXPR.NegationExpression:
            arg = e_._args_[0]
            if arg.is_variable_type():
                if arg.fixed:
                    if compute_values:
                        coef[None] -= multiplier*arg.value
                    else:
                        coef[None] -= multiplier*arg
                else:
                    id_ = id(arg)
                    if id_ in varkeys:
                        key = varkeys[id_]
                    else:
                        key = len(idMap) - 1
                        varkeys[id_] = key
                        idMap[key] = arg
                    if key in coef:
                        coef[key] -= multiplier
                    else:
                        coef[key] = -1 * multiplier
            else:
                _collect_linear_standard_repn(arg, -1*multiplier, idMap, compute_values, verbose, coef)

        elif e_.__class__ is EXPR.MonomialTermExpression:
            if compute_values:
                lhs = value(e_._args_[0])
            else:
                lhs = e_._args_[0]
            if e_._args_[1].fixed:
                if compute_values:
                    coef[None] += multiplier*lhs*value(e_._args_[1])
                else:
                    coef[None] += multiplier*lhs*e_._args_[1]
            else:
                id_ = id(e_._args_[1])
                if id_ in varkeys:
                    key = varkeys[id_]
                else:
                    key = len(idMap) - 1
                    varkeys[id_] = key
                    idMap[key] = e_._args_[1]
                if key in coef:
                    coef[key] += multiplier*lhs
                else:
                    coef[key] = multiplier*lhs

        else:
            _collect_linear_standard_repn(e_, multiplier, idMap, compute_values, verbose, coef)

def _linear_collect_linear(exp, multiplier, idMap, compute_values, verbose, coef):
    varkeys = idMap[None]

    if compute_values:
        coef[None] += multiplier*value(exp.constant)
    else:
        coef[None] += multiplier*exp.constant

    for c,v in zip(exp.linear_coefs, exp.linear_vars):
        if v.fixed:
            if compute_values:
                coef[None] += multiplier*v.value
            else:
                coef[None] += multiplier*v
        else:
            id_ = id(v)
            if id_ in varkeys:
                key = varkeys[id_]
            else:
                key = len(idMap) - 1
                varkeys[id_] = key
                idMap[key] = v
            if compute_values:
                if key in coef:
                    coef[key] += multiplier*value(c)
                else:
                    coef[key] = multiplier*value(c)
            else:
                if key in coef:
                    coef[key] += multiplier*c
                else:
                    coef[key] = multiplier*c

def _linear_collect_term(exp, multiplier, idMap, compute_values, verbose, coef):
    #
    # LHS is a numeric value
    #
    if exp._args_[0].__class__ in native_numeric_types:
        if isclose_default(exp._args_[0],0):
            return
        _collect_linear_standard_repn(exp._args_[1], multiplier * exp._args_[0], idMap,
                                  compute_values, verbose, coef)
    #
    # LHS is a non-variable expression
    #
    else:
        if compute_values:
            val = value(exp._args_[0])
            if isclose_default(val,0):
                return
            _collect_linear_standard_repn(exp._args_[1], multiplier * val, idMap,
                                  compute_values, verbose, coef)
        else:
            _collect_linear_standard_repn(exp._args_[1], multiplier*exp._args_[0], idMap,
                                  compute_values, verbose, coef)

def _linear_collect_prod(exp, multiplier, idMap, compute_values, verbose, coef):
    #
    # LHS is a numeric value
    #
    if exp._args_[0].__class__ in native_numeric_types:
        if isclose_default(exp._args_[0],0):
            return
        _collect_linear_standard_repn(exp._args_[1], multiplier * exp._args_[0], idMap,
                                  compute_values, verbose, coef)
    #
    # LHS is a non-variable expression
    #
    elif not exp._args_[0].is_potentially_variable():
        if compute_values:
            val = value(exp._args_[0])
            if isclose_default(val,0):
                return
            _collect_linear_standard_repn(exp._args_[1], multiplier * val, idMap,
                                  compute_values, verbose, coef)
        else:
            _collect_linear_standard_repn(exp._args_[1], multiplier*exp._args_[0], idMap,
                                  compute_values, verbose, coef)
    #
    # The LHS should never be variable
    #
    elif exp._args_[0].is_fixed():
        if compute_values:
            val = value(exp._args_[0])
            if isclose_default(val,0):
                return
            _collect_linear_standard_repn(exp._args_[1], multiplier * val, idMap,
                                  compute_values, verbose, coef)
        else:
            _collect_linear_standard_repn(exp._args_[1], multiplier*exp._args_[0], idMap,
                                  compute_values, verbose, coef)
    else:
        if compute_values:
            val = value(exp._args_[1])
            if isclose_default(val,0):
                return
            _collect_linear_standard_repn(exp._args_[0], multiplier * val, idMap,
                                  compute_values, verbose, coef)
        else:
            _collect_linear_standard_repn(exp._args_[0], multiplier*exp._args_[1], idMap,
                                  compute_values, verbose, coef)

def _linear_collect_var(exp, multiplier, idMap, compute_values, verbose, coef):
    if exp.fixed:
        if compute_values:
            coef[None] += multiplier*value(exp)
        else:
            coef[None] += multiplier*exp
    else:
        id_ = id(exp)
        if id_ in idMap[None]:
            key = idMap[None][id_]
        else:
            key = len(idMap) - 1
            idMap[None][id_] = key
            idMap[key] = exp
        if key in coef:
            coef[key] += multiplier
        else:
            coef[key] = multiplier

def _linear_collect_negation(exp, multiplier, idMap, compute_values, verbose, coef):
    _collect_linear_standard_repn(exp._args_[0], -1*multiplier, idMap, compute_values, verbose, coef)

def _linear_collect_identity(exp, multiplier, idMap, compute_values, verbose, coef):
    arg = exp._args_[0]
    if arg.__class__ in native_numeric_types:
        coef[None] += arg
    elif not arg.is_potentially_variable():
        if compute_values:
            coef[None] += value(arg)
        else:
            coef[None] += arg
    else:
        _collect_linear_standard_repn(exp.expr, multiplier, idMap, compute_values, verbose, coef)

def _linear_collect_branching_expr(exp, multiplier, idMap, compute_values, verbose, coef):
    if exp._if.__class__ in native_numeric_types:
        if_val = exp._if
    else:
        # If this value is not constant, then the expression is nonlinear.
        if_val = value(exp._if)
    if if_val:
        _collect_linear_standard_repn(exp._then, multiplier, idMap, compute_values, verbose, coef)
    else:
        _collect_linear_standard_repn(exp._else, multiplier, idMap, compute_values, verbose, coef)

def _linear_collect_pow(exp, multiplier, idMap, compute_values, verbose, coef):
    if exp._args_[1].__class__ in native_numeric_types:
        exponent = exp._args_[1]
    else:
        # If this value is not constant, then the expression is nonlinear.
        exponent = value(exp._args_[1])

    if exponent == 0:
        coef[None] += multiplier
    else: #exponent == 1
        _collect_linear_standard_repn(exp._args_[0], multiplier, idMap, compute_values, verbose, coef)


_linear_repn_collectors = {
    EXPR.SumExpression                          : _linear_collect_sum,
    EXPR.ProductExpression                      : _linear_collect_prod,
    EXPR.MonomialTermExpression                 : _linear_collect_term,
    EXPR.PowExpression                          : _linear_collect_pow,
    #EXPR.DivisionExpression                     : _linear_collect_division,
    EXPR.Expr_ifExpression                      : _linear_collect_branching_expr,
    #EXPR.UnaryFunctionExpression                : _linear_collect_nonl,
    #EXPR.AbsExpression                          : _linear_collect_nonl,
    EXPR.NegationExpression                     : _linear_collect_negation,
    EXPR.LinearExpression                       : _linear_collect_linear,
    #EXPR.InequalityExpression                   : _linear_collect_comparison,
    #EXPR.RangedExpression                       : _linear_collect_comparison,
    #EXPR.EqualityExpression                     : _linear_collect_comparison,
    #EXPR.ExternalFunctionExpression             : _linear_collect_external_fn,
    ##EXPR.LinearSumExpression               : _collect_linear_sum,
    ##_ConnectorData          : _collect_linear_connector,
    ##ScalarConnector         : _collect_linear_connector,
    ##param._ParamData        : _collect_linear_const,
    ##param.ScalarParam       : _collect_linear_const,
    ##param.Param             : _collect_linear_const,
    ##parameter               : _collect_linear_const,
    _GeneralVarData                             : _linear_collect_var,
    ScalarVar                                   : _linear_collect_var,
    Var                                         : _linear_collect_var,
    variable                                    : _linear_collect_var,
    IVariable                                   : _linear_collect_var,
    _GeneralExpressionData                      : _linear_collect_identity,
    ScalarExpression                            : _linear_collect_identity,
    expression                                  : _linear_collect_identity,
    noclone                                     : _linear_collect_identity,
    _ExpressionData                             : _linear_collect_identity,
    Expression                                  : _linear_collect_identity,
    _GeneralObjectiveData                       : _linear_collect_identity,
    ScalarObjective                             : _linear_collect_identity,
    objective                                   : _linear_collect_identity,
    }


def _collect_linear_standard_repn(exp, multiplier, idMap, compute_values, verbose, coefs):
    fn = _linear_repn_collectors.get(exp.__class__, None)
    if fn is not None:
        return fn(exp, multiplier, idMap, compute_values, verbose, coefs)
    #
    # These are types that might be extended using duck typing.
    #
    try:
        if exp.is_variable_type():
            fn = _linear_collect_var
        if exp.is_named_expression_type():
            fn = _linear_collect_identity
    except AttributeError:
        pass
    if fn is not None:
        return fn(exp, multiplier, idMap, compute_values, verbose, coefs)
    raise ValueError( "Unexpected expression (type %s)" % type(exp).__name__)

def _generate_linear_standard_repn(expr, idMap=None, compute_values=True, verbose=False, repn=None):
    coef = {None:0}
    #
    # Call recursive logic
    #
    ans = _collect_linear_standard_repn(expr, 1, idMap, compute_values, verbose, coef)
    #
    # Create the final object here from 'ans'
    #
    repn.constant = coef[None]
    del coef[None]
    #
    # Create a list (tuple) of the variables and coefficients
    #
    # If we compute the values of constants, then we can skip terms with zero
    # coefficients
    #
    if compute_values:
        keys = list(key for key in coef if not isclose(coef[key],0))
    else:
        keys = list(coef.keys())
    repn.linear_vars = tuple(idMap[key] for key in keys)
    repn.linear_coefs = tuple(coef[key] for key in keys)

    return repn
"""


##-----------------------------------------------------------------------
##
## Functions to preprocess blocks
##
##-----------------------------------------------------------------------


def preprocess_block_objectives(block, idMap=None):

    # Get/Create the ComponentMap for the repn
    if not hasattr(block, '_repn'):
        block._repn = ComponentMap()
    block_repn = block._repn

    for objective_data in block.component_data_objects(
        Objective, active=True, descend_into=False
    ):

        if objective_data.expr is None:
            raise ValueError(
                "No expression has been defined for objective %s"
                % (objective_data.name)
            )

        try:
            repn = generate_standard_repn(objective_data.expr, idMap=idMap)
        except Exception:
            err = sys.exc_info()[1]
            logging.getLogger('pyomo.core').error(
                "exception generating a standard representation for objective %s: %s"
                % (objective_data.name, str(err))
            )
            raise

        block_repn[objective_data] = repn


def preprocess_block_constraints(block, idMap=None):

    # Get/Create the ComponentMap for the repn
    if not hasattr(block, '_repn'):
        block._repn = ComponentMap()
    block_repn = block._repn

    for constraint in block.component_objects(
        Constraint, active=True, descend_into=False
    ):

        preprocess_constraint(block, constraint, idMap=idMap, block_repn=block_repn)


def preprocess_constraint(block, constraint, idMap=None, block_repn=None):

    from pyomo.repn.beta.matrix import MatrixConstraint

    if isinstance(constraint, MatrixConstraint):
        return

    # Get/Create the ComponentMap for the repn
    if not hasattr(block, '_repn'):
        block._repn = ComponentMap()
    block_repn = block._repn

    for index, constraint_data in constraint.items():

        if not constraint_data.active:
            continue

        if constraint_data.body is None:
            raise ValueError(
                "No expression has been defined for the body "
                "of constraint %s" % (constraint_data.name)
            )

        try:
            repn = generate_standard_repn(constraint_data.body, idMap=idMap)
        except Exception:
            err = sys.exc_info()[1]
            logging.getLogger('pyomo.core').error(
                "exception generating a standard representation for "
                "constraint %s: %s" % (constraint_data.name, str(err))
            )
            raise

        block_repn[constraint_data] = repn


def preprocess_constraint_data(block, constraint_data, idMap=None, block_repn=None):

    # Get/Create the ComponentMap for the repn
    if not hasattr(block, '_repn'):
        block._repn = ComponentMap()
    block_repn = block._repn

    if constraint_data.body is None:
        raise ValueError(
            "No expression has been defined for the body "
            "of constraint %s" % (constraint_data.name)
        )

    try:
        repn = generate_standard_repn(constraint_data.body, idMap=idMap)
    except Exception:
        err = sys.exc_info()[1]
        logging.getLogger('pyomo.core').error(
            "exception generating a standard representation for "
            "constraint %s: %s" % (constraint_data.name, str(err))
        )
        raise

    block_repn[constraint_data] = repn<|MERGE_RESOLUTION|>--- conflicted
+++ resolved
@@ -306,7 +306,6 @@
             linear_vars = {}
             C_ = 0
             if compute_values:
-<<<<<<< HEAD
                 for arg in expr.args:
                     if arg.__class__ is EXPR.MonomialTermExpression:
                         c, v = arg.args
@@ -315,50 +314,17 @@
                         if v.fixed:
                             C_ += c * v.value
                             continue
-=======
-                C_ = EXPR.evaluate_expression(expr.constant)
-            else:
-                C_ = expr.constant
-            if compute_values:
-                linear_coefs = {}
-                for c, v in zip(expr.linear_coefs, expr.linear_vars):
-                    if c.__class__ in native_numeric_types:
-                        cval = c
-                    elif c.is_expression_type():
-                        cval = EXPR.evaluate_expression(c)
-                    else:
-                        cval = value(c)
-                    if v.fixed:
-                        C_ += cval * v.value
-                    else:
->>>>>>> 5a58691b
                         id_ = id(v)
                         if id_ in linear_coefs:
                             linear_coefs[id_] += c
                         else:
-<<<<<<< HEAD
                             linear_coefs[id_] = c
                             linear_vars[id_] = v
                     elif arg.__class__ in native_numeric_types:
                         C_ += arg
-=======
-                            key = idMap[None][id_]
-                        if key in linear_coefs:
-                            linear_coefs[key] += cval
-                        else:
-                            linear_coefs[key] = cval
-                keys = list(linear_coefs.keys())
-                repn.linear_vars = tuple(idMap[key] for key in keys)
-                repn.linear_coefs = tuple(linear_coefs[key] for key in keys)
-            else:
-                linear_coefs = {}
-                for c, v in zip(expr.linear_coefs, expr.linear_vars):
-                    if v.fixed:
-                        C_ += c * v
->>>>>>> 5a58691b
                     else:
                         C_ += EXPR.evaluate_expression(arg)
-            else: # compute_values == False
+            else:  # compute_values == False
                 for arg in expr.args:
                     if arg.__class__ is EXPR.MonomialTermExpression:
                         c, v = arg.args
@@ -547,13 +513,8 @@
             ans.constant += res_.constant
             if not (res_.nonl.__class__ in native_numeric_types and res_.nonl == 0):
                 nonl.append(res_.nonl)
-<<<<<<< HEAD
             for i, v in res_.linear.items():
-                ans.linear[i] = ans.linear.get(i,0) + v
-=======
-            for i in res_.linear:
-                ans.linear[i] = ans.linear.get(i, 0) + res_.linear[i]
->>>>>>> 5a58691b
+                ans.linear[i] = ans.linear.get(i, 0) + v
             if quadratic:
                 for i in res_.quadratic:
                     ans.quadratic[i] = ans.quadratic.get(i, 0) + res_.quadratic[i]
@@ -563,8 +524,11 @@
             ans.nonl = nonl[0]
         else:
             ans.nonl = EXPR.SumExpression(nonl)
-    zero_coef = [k for k, coef in ans.linear.items()
-                 if coef.__class__ in native_numeric_types and not coef]
+    zero_coef = [
+        k
+        for k, coef in ans.linear.items()
+        if coef.__class__ in native_numeric_types and not coef
+    ]
     for k in zero_coef:
         ans.linear.pop(k)
     return ans
@@ -697,16 +661,10 @@
     #
     # Collect LHS
     #
-<<<<<<< HEAD
-    lhs = _collect_standard_repn(exp._args_[0], 1, idMap,
-                                  compute_values, verbose, quadratic)
-    lhs_nonl_None = lhs.nonl.__class__ in native_numeric_types and not lhs.nonl
-=======
     lhs = _collect_standard_repn(
         exp._args_[0], 1, idMap, compute_values, verbose, quadratic
     )
-    lhs_nonl_None = lhs.nonl.__class__ in native_numeric_types and lhs.nonl == 0
->>>>>>> 5a58691b
+    lhs_nonl_None = lhs.nonl.__class__ in native_numeric_types and not lhs.nonl
     #
     # LHS is potentially variable, but it turns out to be a constant
     # because the variables were fixed.
@@ -742,16 +700,10 @@
     #
     # Collect RHS
     #
-<<<<<<< HEAD
-    rhs = _collect_standard_repn(exp._args_[1], 1, idMap,
-                                  compute_values, verbose, quadratic)
-    rhs_nonl_None = rhs.nonl.__class__ in native_numeric_types and not rhs.nonl
-=======
     rhs = _collect_standard_repn(
         exp._args_[1], 1, idMap, compute_values, verbose, quadratic
     )
-    rhs_nonl_None = rhs.nonl.__class__ in native_numeric_types and rhs.nonl == 0
->>>>>>> 5a58691b
+    rhs_nonl_None = rhs.nonl.__class__ in native_numeric_types and not rhs.nonl
     #
     # If RHS is zero, then return an empty results
     #
@@ -808,46 +760,34 @@
                 else:
                     ans.quadratic[ndx] = multiplier * lcoef * rcoef
         # TODO - Use quicksum here?
-<<<<<<< HEAD
-        el_linear = multiplier*sum(
-            coef*idMap[key] for key, coef in lhs.linear.items()
+        el_linear = multiplier * sum(
+            coef * idMap[key]
+            for key, coef in lhs.linear.items()
             if coef.__class__ not in native_numeric_types or coef
         )
-        er_linear = multiplier*sum(
-            coef*idMap[key] for key, coef in rhs.linear.items()
+        er_linear = multiplier * sum(
+            coef * idMap[key]
+            for key, coef in rhs.linear.items()
             if coef.__class__ not in native_numeric_types or coef
         )
-        el_quadratic = multiplier*sum(
-            coef*idMap[key[0]]*idMap[key[1]]
+        el_quadratic = multiplier * sum(
+            coef * idMap[key[0]] * idMap[key[1]]
             for key, coef in lhs.quadratic.items()
             if coef.__class__ not in native_numeric_types or coef
         )
-        er_quadratic = multiplier*sum(
-            coef*idMap[key[0]]*idMap[key[1]]
+        er_quadratic = multiplier * sum(
+            coef * idMap[key[0]] * idMap[key[1]]
             for key, coef in rhs.quadratic.items()
             if coef.__class__ not in native_numeric_types or coef
         )
-        if ((el_linear.__class__ not in native_numeric_types or el_linear)
-            and (er_quadratic.__class__ not in native_numeric_types or er_quadratic)):
-            ans.nonl += el_linear*er_quadratic
-        if ((er_linear.__class__ not in native_numeric_types or er_linear)
-            and (el_quadratic.__class__ not in native_numeric_types or el_quadratic)):
-            ans.nonl += er_linear*el_quadratic
-=======
-        el_linear = multiplier * sum(
-            coef * idMap[key] for key, coef in lhs.linear.items()
-        )
-        er_linear = multiplier * sum(
-            coef * idMap[key] for key, coef in rhs.linear.items()
-        )
-        el_quadratic = multiplier * sum(
-            coef * idMap[key[0]] * idMap[key[1]] for key, coef in lhs.quadratic.items()
-        )
-        er_quadratic = multiplier * sum(
-            coef * idMap[key[0]] * idMap[key[1]] for key, coef in rhs.quadratic.items()
-        )
-        ans.nonl += el_linear * er_quadratic + el_quadratic * er_linear
->>>>>>> 5a58691b
+        if (el_linear.__class__ not in native_numeric_types or el_linear) and (
+            er_quadratic.__class__ not in native_numeric_types or er_quadratic
+        ):
+            ans.nonl += el_linear * er_quadratic
+        if (er_linear.__class__ not in native_numeric_types or er_linear) and (
+            el_quadratic.__class__ not in native_numeric_types or el_quadratic
+        ):
+            ans.nonl += er_linear * el_quadratic
 
     return ans
 
@@ -942,7 +882,7 @@
             # If computing values and no linear terms, then the return a constant repn
             #
             elif compute_values and len(res.linear) == 0:
-                return Results(constant=multiplier * res.constant**exponent)
+                return Results(constant=multiplier * res.constant ** exponent)
             #
             # If the base is linear, then we compute the quadratic expression for it.
             #
@@ -1026,63 +966,39 @@
 
 
 def _collect_branching_expr(exp, multiplier, idMap, compute_values, verbose, quadratic):
-<<<<<<< HEAD
     _if, _then, _else = exp.args
-    if _if.__class__ in native_numeric_types:           # TODO: coverage?
+    if _if.__class__ in native_numeric_types:  # TODO: coverage?
         if_val = _if
     elif not _if.is_potentially_variable():
-=======
-    if exp._if.__class__ in native_numeric_types:  # TODO: coverage?
-        if_val = exp._if
-    elif not exp._if.is_potentially_variable():
->>>>>>> 5a58691b
         if compute_values:
             if_val = value(_if)
         else:
             return Results(nonl=multiplier * exp)
     else:
-<<<<<<< HEAD
         res = _collect_standard_repn(_if, 1, idMap, compute_values, verbose, quadratic)
-        if not (res.nonl.__class__ in native_numeric_types and res.nonl == 0) or len(res.linear) > 0 or (quadratic and len(res.quadratic) > 0):
-            return Results(nonl=multiplier*exp)
-=======
-        res = _collect_standard_repn(
-            exp._if, 1, idMap, compute_values, verbose, quadratic
-        )
         if (
             not (res.nonl.__class__ in native_numeric_types and res.nonl == 0)
             or len(res.linear) > 0
             or (quadratic and len(res.quadratic) > 0)
         ):
             return Results(nonl=multiplier * exp)
->>>>>>> 5a58691b
         elif res.constant.__class__ in native_numeric_types:
             if_val = res.constant
         else:
             return Results(constant=multiplier * exp)
     if if_val:
-<<<<<<< HEAD
         if _then.__class__ in native_numeric_types:
-            return Results(constant=multiplier*_then)
-        return _collect_standard_repn(_then, multiplier, idMap, compute_values, verbose, quadratic)
+            return Results(constant=multiplier * _then)
+        return _collect_standard_repn(
+            _then, multiplier, idMap, compute_values, verbose, quadratic
+        )
     else:
         if _else.__class__ in native_numeric_types:
-            return Results(constant=multiplier*_else)
-        return _collect_standard_repn(_else, multiplier, idMap, compute_values, verbose, quadratic)
-=======
-        if exp._then.__class__ in native_numeric_types:
-            return Results(constant=multiplier * exp._then)
+            return Results(constant=multiplier * _else)
         return _collect_standard_repn(
-            exp._then, multiplier, idMap, compute_values, verbose, quadratic
-        )
-    else:
-        if exp._else.__class__ in native_numeric_types:
-            return Results(constant=multiplier * exp._else)
-        return _collect_standard_repn(
-            exp._else, multiplier, idMap, compute_values, verbose, quadratic
-        )
-
->>>>>>> 5a58691b
+            _else, multiplier, idMap, compute_values, verbose, quadratic
+        )
+
 
 def _collect_nonl(exp, multiplier, idMap, compute_values, verbose, quadratic):
     res = _collect_standard_repn(
@@ -1136,13 +1052,9 @@
     else:
         ans.constant = multiplier * exp.constant
 
-<<<<<<< HEAD
     linear = {}
     linear_vars = {}
-    for c,v in zip(exp.linear_coefs, exp.linear_vars):
-=======
     for c, v in zip(exp.linear_coefs, exp.linear_vars):
->>>>>>> 5a58691b
         if v.fixed:
             if compute_values:
                 ans.constant += multiplier * value(c) * value(v)
@@ -1151,17 +1063,16 @@
         else:
             key = id(v)
             if compute_values:
-<<<<<<< HEAD
                 if key in linear:
-                    linear[key] += multiplier*value(c)
-                else:
-                    linear[key] = multiplier*value(c)
+                    linear[key] += multiplier * value(c)
+                else:
+                    linear[key] = multiplier * value(c)
                     linear_vars[key] = v
             else:
                 if key in linear:
-                    linear[key] += multiplier*c
-                else:
-                    linear[key] = multiplier*c
+                    linear[key] += multiplier * c
+                else:
+                    linear[key] = multiplier * c
                     linear_vars[key] = v
     for id_, coef in linear.items():
         if coef.__class__ in native_numeric_types and not coef:
@@ -1173,17 +1084,6 @@
             idMap[None][id_] = key
             idMap[key] = linear_vars[id_]
         ans.linear[key] = coef
-=======
-                if key in ans.linear:
-                    ans.linear[key] += multiplier * value(c)
-                else:
-                    ans.linear[key] = multiplier * value(c)
-            else:
-                if key in ans.linear:
-                    ans.linear[key] += multiplier * c
-                else:
-                    ans.linear[key] = multiplier * c
->>>>>>> 5a58691b
     return ans
 
 
