##############################################################################
# Institute for the Design of Advanced Energy Systems Process Systems
# Engineering Framework (IDAES PSE Framework) Copyright (c) 2018-2019, by the
# software owners: The Regents of the University of California, through
# Lawrence Berkeley National Laboratory,  National Technology & Engineering
# Solutions of Sandia, LLC, Carnegie Mellon University, West Virginia
# University Research Corporation, et al. All rights reserved.
#
# This software is distributed under the 3-clause BSD License.
##############################################################################

"""
UI data objects for sharing data and settings between different parts of the UI.
"""
from __future__ import division, print_function, absolute_import

__author__ = "John Eslick"

import logging
from pyomo.common.collections import ComponentMap
from pyomo.contrib.viewer.qt import *
<<<<<<< HEAD
from pyomo.kernel import ComponentMap
import pyomo.environ as pyo
=======
import pyomo.environ as pe
>>>>>>> f607ebf3

_log = logging.getLogger(__name__)

class UIDataNoUi(object):
    """
    This is the UIData object minus the signals.  This is the base class for
    UIData.  The class is split this way for testing when PyQt is not available.
    """
    def __init__(self, model=None):
        """
        This class holds the basic UI setup, but doesn't depend on Qt. It
        shouldn't really be used except for testing when Qt is not available.

        Args:
            model: The Pyomo model to view
        """
        super(UIDataNoUi, self).__init__()
        self._model = None
        self._begin_update = False
        self.value_cache = ComponentMap()
        self.begin_update()
        self.model = model
        self.end_update()

    def begin_update(self):
        """
        Lets the model setup be changed without emitting the updated signal
        until the end_update function is called.
        """
        self._begin_update = True

    def end_update(self, emit=True):
        """
        Sets the begin update flag to false.  Needs to be overloaded to also
        emit an update signal in the full UIData class
        """
        self._begin_update = False

    def emit_update(self):
        """
        Don't forget to overloaded this, not raising a NotImplementedError so
        tests can run without Qt
        """
        pass

    def emit_exec_refresh(self):
        """
        Don't forget to overloaded this, not raising a NotImplementedError so
        tests can run without Qt
        """
        pass

    @property
    def model(self):
        return self._model

    @model.setter
    def model(self, value):
        self._model = value
        self.value_cache = ComponentMap()
        self.emit_update()

    def calculate_constraints(self):
        for o in self.model.component_data_objects(pyo.Constraint, active=True):
            try:
                self.value_cache[o] = pyo.value(o.body, exception=False)
            except ZeroDivisionError:
                self.value_cache[o] = "Divide_by_0"
        self.emit_exec_refresh()

    def calculate_expressions(self):
        for o in self.model.component_data_objects(pyo.Expression, active=True):
            try:
                self.value_cache[o] = pyo.value(o, exception=False)
            except ZeroDivisionError:
                self.value_cache[o] = "Divide_by_0"
        self.emit_exec_refresh()

if not qt_available:
    class UIData(UIDataNoUi):
        pass
else:
    class UIData(UIDataNoUi, QtCore.QObject):
        updated = QtCore.pyqtSignal()
        exec_refresh = QtCore.pyqtSignal()
        def __init__(self, *args, **kwargs):

            """
            This class holds the basic UI setup

            Args:
                model: The Pyomo model to view
            """
            super(UIData, self).__init__(*args, **kwargs)

        def end_update(self, emit=True):
            """
            Start automatically emitting update signal again when properties
            are changed and emit update for changes made between begin_update
            and end_update
            """
            super(UIData, self).end_update(emit=emit)
            if emit:
                self.emit_update()

        def emit_update(self):
            if not self._begin_update:
                self.updated.emit()

        def emit_exec_refresh(self):
            self.exec_refresh.emit()<|MERGE_RESOLUTION|>--- conflicted
+++ resolved
@@ -19,12 +19,7 @@
 import logging
 from pyomo.common.collections import ComponentMap
 from pyomo.contrib.viewer.qt import *
-<<<<<<< HEAD
-from pyomo.kernel import ComponentMap
 import pyomo.environ as pyo
-=======
-import pyomo.environ as pe
->>>>>>> f607ebf3
 
 _log = logging.getLogger(__name__)
 
