--- conflicted
+++ resolved
@@ -40,7 +40,6 @@
 
     This class is designed to integrate with the alternative_solution generation methods.
     Additionally, groups of SolutionPool objects can be handled with the PoolManager class.
-<<<<<<< HEAD
 
     Parameters
     ----------
@@ -49,337 +48,6 @@
     as_solution : Function or None
         Method for converting inputs into Solution objects.
         A value of None will result in the default _as_solution function being used.
-    counter : PoolCounter or None
-        PoolCounter object to manage solution indexing.
-        A value of None will result in a new PoolCounter object being created and used.
-    policy : String
-        String name to describe the pool construction and management policy.
-    """
-
-    def __init__(self, name, as_solution, counter, policy="unspecified"):
-        # TODO: what is the point of the metadata attribute? Can we add the policy to this
-        # TODO: can we add subclass specific data to metadata object e.g. max_pool_size, abs_tolerance, objective
-        self.metadata = MyMunch(context_name=name)
-        self._solutions = {}
-        self._policy = policy
-        if as_solution is None:
-            self._as_solution = _as_solution
-        else:
-            self._as_solution = as_solution
-        if counter is None:
-            self.counter = PoolCounter()
-        else:
-            self.counter = counter
-
-    @property
-    def solutions(self):
-        return self._solutions.values()
-
-    @property
-    def last_solution(self):
-        index = next(reversed(self._solutions.keys()))
-        return self._solutions[index]
-
-    @property
-    def policy(self):
-        return self._policy
-
-    def __iter__(self):
-        for soln in self._solutions.values():
-            yield soln
-
-    def __len__(self):
-        return len(self._solutions)
-
-    def __getitem__(self, soln_id):
-        return self._solutions[soln_id]
-
-    def _next_solution_counter(self):
-        tmp = self.counter.solution_counter
-        self.counter.solution_counter += 1
-        return tmp
-
-
-class SolutionPool_KeepAll(SolutionPoolBase):
-    """
-    A SolutionPool subclass to keep all added solutions.
-
-    This class is designed to integrate with the alternative_solution generation methods.
-    Additionally, groups of solution pools can be handled with the PoolManager class.
-
-    Parameters
-    ----------
-    name : String
-        String name to describe the pool.
-    as_solution : Function or None
-        Method for converting inputs into Solution objects.
-        A value of None will result in the default _as_solution function being used.
-    counter : PoolCounter or None
-        PoolCounter object to manage solution indexing.
-        A value of None will result in a new PoolCounter object being created and used.
-    """
-
-    def __init__(self, name=None, as_solution=None, counter=None):
-        super().__init__(name, as_solution, counter, policy="keep_all")
-        # TODO: Bill, comment out line 127 and see the suffix tests it breaks
-        # this is separate from the need to update the metadata line
-        # I get equivalents to this when I add anything to metadata that suffix dicts break, going from {} to MyMunch
-        # this feels like an issue with comparing versions of to_dict instead of true json or writable version of the dict
-        # self.metadata['policy'] = "keep_all"
-
-    def add(self, *args, **kwargs):
-        """
-        Add inputted solution to SolutionPool.
-        Relies on the instance as_solution conversion method to convert inputs to Solution Object.
-        Adds the converted Solution object to the pool dictionary.
-        ID value for the solution genenerated as next increment of instance PoolCounter.
-
-        Parameters
-        ----------
-        Input needs to match as_solution format from pool initialization.
-
-        Returns
-        ----------
-        int
-            The ID value to match the added solution from the solution pool's PoolCounter.
-            The ID value is also the pool dictionary key for this solution.
-        """
-        soln = self._as_solution(*args, **kwargs)
-        #
-        soln.id = self._next_solution_counter()
-        assert (
-            soln.id not in self._solutions
-        ), f"Solution id {soln.id} already in solution pool context '{self._context_name}'"
-        #
-        self._solutions[soln.id] = soln
-        return soln.id
-
-    def to_dict(self):
-        """
-        Converts SolutionPool to a dictionary object.
-
-        Returns
-        ----------
-        dict
-            Dictionary with three keys: 'metadata', 'solutions', 'pool_config'
-            'metadata' contains a dictionary of information about pool structure and details as Strings.
-            'solutions' contains a dictionary of the pool's solutions.
-            'pool_config' contains a dictionary of the pool details.
-        """
-        return dict(
-            # TODO: why are we running _to_dict on metadata, which is a munch of strings?
-            metadata=_to_dict(self.metadata),
-            # TODO: why are we running _to_dict on _solutions, which is a dict of solutions
-            # looks like to recursively call to_dict on solution objects
-            solutions=_to_dict(self._solutions),
-            # TODO: why is metadata separate from pool_config? Is it just metadata without str() wrapping items?
-            pool_config=dict(policy=self._policy),
-        )
-
-
-class SolutionPool_KeepLatest(SolutionPoolBase):
-    """
-    A subclass of SolutionPool with the policy of keep the latest k solutions.
-    Added solutions are not checked for uniqueness.
-
-
-    This class is designed to integrate with the alternative_solution generation methods.
-    Additionally, groups of solution pools can be handled with the PoolManager class.
-
-    Parameters
-    ----------
-    name : String
-        String name to describe the pool.
-    as_solution : Function or None
-        Method for converting inputs into Solution objects.
-        A value of None will result in the default _as_solution function being used.
-    counter : PoolCounter or None
-        PoolCounter object to manage solution indexing.
-        A value of None will result in a new PoolCounter object being created and used.
-    max_pool_size : int
-        The max_pool_size is the K value for keeping the latest K solutions.
-        Must be a positive integer.
-    """
-
-    def __init__(self, name=None, as_solution=None, counter=None, *, max_pool_size=1):
-        assert max_pool_size >= 1, "max_pool_size must be positive integer"
-        super().__init__(name, as_solution, counter, policy="keep_latest")
-        self.max_pool_size = max_pool_size
-        self.int_deque = collections.deque()
-
-    def add(self, *args, **kwargs):
-        """
-        Add inputted solution to SolutionPool.
-        Relies on the instance as_solution conversion method to convert inputs to Solution Object.
-        Adds the converted Solution object to the pool dictionary.
-        ID value for the solution genenerated as next increment of instance PoolCounter.
-        When pool size < max_pool_size, new solution is added without deleting old solutions.
-        When pool size == max_pool_size, new solution is added and oldest solution deleted.
-
-        Parameters
-        ----------
-        Input needs to match as_solution format from pool initialization.
-
-        Returns
-        ----------
-        int
-            The ID value to match the added solution from the solution pool's PoolCounter.
-            The ID value is also the pool dictionary key for this solution.
-        """
-        soln = self._as_solution(*args, **kwargs)
-        #
-        soln.id = self._next_solution_counter()
-        assert (
-            soln.id not in self._solutions
-        ), f"Solution id {soln.id} already in solution pool context '{self._context_name}'"
-        #
-        self._solutions[soln.id] = soln
-        self.int_deque.append(soln.id)
-        if len(self.int_deque) > self.max_pool_size:
-            index = self.int_deque.popleft()
-            del self._solutions[index]
-        #
-        return soln.id
-
-    def to_dict(self):
-        """
-        Converts SolutionPool to a dictionary object.
-
-        Returns
-        ----------
-        dict
-            Dictionary with three keys: 'metadata', 'solutions', 'pool_config'
-            'metadata' contains a dictionary of information about pool structure and details as Strings.
-            'solutions' contains a dictionary of the pool's solutions.
-            'pool_config' contains a dictionary of the pool details.
-        """
-        return dict(
-            metadata=_to_dict(self.metadata),
-            solutions=_to_dict(self._solutions),
-            pool_config=dict(policy=self._policy, max_pool_size=self.max_pool_size),
-        )
-
-
-class SolutionPool_KeepLatestUnique(SolutionPoolBase):
-    """
-    A subclass of SolutionPool with the policy of keep the latest k unique solutions.
-    Added solutions are checked for uniqueness.
-
-    This class is designed to integrate with the alternative_solution generation methods.
-    Additionally, groups of solution pools can be handled with the PoolManager class.
-
-    Parameters
-    ----------
-    name : String
-        String name to describe the pool.
-    as_solution : Function or None
-        Method for converting inputs into Solution objects.
-        A value of None will result in the default _as_solution function being used
-    counter : PoolCounter or None
-        PoolCounter object to manage solution indexing.
-        A value of None will result in a new PoolCounter object being created and used.
-    max_pool_size : int
-        The max_pool_size is the K value for keeping the latest K solutions.
-        Must be a positive integer.
-    """
-
-    def __init__(self, name=None, as_solution=None, counter=None, *, max_pool_size=1):
-        assert max_pool_size >= 1, "max_pool_size must be positive integer"
-        super().__init__(name, as_solution, counter, policy="keep_latest_unique")
-        self.max_pool_size = max_pool_size
-        self.int_deque = collections.deque()
-        self.unique_solutions = set()
-
-    def add(self, *args, **kwargs):
-        """
-        Add inputted solution to SolutionPool.
-        Relies on the instance as_solution conversion method to convert inputs to Solution Object.
-        If solution already present, new solution is not added.
-        If input solution is new, the converted Solution object to the pool dictionary.
-        ID value for the solution genenerated as next increment of instance PoolCounter.
-        When pool size < max_pool_size, new solution is added without deleting old solutions.
-        When pool size == max_pool_size, new solution is added and oldest solution deleted.
-
-        Parameters
-        ----------
-        Input needs to match as_solution format from pool initialization.
-
-        Returns
-        ----------
-        None or int
-            None value corresponds to solution was already present and is ignored.
-            When not present, the ID value to match the added solution from the solution pool's PoolCounter.
-            The ID value is also the pool dictionary key for this solution.
-        """
-        soln = self._as_solution(*args, **kwargs)
-        #
-        # Return None if the solution has already been added to the pool
-        #
-        tuple_repn = soln._tuple_repn()
-        if tuple_repn in self.unique_solutions:
-            return None
-        self.unique_solutions.add(tuple_repn)
-        #
-        soln.id = self._next_solution_counter()
-        assert (
-            soln.id not in self._solutions
-        ), f"Solution id {soln.id} already in solution pool context '{self._context_name}'"
-        #
-        self.int_deque.append(soln.id)
-        if len(self.int_deque) > self.max_pool_size:
-            index = self.int_deque.popleft()
-            del self._solutions[index]
-        #
-        self._solutions[soln.id] = soln
-        return soln.id
-
-    def to_dict(self):
-        """
-        Converts SolutionPool to a dictionary object.
-
-        Returns
-        ----------
-        dict
-            Dictionary with three keys: 'metadata', 'solutions', 'pool_config'
-            'metadata' contains a dictionary of information about pool structure and details as Strings.
-            'solutions' contains a dictionary of the pool's solutions.
-            'pool_config' contains a dictionary of the pool details.
-        """
-        return dict(
-            metadata=_to_dict(self.metadata),
-            solutions=_to_dict(self._solutions),
-            pool_config=dict(policy=self._policy, max_pool_size=self.max_pool_size),
-        )
-
-
-@dataclasses.dataclass(order=True)
-class HeapItem:
-    value: float
-    id: int = dataclasses.field(compare=False)
-
-
-class SolutionPool_KeepBest(SolutionPoolBase):
-    """
-    A subclass of SolutionPool with the policy of keep the best k unique solutions based on objective.
-    Added solutions are checked for uniqueness.
-    Both the relative and absolute tolerance must be passed to add a solution.
-
-
-    This class is designed to integrate with the alternative_solution generation methods.
-    Additionally, groups of solution pools can be handled with the PoolManager class.
-=======
->>>>>>> e0c7574d
-
-    Parameters
-    ----------
-    name : String
-        String name to describe the pool.
-    as_solution : Function or None
-        Method for converting inputs into Solution objects.
-<<<<<<< HEAD
-        A value of None will result in the default _as_solution function being used.
-=======
-        A value of None will result in the default _as_solution method being used.
     counter : PoolCounter or None
         PoolCounter object to manage solution indexing.
         A value of None will result in a new PoolCounter object being created and used.
@@ -476,7 +144,7 @@
         String name to describe the pool.
     as_solution : Function or None
         Method for converting inputs into Solution objects.
-        A value of None will result in the default _as_solution method being used.
+        A value of None will result in the default _as_solution function being used.
     counter : PoolCounter or None
         PoolCounter object to manage solution indexing.
         A value of None will result in a new PoolCounter object being created and used.
@@ -494,7 +162,7 @@
 
         Parameters
         ----------
-        Input needs to match as_solution format from pool inialization.
+        Input needs to match as_solution format from pool initialization.
 
         Returns
         ----------
@@ -546,7 +214,7 @@
         String name to describe the pool.
     as_solution : Function or None
         Method for converting inputs into Solution objects.
-        A value of None will result in the default _as_solution method being used.
+        A value of None will result in the default _as_solution function being used.
     counter : PoolCounter or None
         PoolCounter object to manage solution indexing.
         A value of None will result in a new PoolCounter object being created and used.
@@ -576,7 +244,7 @@
 
         Parameters
         ----------
-        Input needs to match as_solution format from pool inialization.
+        Input needs to match as_solution format from pool initialization.
 
         Returns
         ----------
@@ -591,12 +259,12 @@
             soln.id not in self._solutions
         ), f"Solution id {soln.id} already in solution pool context '{self._context_name}'"
         #
+        self._solutions[soln.id] = soln
         self._int_deque.append(soln.id)
         if len(self._int_deque) > self.max_pool_size:
             index = self._int_deque.popleft()
             del self._solutions[index]
         #
-        self._solutions[soln.id] = soln
         return soln.id
 
     def to_dict(self):
@@ -622,7 +290,6 @@
     """
     A subclass of SolutionPool with the policy of keep the latest k unique solutions.
     Added solutions are checked for uniqueness.
-
 
     This class is designed to integrate with the alternative_solution generation methods.
     Additionally, groups of solution pools can be handled with the PoolManager class.
@@ -633,7 +300,7 @@
         String name to describe the pool.
     as_solution : Function or None
         Method for converting inputs into Solution objects.
-        A value of None will result in the default _as_solution method being used
+        A value of None will result in the default _as_solution function being used
     counter : PoolCounter or None
         PoolCounter object to manage solution indexing.
         A value of None will result in a new PoolCounter object being created and used.
@@ -665,7 +332,7 @@
 
         Parameters
         ----------
-        Input needs to match as_solution format from pool inialization.
+        Input needs to match as_solution format from pool initialization.
 
         Returns
         ----------
@@ -737,8 +404,7 @@
         String name to describe the pool.
     as_solution : Function or None
         Method for converting inputs into Solution objects.
-        A value of None will result in the default _as_solution method being used.
->>>>>>> e0c7574d
+        A value of None will result in the default _as_solution function being used.
     counter : PoolCounter or None
         PoolCounter object to manage solution indexing.
         A value of None will result in a new PoolCounter object being created and used.
@@ -761,7 +427,6 @@
     best_value : float
         Optional information to provide a starting best-discovered value for tolerance comparisons.
         Defaults to a 'nan' value that the first added solution's value will replace.
-<<<<<<< HEAD
     """
 
     def __init__(
@@ -787,8 +452,19 @@
         self.rel_tolerance = rel_tolerance
         self.sense_is_min = sense_is_min
         self.best_value = best_value
-        self.heap = []
-        self.unique_solutions = set()
+        self._heap = []
+        self._unique_solutions = set()
+
+    @property
+    def pool_config(self):
+        return dict(
+            max_pool_size=self.max_pool_size,
+            objective=self.objective,
+            abs_tolerance=self.abs_tolerance,
+            rel_tolerance=self.rel_tolerance,
+            sense_is_min=self.sense_is_min,
+            best_value=self.best_value,
+        )
 
     def add(self, *args, **kwargs):
         """
@@ -816,9 +492,9 @@
         # Return None if the solution has already been added to the pool
         #
         tuple_repn = soln._tuple_repn()
-        if tuple_repn in self.unique_solutions:
+        if tuple_repn in self._unique_solutions:
             return None
-        self.unique_solutions.add(tuple_repn)
+        self._unique_solutions.add(tuple_repn)
         #
         value = soln.objective(self.objective).value
         keep = False
@@ -856,200 +532,6 @@
             self._solutions[soln.id] = soln
             #
             item = HeapItem(value=-value if self.sense_is_min else value, id=soln.id)
-            if self.max_pool_size is None or len(self.heap) < self.max_pool_size:
-                # There is room in the pool, so we just add it
-                heapq.heappush(self.heap, item)
-            else:
-                # We add the item to the pool and pop the worst item in the pool
-                item = heapq.heappushpop(self.heap, item)
-                del self._solutions[item.id]
-
-            if new_best_value:
-                # We have a new best value, so we need to check that all existing solutions are close enough and re-heapify
-                tmp = []
-                for item in self.heap:
-                    value = -item.value if self.sense_is_min else item.value
-                    diff = (
-                        value - self.best_value
-                        if self.sense_is_min
-                        else self.best_value - value
-                    )
-                    if (
-                        (self.abs_tolerance is None) or (diff <= self.abs_tolerance)
-                    ) and (
-                        (self.rel_tolerance is None)
-                        or (
-                            diff / min(math.fabs(value), math.fabs(self.best_value))
-                            <= self.rel_tolerance
-                        )
-                    ):
-                        tmp.append(item)
-                    else:
-                        del self._solutions[item.id]
-                heapq.heapify(tmp)
-                self.heap = tmp
-
-            assert len(self._solutions) == len(
-                self.heap
-            ), f"Num solutions is {len(self._solutions)} but the heap size is {len(self.heap)}"
-            return soln.id
-
-        return None
-
-    def to_dict(self):
-        """
-        Converts SolutionPool to a dictionary object.
-
-        Returns
-        ----------
-        dict
-            Dictionary with three keys: 'metadata', 'solutions', 'pool_config'
-            'metadata' contains a dictionary of information about pool structure and details as Strings.
-            'solutions' contains a dictionary of the pool's solutions.
-            'pool_config' contains a dictionary of the pool details.
-        """
-        return dict(
-            metadata=_to_dict(self.metadata),
-            solutions=_to_dict(self._solutions),
-            pool_config=dict(
-                policy=self._policy,
-                max_pool_size=self.max_pool_size,
-                objective=self.objective,
-                abs_tolerance=self.abs_tolerance,
-                rel_tolerance=self.rel_tolerance,
-            ),
-        )
-
-
-class PoolManager:
-    """
-    Manages one or more solution pools.
-
-    The default solution pool has policy ``keep_best`` with name ``None``.
-    If a new Solution pool is added without a name, then the ``None``
-    pool is replaced.  Otherwise, if a solution pool is added with an
-    existing name an error occurs.
-
-    The pool manager always has an active pool.  The pool manager has the
-    same API as a solution pool, and the envelope design pattern is used
-    to expose the methods and data for the active pool.  The active pool
-    defaults to the pool that was most recently added to the pool manager.
-
-    Note that all pools share the same Counter object to enable overall
-    solution count tracking and unique solution id values.
-
-    """
-
-    def __init__(self):
-        self._name = None
-        self._pools = {}
-        self.add_pool(name=self._name)
-=======
-    """
-
-    def __init__(
-        self,
-        name=None,
-        as_solution=None,
-        counter=None,
-        *,
-        max_pool_size=None,
-        objective=None,
-        abs_tolerance=0.0,
-        rel_tolerance=None,
-        sense_is_min=True,
-        best_value=nan,
-    ):
-        super().__init__(name, as_solution, counter, policy="keep_best")
-        assert (max_pool_size is None) or (
-            max_pool_size >= 1
-        ), "max_pool_size must be None or positive integer"
-        self.max_pool_size = max_pool_size
-        self.objective = 0 if objective is None else objective
-        self.abs_tolerance = abs_tolerance
-        self.rel_tolerance = rel_tolerance
-        self.sense_is_min = sense_is_min
-        self.best_value = best_value
-        self._heap = []
-        self._unique_solutions = set()
-
-    @property
-    def pool_config(self):
-        return dict(
-            max_pool_size=self.max_pool_size,
-            objective=self.objective,
-            abs_tolerance=self.abs_tolerance,
-            rel_tolerance=self.rel_tolerance,
-            sense_is_min=self.sense_is_min,
-            best_value=self.best_value,
-        )
-
-    def add(self, *args, **kwargs):
-        """
-        Add inputted solution to SolutionPool.
-        Relies on the instance as_solution conversion method to convert inputs to Solution Object.
-        If solution already present or outside tolerance of the best objective value, new solution is not added.
-        If input solution is new and within tolerance of the best objective value, the converted Solution object to the pool dictionary.
-        ID value for the solution genenerated as next increment of instance PoolCounter.
-        When pool size < max_pool_size, new solution is added without deleting old solutions.
-        When pool size == max_pool_size, new solution is added and oldest solution deleted.
-
-        Parameters
-        ----------
-        Input needs to match as_solution format from pool inialization.
-
-        Returns
-        ----------
-        None or int
-            None value corresponds to solution was already present and is ignored.
-            When not present, the ID value to match the added solution from the solution pool's PoolCounter.
-            The ID value is also the pool dictionary key for this solution.
-        """
-        soln = self._as_solution(*args, **kwargs)
-        #
-        # Return None if the solution has already been added to the pool
-        #
-        tuple_repn = soln._tuple_repn()
-        if tuple_repn in self._unique_solutions:
-            return None
-        self._unique_solutions.add(tuple_repn)
-        #
-        value = soln.objective(self.objective).value
-        keep = False
-        new_best_value = False
-        if self.best_value is nan:
-            self.best_value = value
-            keep = True
-        else:
-            diff = (
-                value - self.best_value
-                if self.sense_is_min
-                else self.best_value - value
-            )
-            if diff < 0.0:
-                # Keep if this is a new best value
-                self.best_value = value
-                keep = True
-                new_best_value = True
-            elif ((self.abs_tolerance is None) or (diff <= self.abs_tolerance)) and (
-                (self.rel_tolerance is None)
-                or (
-                    diff / min(math.fabs(value), math.fabs(self.best_value))
-                    <= self.rel_tolerance
-                )
-            ):
-                # Keep if the absolute or relative difference with the best value is small enough
-                keep = True
-
-        if keep:
-            soln.id = self._next_solution_counter()
-            assert (
-                soln.id not in self._solutions
-            ), f"Solution id {soln.id} already in solution pool context '{self._context_name}'"
-            #
-            self._solutions[soln.id] = soln
-            #
-            item = HeapItem(value=-value if self.sense_is_min else value, id=soln.id)
             if self.max_pool_size is None or len(self._heap) < self.max_pool_size:
                 # There is room in the pool, so we just add it
                 heapq.heappush(self._heap, item)
@@ -1111,23 +593,27 @@
 
 class PoolManager:
     """
-    A class to handle groups of SolutionPool objects.
-    Defaults to having a SolutionPool with policy KeepBest under name 'None'.
-    If a new SolutionPool is added while the 'None' pool is empty, 'None' pool is deleted.
-
-    When PoolManager has multiple pools, there is an active pool.
-    PoolManager is designed to have the same API as a pool for the active pool as pass-through.
-    Unless changed, the active pool defaults to the one most recently added to the PoolManager.
-
-    All pools share the same Counter object to enable overall solution count tracking and unique solution id values.
+    Manages one or more solution pools.
+
+    The default solution pool has policy ``keep_best`` with name ``None``.
+    If a new Solution pool is added without a name, then the ``None``
+    pool is replaced.  Otherwise, if a solution pool is added with an
+    existing name an error occurs.
+
+    The pool manager always has an active pool.  The pool manager has the
+    same API as a solution pool, and the envelope design pattern is used
+    to expose the methods and data for the active pool.  The active pool
+    defaults to the pool that was most recently added to the pool manager.
+
+    Note that all pools share the same Counter object to enable overall
+    solution count tracking and unique solution id values.
 
     """
 
     def __init__(self):
         self._name = None
         self._pools = {}
-        self.add_pool(self._name)
->>>>>>> e0c7574d
+        self.add_pool(name=self._name)
         self._solution_counter = 0
 
     #
@@ -1136,7 +622,6 @@
     #
 
     @property
-<<<<<<< HEAD
     def name(self):
         """
         Returns
@@ -1155,68 +640,18 @@
             Metadata for the active pool.
         """
         return self.active_pool.metadata
-=======
-    def metadata(self):
-        """
-        Pass through property to return metadata of the active pool.
-
-        Returns
-        ----------
-        String
-            The metadata to describe the active pool.
-
-        """
-        return self.active_pool.metadata
-
-    @property
-    def solutions(self):
-        """
-        Pass through property to return solutions of the active pool.
-
-        Returns
-        ----------
-        dict_values
-            The solutions contained in the active pool.
-
-        """
-        return self.active_pool.solutions.values()
-
-    @property
-    def last_solution(self):
-        """
-        Pass through property to return last_solution of the active pool.
-
-        Returns
-        ----------
-        Solution
-            The last_solution found in the active pool.
-
-        """
-        return self.active_pool.last_solution
->>>>>>> e0c7574d
 
     @property
     def policy(self):
         """
-<<<<<<< HEAD
         Returns
         -------
         str
             The policy that is executed by the active pool.
-=======
-        Pass through property to return policy of the active pool.
-
-        Returns
-        ----------
-        String
-            The policy used in the active pool.
-
->>>>>>> e0c7574d
         """
         return self.active_pool.policy
 
     @property
-<<<<<<< HEAD
     def solutions(self):
         """
         Returns
@@ -1235,41 +670,10 @@
             The last solution added to the active pool.
         """
         return self.active_pool.last_solution
-=======
-    def counter(self):
-        return self.active_pool.counter
-
-    @property
-    def as_solution(self):
-        """
-        Pass through property to return the as_solution conversion method of the active pool.
-
-        Returns
-        ----------
-        Function
-            The as_solution solution conversion method used in the active pool.
-
-        """
-        return self.active_pool.as_solution
-
-    @property
-    def pool_config(self):
-        """
-        Pass through property to return the pool_config of the active pool.
-
-        Returns
-        ----------
-        String
-            The policy used in the active pool.
-
-        """
-        return self.active_pool.pool_config
->>>>>>> e0c7574d
 
     @property
     def max_pool_size(self):
         """
-<<<<<<< HEAD
         Returns
         -------
         int or None
@@ -1312,106 +716,10 @@
         Solution
             The specified solution in the active pool.
         """
-=======
-        Pass through property to return the max_pool_size of the active pool.
-        If the pool has that property, it is returned, otherwise None is returned.
-
-        Returns
-        ----------
-        int or None
-            max_pool_size attribute of the active pool, if not defined, returns None
-
-        """
-        return getattr(self.active_pool, "max_pool_size", None)
-
-    @property
-    def objective(self):
-        """
-        Pass through property to return the objective of the active pool.
-        If the pool has that property, it is returned, otherwise None is returned.
-
-        Returns
-        ----------
-        Pyomo expression or None
-            objective attribute of the active pool, if not defined, returns None
-
-        """
-        return getattr(self.active_pool, "objective", None)
-
-    @property
-    def abs_tolerance(self):
-        """
-        Pass through property to return the absolute tolerance of the active pool.
-        If the pool has that property, it is returned, otherwise None is returned.
-
-        Returns
-        ----------
-        float or None
-            abs_tolerance attribute of the active pool, if not defined, returns None
-
-        """
-        return getattr(self.active_pool, "abs_tolerance", None)
-
-    @property
-    def rel_tolerance(self):
-        """
-        Pass through property to return the relative tolerance of the active pool.
-        If the pool has that property, it is returned, otherwise None is returned.
-
-        Returns
-        ----------
-        float or None
-            rel_tolerance attribute of the active pool, if not defined, returns None
-
-        """
-        return getattr(self.active_pool, "rel_tolerance", None)
-
-    @property
-    def sense_is_min(self):
-        """
-        Pass through property to return the sense of the active pool objective.
-        If the pool has that property, it is returned, otherwise None is returned.
-        If the value exists, true means sense is minimization and false means maximization.
-
-        Returns
-        ----------
-        boolean or None
-            sense_is_min attribute of the active pool, if not defined, returns None
-
-        """
-        return getattr(self.active_pool, "sense_is_min", None)
-
-    @property
-    def best_value(self):
-        """
-        Pass through property to return the best known objective value of the active pool.
-        If the pool has that property, it is returned, otherwise None is returned.
-
-        Returns
-        ----------
-        float or None
-            best_value attribute of the active pool, if not defined, returns None
-
-        """
-        return getattr(self.active_pool, "best_value", None)
-
-    def to_dict(self):
-        return self.active_pool.to_dict()
-
-    def __iter__(self):
-        for soln in self.active_pool.solutions:
-            yield soln
-
-    def __len__(self):
-        return len(self.active_pool)
-
-    def __getitem__(self, soln_id):
->>>>>>> e0c7574d
         return self._pools[self._name][soln_id]
 
     def add(self, *args, **kwargs):
         """
-<<<<<<< HEAD
         Adds a solution to the active pool.
 
         Returns
@@ -1421,29 +729,6 @@
         """
         return self.active_pool.add(*args, **kwargs)
 
-=======
-        Adds input to active SolutionPool
-
-        Returns
-        ----------
-        Pass through for return value from calling add method on underlying pool
-        """
-        return self.active_pool.add(*args, **kwargs)
-
-    def get_pool_dicts(self):
-        """
-        Converts the set of pools to dictionary object with underlying dictionary of pools
-
-        Returns
-        ----------
-        dict
-            Keys are names of each pool in PoolManager
-            Values are to_dict called on corresponding pool
-
-        """
-        return {k: v.to_dict() for k, v in self._pools.items()}
-
->>>>>>> e0c7574d
     #
     # The following methods support the management of multiple
     # pools within a PoolManager.
@@ -1463,26 +748,16 @@
         assert self._name in self._pools, f"Unknown pool '{self._name}'"
         return self._pools[self._name]
 
-<<<<<<< HEAD
     def add_pool(self, *, name=None, policy="keep_best", as_solution=None, **kwds):
         """
         Initializes a new solution pool and adds it to this pool manager.
 
         The method expects parameters for the constructor of the corresponding solution pool.
         Supported pools are `keep_all`, `keep_best`, `keep_latest`, and `keep_latest_unique`.
-=======
-    def add_pool(self, name, *, policy="keep_best", as_solution=None, **kwds):
-        """
-        Initializes a new SolutionPool and adds it to the PoolManager.
-        The method expects required parameters for the constructor of the corresponding SolutionPool except Counter.
-        The counter object is provided by the PoolManager.
-        Supported pools are KeepAll, KeepBest, KeepLatest, KeepLatestUnique
->>>>>>> e0c7574d
 
         Parameters
         ----------
         name : String
-<<<<<<< HEAD
             The name of the solution pool.  If name is already used then, then an error is generated.
         policy : String
             This string indicates the policy that is enforced new solution pool.
@@ -1493,36 +768,15 @@
             (Default is None, for which the _as_solution function is used.)
         **kwds
             Other associated arguments that are used to initialize the solution pool.
-=======
-            name for the new pool.
-            Acts as key for the new SolutionPool in the dictionary of pools maintained by PoolManager
-            If name already used then sets that pool to active but makes no other changes
-        policy : String
-            String to choose which policy to enforce in the new SolutionPool
-            Supported values are ['keep_all', 'keep_best', 'keep_latest', 'keep_latest_unique']
-            Unsupported policy name will throw error.
-            Default is 'keep_best'
-        as_solution : None or Function
-            Pass through method for as_solution conversion method to create Solution objects for the new SolutionPool
-            Default is None for pass through default as_solution method
-        **kwds
-            Other associated arguments corresponding to the constructor for intended subclass of SolutionPoolBase
->>>>>>> e0c7574d
 
         Returns
         ----------
         dict
-<<<<<<< HEAD
             Metadata for the newly create solution pool.
         """
         if name is None and None in self._pools:
             del self._pools[None]
 
-=======
-            Metadata attribute of the newly create SolutionPool
-
-        """
->>>>>>> e0c7574d
         if name not in self._pools:
             # Delete the 'None' pool if it isn't being used
             if name is not None and None in self._pools and len(self._pools[None]) == 0:
@@ -1566,11 +820,7 @@
         ----------
         name : String
             name key to pick the SolutionPool in the PoolManager object to the active pool
-<<<<<<< HEAD
             If name not a valid key then assertion error thrown
-=======
-            If name not a valid key then assertation error thrown
->>>>>>> e0c7574d
         Returns
         ----------
         dict
@@ -1581,7 +831,6 @@
         self._name = name
         return self.metadata
 
-<<<<<<< HEAD
     #
     # The following methods provide information about all
     # pools in the pool manager.
@@ -1701,121 +950,6 @@
     # for all pools that it manages.
     #
 
-=======
-    def get_active_pool_name(self):
-        """
-        Returns the name string for the active pool
-
-        Returns
-        ----------
-        String
-            name key for the active pool
-
-        """
-        return self._name
-
-    def get_pool_names(self):
-        """
-        Returns the list of name keys for the pools in PoolManager
-
-        Returns
-        ----------
-        List
-            List of name keys of all pools in this PoolManager
-
-        """
-        return list(self._pools.keys())
-
-    def get_pool_policies(self):
-        """
-        Returns the dictionary of name:policy pairs to identify policies in all Pools
-
-        Returns
-        ----------
-        List
-            List of name keys of all pools in this PoolManager
-
-        """
-        return {k: v.policy for k, v in self._pools.items()}
-
-    def get_max_pool_sizes(self):
-        """
-        Returns the max_pool_size of all pools in the PoolManager as a dict.
-        If a pool does not have a max_pool_size that value defualts to none
-
-        Returns
-        ----------
-        dict
-            keys as name of the pool
-            values as max_pool_size attribute, if not defined, defaults to None
-
-        """
-        return {k: getattr(v, "max_pool_size", None) for k, v in self._pools.items()}
-
-    def get_pool_sizes(self):
-        """
-        Returns the len of all pools in the PoolManager as a dict.
-
-        Returns
-        ----------
-        dict
-            keys as name of the pool
-            values as the number of solutions in the underlying pool
-
-        """
-        return {k: len(v) for k, v in self._pools.items()}
-
-    def write(self, json_filename, indent=None, sort_keys=True):
-        """
-        Dumps PoolManager to json file using json.dump method
-
-        Parameters
-        ----------
-        json_filename : path-like
-            Name of file output location
-            If filename exists, will overwrite.
-            If filename does not exist, will create.
-        indent : int or String or None
-            Pass through indent type for json.dump indent
-        sort_keys : Boolean
-            Pass through sort_keys for json.dump
-            If true, keys from dict conversion will be sorted in json
-            If false, no sorting
-
-        """
-        with open(json_filename, "w") as OUTPUT:
-            json.dump(self.to_dict(), OUTPUT, indent=indent, sort_keys=sort_keys)
-
-    def read(self, json_filename):
-        """
-        Reads in a json to construct the PoolManager pools
-
-        Parameters
-        ----------
-        json_filename : path-like
-            File name to read in as SolutionPools for this PoolManager
-            If corresponding file does not exist, throws assertation error
-
-        """
-        # TODO: this does not set an active pool, should we do that?
-        # TODO: this does not seem to update the counter value, possibly leading to non-unique ids
-        assert os.path.exists(
-            json_filename
-        ), f"ERROR: file '{json_filename}' does not exist!"
-        with open(json_filename, "r") as INPUT:
-            try:
-                data = json.load(INPUT)
-            except ValueError as e:
-                raise ValueError(f"Invalid JSON in file '{json_filename}': {e}")
-            self._pools = data.solutions
-
-    #
-    # The following methods treat the PoolManager as a PoolCounter.
-    # This allows the PoolManager to be used to provide a global solution count
-    # for all pools that it manages.
-    #
-
->>>>>>> e0c7574d
     @property
     def solution_counter(self):
         return self._solution_counter
@@ -1827,7 +961,6 @@
 
 class PyomoPoolManager(PoolManager):
     """
-<<<<<<< HEAD
     A subclass of PoolManager for handing pools of Pyomo solutions.
 
     This class redefines the add_pool method to use the _as_pyomo_solution method to construct Solution objects.
@@ -1840,25 +973,10 @@
 
         The method expects parameters for the constructor of the corresponding solution pool.
         Supported pools are `keep_all`, `keep_best`, `keep_latest`, and `keep_latest_unique`.
-=======
-    A subclass of PoolManager for handing groups of SolutionPool objects.
-    Uses default as_solution method _as_pyomo_solution instead of _as_solution
-
-    Otherwise inherits from PoolManager
-    """
-
-    def add_pool(self, name, *, policy="keep_best", as_solution=None, **kwds):
-        """
-        Initializes a new SolutionPool and adds it to the PoolManager.
-        The method expects required parameters for the constructor of the corresponding SolutionPool except Counter.
-        The counter object is provided by the PoolManager.
-        Supported pools are KeepAll, KeepBest, KeepLatest, KeepLatestUnique
->>>>>>> e0c7574d
 
         Parameters
         ----------
         name : String
-<<<<<<< HEAD
             The name of the solution pool.  If name is already used then, then an error is generated.
         policy : String
             This string indicates the policy that is enforced new solution pool.
@@ -1869,38 +987,15 @@
             (Default is None, for which the _as_pyomo_solution method is used.)
         **kwds
             Other associated arguments that are used to initialize the solution pool.
-=======
-            name for the new pool.
-            Acts as key for the new SolutionPool in the dictionary of pools maintained by PoolManager
-            If name already used then sets that pool to active but makes no other changes
-        policy : String
-            String to choose which policy to enforce in the new SolutionPool
-            Supported values are ['keep_all', 'keep_best', 'keep_latest', 'keep_latest_unique']
-            Unsupported policy name will throw error.
-            Default is 'keep_best'
-        as_solution : None or Function
-            Pass through method for as_solution conversion method to create Solution objects for the new SolutionPool
-            Default is None which results in using _as_pyomo_solution
-        **kwds
-            Other associated arguments corresponding to the constructor for intended subclass of SolutionPoolBase
->>>>>>> e0c7574d
 
         Returns
         ----------
         dict
-<<<<<<< HEAD
             Metadata for the newly create solution pool.
-=======
-            Metadata attribute of the newly create SolutionPool
->>>>>>> e0c7574d
 
         """
         if as_solution is None:
             as_solution = _as_pyomo_solution
         return PoolManager.add_pool(
-<<<<<<< HEAD
             self, name=name, policy=policy, as_solution=as_solution, **kwds
-=======
-            self, name, policy=policy, as_solution=as_solution, **kwds
->>>>>>> e0c7574d
         )