--- conflicted
+++ resolved
@@ -155,11 +155,7 @@
 
     if poolmanager is None:
         poolmanager = PyomoPoolManager()
-<<<<<<< HEAD
         poolmanager.add_pool(name="enumerate_binary_solutions", policy="keep_all")
-=======
-        poolmanager.add_pool("enumerate_binary_solutions", policy="keep_all")
->>>>>>> e0c7574d
 
     if warmstart:
         assert (
