import pytest
import pprint

from pyomo.contrib.alternative_solutions import (
    PoolManager,
    Solution,
<<<<<<< HEAD
    VariableInfo,
    ObjectiveInfo,
=======
    Variable,
    Objective,
>>>>>>> e0c7574d
)

# from pyomo.contrib.alternative_solutions.aos_utils import MyMunch


def soln(value, objective):
    return Solution(
<<<<<<< HEAD
        variables=[VariableInfo(value=value)],
        objectives=[ObjectiveInfo(value=objective)],
=======
        variables=[Variable(value=value)], objectives=[Objective(value=objective)]
>>>>>>> e0c7574d
    )


def test_pool_active_name():
    pm = PoolManager()
<<<<<<< HEAD
    assert pm.name == None, "Should only have the None pool"
    pm.add_pool(name="pool_1", policy="keep_all")
    assert pm.name == "pool_1", "Should only have 'pool_1'"
=======
    assert pm.get_active_pool_name() == None, "Should only have the None pool"
    pm.add_pool("pool_1", policy="keep_all")
    assert pm.get_active_pool_name() == "pool_1", "Should only have 'pool_1'"
>>>>>>> e0c7574d


def test_get_pool_names():
    pm = PoolManager()
    assert pm.get_pool_names() == [None], "Should only be [None]"
<<<<<<< HEAD
    pm.add_pool(name="pool_1", policy="keep_all")
    assert pm.get_pool_names() == ["pool_1"], "Should only be ['pool_1']"
    pm.add_pool(name="pool_2", policy="keep_latest", max_pool_size=1)
=======
    pm.add_pool("pool_1", policy="keep_all")
    assert pm.get_pool_names() == ["pool_1"], "Should only be ['pool_1']"
    pm.add_pool("pool_2", policy="keep_latest", max_pool_size=1)
>>>>>>> e0c7574d
    assert pm.get_pool_names() == ["pool_1", "pool_2"], "Should be ['pool_1', 'pool_2']"


def test_get_active_pool_policy():
    pm = PoolManager()
    assert pm.policy == "keep_best", "Should only be 'keep_best'"
<<<<<<< HEAD
    pm.add_pool(name="pool_1", policy="keep_all")
    assert pm.policy == "keep_all", "Should only be 'keep_best'"
    pm.add_pool(name="pool_2", policy="keep_latest", max_pool_size=1)
=======
    pm.add_pool("pool_1", policy="keep_all")
    assert pm.policy == "keep_all", "Should only be 'keep_best'"
    pm.add_pool("pool_2", policy="keep_latest", max_pool_size=1)
>>>>>>> e0c7574d
    assert pm.policy == "keep_latest", "Should only be 'keep_latest'"


def test_get_pool_policies():
    pm = PoolManager()
    assert pm.get_pool_policies() == {
        None: "keep_best"
    }, "Should only be {None : 'keep_best'}"
<<<<<<< HEAD
    pm.add_pool(name="pool_1", policy="keep_all")
    assert pm.get_pool_policies() == {
        "pool_1": "keep_all"
    }, "Should only be {'pool_1' : 'keep_best'}"
    pm.add_pool(name="pool_2", policy="keep_latest", max_pool_size=1)
=======
    pm.add_pool("pool_1", policy="keep_all")
    assert pm.get_pool_policies() == {
        "pool_1": "keep_all"
    }, "Should only be {'pool_1' : 'keep_best'}"
    pm.add_pool("pool_2", policy="keep_latest", max_pool_size=1)
>>>>>>> e0c7574d
    assert pm.get_pool_policies() == {
        "pool_1": "keep_all",
        "pool_2": "keep_latest",
    }, "Should only be {'pool_1' : 'keep_best', 'pool_2' : 'keep_latest'}"


def test_get_max_pool_size():
    pm = PoolManager()
    assert pm.max_pool_size == None, "Should only be None"
<<<<<<< HEAD
    pm.add_pool(name="pool_1", policy="keep_all")
    assert pm.max_pool_size == None, "Should only be None"
    pm.add_pool(name="pool_2", policy="keep_latest", max_pool_size=1)
    assert pm.max_pool_size == 1, "Should only be 1"


def test_get_max_pool_sizes():
    pm = PoolManager()
    assert pm.get_max_pool_sizes() == {None: None}, "Should only be {None: None}"
    pm.add_pool(name="pool_1", policy="keep_all")
    assert pm.get_max_pool_sizes() == {
        "pool_1": None
    }, "Should only be {'pool_1': None}"
    pm.add_pool(name="pool_2", policy="keep_latest", max_pool_size=1)
=======
    pm.add_pool("pool_1", policy="keep_all")
    assert pm.max_pool_size == None, "Should only be None"
    pm.add_pool("pool_2", policy="keep_latest", max_pool_size=1)
    assert pm.max_pool_size == 1, "Should only be 1"


def test_pass_through_parameters():
    pm = PoolManager()
    assert pm.max_pool_size == None, "Should only be None"
    pm.add_pool("pool_1", policy="keep_all")
    assert pm.max_pool_size == None, "Should only be None"
    temp_as_solution = pm.as_solution
    assert pm.pool_config == dict(), "Should be an empty dictionary"
    assert pm.sense_is_min == None, "Should be None"
    assert pm.abs_tolerance == None, "Should be None"
    assert pm.objective == None, "Should be None"
    assert pm.max_pool_size == None, "Should be None"
    # best_value, sense_is_min, abs_tolerance, rel_tolerance, objective, max_pool_size, pool_config
    pm.add_pool("pool_2", policy="keep_latest", max_pool_size=1)
    assert temp_as_solution == pm.as_solution, "as_solution methods should match"
    assert pm.sense_is_min == None, "Should be None"
    assert pm.abs_tolerance == None, "Should be None"
    assert pm.objective == None, "Should be None"
    assert pm.max_pool_size == 1, "Should only be 1"
    assert pm.pool_config == {'max_pool_size': 1}, "Assert should match"

    pm.add_pool(
        "pool_3",
        policy="keep_best",
        best_value=1.618,
        max_pool_size=1,
        objective=1,
        abs_tolerance=1,
        sense_is_min=False,
    )
    assert temp_as_solution == pm.as_solution, "as_solution methods should match"
    assert pm.sense_is_min == False, "Should be False"
    assert pm.abs_tolerance == 1, "Should be None"
    assert pm.objective == 1, "Should be 1"
    assert pm.max_pool_size == 1, "Should only be 1"
    assert pm.pool_config == {
        'abs_tolerance': 1,
        'best_value': 1.618,
        'objective': 1,
        'max_pool_size': 1,
        'rel_tolerance': None,
        'sense_is_min': False,
    }, "Assert should match"


def test_get_max_pool_sizes():
    pm = PoolManager()
    assert pm.get_max_pool_sizes() == {None: None}, "Should only be {None: None}"
    pm.add_pool("pool_1", policy="keep_all")
    assert pm.get_max_pool_sizes() == {
        "pool_1": None
    }, "Should only be {'pool_1': None}"
    pm.add_pool("pool_2", policy="keep_latest", max_pool_size=1)
>>>>>>> e0c7574d
    assert pm.get_max_pool_sizes() == {
        "pool_1": None,
        "pool_2": 1,
    }, "Should only be {'pool_1': None, 'pool_2': 1}"


def test_get_pool_sizes():
    pm = PoolManager()
<<<<<<< HEAD
    pm.add_pool(name="pool_1", policy="keep_all")
=======
    pm.add_pool("pool_1", policy="keep_all")
>>>>>>> e0c7574d

    retval = pm.add(soln(0, 0))
    assert retval is not None
    assert len(pm) == 1

    retval = pm.add(soln(0, 1))
    assert retval is not None
    assert len(pm) == 2

    retval = pm.add(soln(1, 1))
    assert retval is not None
    assert len(pm) == 3

<<<<<<< HEAD
    pm.add_pool(name="pool_2", policy="keep_latest", max_pool_size=1)
=======
    pm.add_pool("pool_2", policy="keep_latest", max_pool_size=1)
>>>>>>> e0c7574d
    retval = pm.add(soln(0, 0))
    assert len(pm) == 1
    retval = pm.add(soln(0, 1))

    assert pm.get_pool_sizes() == {
        "pool_1": 3,
        "pool_2": 1,
    }, "Should be {'pool_1' :3, 'pool_2' : 1}"


def test_multiple_pools():
    pm = PoolManager()
<<<<<<< HEAD
    pm.add_pool(name="pool_1", policy="keep_all")
=======
    pm.add_pool("pool_1", policy="keep_all")
>>>>>>> e0c7574d

    retval = pm.add(soln(0, 0))
    assert retval is not None
    assert len(pm) == 1

    retval = pm.add(soln(0, 1))
    assert retval is not None
    assert len(pm) == 2

    retval = pm.add(soln(1, 1))
    assert retval is not None
    assert len(pm) == 3

    assert pm.get_pool_dicts() == {
        "pool_1": {
<<<<<<< HEAD
            "metadata": {"context_name": "pool_1"},  # "policy": "keep_all"},
            "pool_config": {"policy": "keep_all"},
=======
            "metadata": {
                "as_solution_source": "pyomo.contrib.alternative_solutions.solnpool._as_solution",
                "context_name": "pool_1",
                "policy": "keep_all",
            },
            "pool_config": {},
>>>>>>> e0c7574d
            "solutions": {
                0: {
                    "id": 0,
                    "objectives": [
                        {"index": None, "name": None, "suffix": {}, "value": 0}
                    ],
                    "suffix": {},
                    "variables": [
                        {
                            "discrete": False,
                            "fixed": False,
                            "index": None,
                            "name": None,
                            "suffix": {},
                            "value": 0,
                        }
                    ],
                },
                1: {
                    "id": 1,
                    "objectives": [
                        {"index": None, "name": None, "suffix": {}, "value": 1}
                    ],
                    "suffix": {},
                    "variables": [
                        {
                            "discrete": False,
                            "fixed": False,
                            "index": None,
                            "name": None,
                            "suffix": {},
                            "value": 0,
                        }
                    ],
                },
                2: {
                    "id": 2,
                    "objectives": [
                        {"index": None, "name": None, "suffix": {}, "value": 1}
                    ],
                    "suffix": {},
                    "variables": [
                        {
                            "discrete": False,
                            "fixed": False,
                            "index": None,
                            "name": None,
                            "suffix": {},
                            "value": 1,
                        }
                    ],
                },
            },
        }
    }
<<<<<<< HEAD
    pm.add_pool(name="pool_2", policy="keep_latest", max_pool_size=1)
=======
    pm.add_pool("pool_2", policy="keep_latest", max_pool_size=1)
>>>>>>> e0c7574d
    retval = pm.add(soln(0, 0))
    assert len(pm) == 1
    retval = pm.add(soln(0, 1))
    assert pm.get_pool_dicts() == {
        "pool_1": {
<<<<<<< HEAD
            "metadata": {"context_name": "pool_1"},
=======
            "metadata": {
                "as_solution_source": "pyomo.contrib.alternative_solutions.solnpool._as_solution",
                "context_name": "pool_1",
                "policy": "keep_all",
            },
>>>>>>> e0c7574d
            "solutions": {
                0: {
                    "id": 0,
                    "variables": [
                        {
                            "value": 0,
                            "fixed": False,
                            "name": None,
                            "index": None,
                            "discrete": False,
                            "suffix": {},
                        }
                    ],
                    "objectives": [
                        {"value": 0, "name": None, "index": None, "suffix": {}}
                    ],
                    "suffix": {},
                },
                1: {
                    "id": 1,
                    "variables": [
                        {
                            "value": 0,
                            "fixed": False,
                            "name": None,
                            "index": None,
                            "discrete": False,
                            "suffix": {},
                        }
                    ],
                    "objectives": [
                        {"value": 1, "name": None, "index": None, "suffix": {}}
                    ],
                    "suffix": {},
                },
                2: {
                    "id": 2,
                    "variables": [
                        {
                            "value": 1,
                            "fixed": False,
                            "name": None,
                            "index": None,
                            "discrete": False,
                            "suffix": {},
                        }
                    ],
                    "objectives": [
                        {"value": 1, "name": None, "index": None, "suffix": {}}
                    ],
                    "suffix": {},
                },
            },
<<<<<<< HEAD
            "pool_config": {"policy": "keep_all"},
        },
        "pool_2": {
            "metadata": {"context_name": "pool_2"},
=======
            "pool_config": {},
        },
        "pool_2": {
            "metadata": {
                "as_solution_source": "pyomo.contrib.alternative_solutions.solnpool._as_solution",
                "context_name": "pool_2",
                "policy": "keep_latest",
            },
>>>>>>> e0c7574d
            "solutions": {
                4: {
                    "id": 4,
                    "variables": [
                        {
                            "value": 0,
                            "fixed": False,
                            "name": None,
                            "index": None,
                            "discrete": False,
                            "suffix": {},
                        }
                    ],
                    "objectives": [
                        {"value": 1, "name": None, "index": None, "suffix": {}}
                    ],
                    "suffix": {},
                }
            },
<<<<<<< HEAD
            "pool_config": {"policy": "keep_latest", "max_pool_size": 1},
=======
            "pool_config": {"max_pool_size": 1},
>>>>>>> e0c7574d
        },
    }
    assert len(pm) == 1


def test_keepall_add():
    pm = PoolManager()
<<<<<<< HEAD
    pm.add_pool(name="pool", policy="keep_all")
=======
    pm.add_pool("pool", policy="keep_all")
>>>>>>> e0c7574d

    retval = pm.add(soln(0, 0))
    assert retval is not None
    assert len(pm) == 1

    retval = pm.add(soln(0, 1))
    assert retval is not None
    assert len(pm) == 2

    retval = pm.add(soln(1, 1))
    assert retval is not None
    assert len(pm) == 3

    assert pm.get_pool_dicts() == {
        "pool": {
<<<<<<< HEAD
            "metadata": {"context_name": "pool"},
            "pool_config": {"policy": "keep_all"},
=======
            "metadata": {
                "as_solution_source": "pyomo.contrib.alternative_solutions.solnpool._as_solution",
                "as_solution_source": "pyomo.contrib.alternative_solutions.solnpool._as_solution",
                "context_name": "pool",
                "policy": "keep_all",
            },
            "pool_config": {},
>>>>>>> e0c7574d
            "solutions": {
                0: {
                    "id": 0,
                    "objectives": [
                        {"index": None, "name": None, "suffix": {}, "value": 0}
                    ],
                    "suffix": {},
                    "variables": [
                        {
                            "discrete": False,
                            "fixed": False,
                            "index": None,
                            "name": None,
                            "suffix": {},
                            "value": 0,
                        }
                    ],
                },
                1: {
                    "id": 1,
                    "objectives": [
                        {"index": None, "name": None, "suffix": {}, "value": 1}
                    ],
                    "suffix": {},
                    "variables": [
                        {
                            "discrete": False,
                            "fixed": False,
                            "index": None,
                            "name": None,
                            "suffix": {},
                            "value": 0,
                        }
                    ],
                },
                2: {
                    "id": 2,
                    "objectives": [
                        {"index": None, "name": None, "suffix": {}, "value": 1}
                    ],
                    "suffix": {},
                    "variables": [
                        {
                            "discrete": False,
                            "fixed": False,
                            "index": None,
                            "name": None,
                            "suffix": {},
                            "value": 1,
                        }
                    ],
                },
            },
        }
    }


def test_invalid_policy_1():
    pm = PoolManager()
    try:
<<<<<<< HEAD
        pm.add_pool(name="pool", policy="invalid_policy")
=======
        pm.add_pool("pool", policy="invalid_policy")
>>>>>>> e0c7574d
    except ValueError as e:
        pass


def test_invalid_policy_2():
    pm = PoolManager()
    try:
<<<<<<< HEAD
        pm.add_pool(name="pool", policy="invalid_policy", max_pool_size=-2)
=======
        pm.add_pool("pool", policy="invalid_policy", max_pool_size=-2)
>>>>>>> e0c7574d
    except ValueError as e:
        pass


def test_keeplatest_bad_max_pool_size():
    pm = PoolManager()
    try:
<<<<<<< HEAD
        pm.add_pool(name="pool", policy="keep_latest", max_pool_size=-2)
=======
        pm.add_pool("pool", policy="keep_latest", max_pool_size=-2)
>>>>>>> e0c7574d
    except AssertionError as e:
        pass


def test_keeplatest_add():
    pm = PoolManager()
<<<<<<< HEAD
    pm.add_pool(name="pool", policy="keep_latest", max_pool_size=2)
=======
    pm.add_pool("pool", policy="keep_latest", max_pool_size=2)
>>>>>>> e0c7574d

    retval = pm.add(soln(0, 0))
    assert retval is not None
    assert len(pm) == 1

    retval = pm.add(soln(0, 1))
    assert retval is not None
    assert len(pm) == 2

    retval = pm.add(soln(1, 1))
    assert retval is not None
    assert len(pm) == 2

    assert pm.get_pool_dicts() == {
        "pool": {
<<<<<<< HEAD
            "metadata": {"context_name": "pool"},
            "pool_config": {"max_pool_size": 2, "policy": "keep_latest"},
=======
            "metadata": {
                "as_solution_source": "pyomo.contrib.alternative_solutions.solnpool._as_solution",
                "context_name": "pool",
                "policy": "keep_latest",
            },
            "pool_config": {"max_pool_size": 2},
>>>>>>> e0c7574d
            "solutions": {
                1: {
                    "id": 1,
                    "objectives": [
                        {"index": None, "name": None, "suffix": {}, "value": 1}
                    ],
                    "suffix": {},
                    "variables": [
                        {
                            "discrete": False,
                            "fixed": False,
                            "index": None,
                            "name": None,
                            "suffix": {},
                            "value": 0,
                        }
                    ],
                },
                2: {
                    "id": 2,
                    "objectives": [
                        {"index": None, "name": None, "suffix": {}, "value": 1}
                    ],
                    "suffix": {},
                    "variables": [
                        {
                            "discrete": False,
                            "fixed": False,
                            "index": None,
                            "name": None,
                            "suffix": {},
                            "value": 1,
                        }
                    ],
                },
            },
        }
    }


def test_keeplatestunique_bad_max_pool_size():
    pm = PoolManager()
    try:
<<<<<<< HEAD
        pm.add_pool(name="pool", policy="keep_latest_unique", max_pool_size=-2)
=======
        pm.add_pool("pool", policy="keep_latest_unique", max_pool_size=-2)
>>>>>>> e0c7574d
    except AssertionError as e:
        pass


def test_keeplatestunique_add():
    pm = PoolManager()
<<<<<<< HEAD
    pm.add_pool(name="pool", policy="keep_latest_unique", max_pool_size=2)
=======
    pm.add_pool("pool", policy="keep_latest_unique", max_pool_size=2)
>>>>>>> e0c7574d

    retval = pm.add(soln(0, 0))
    assert retval is not None
    assert len(pm) == 1

    retval = pm.add(soln(0, 1))
    assert retval is None
    assert len(pm) == 1

    retval = pm.add(soln(1, 1))
    assert retval is not None
    assert len(pm) == 2

    assert pm.get_pool_dicts() == {
        "pool": {
<<<<<<< HEAD
            "metadata": {"context_name": "pool"},
            "pool_config": {"max_pool_size": 2, "policy": "keep_latest_unique"},
=======
            "metadata": {
                "as_solution_source": "pyomo.contrib.alternative_solutions.solnpool._as_solution",
                "context_name": "pool",
                "policy": "keep_latest_unique",
            },
            "pool_config": {"max_pool_size": 2},
>>>>>>> e0c7574d
            "solutions": {
                0: {
                    "id": 0,
                    "objectives": [
                        {"index": None, "name": None, "suffix": {}, "value": 0}
                    ],
                    "suffix": {},
                    "variables": [
                        {
                            "discrete": False,
                            "fixed": False,
                            "index": None,
                            "name": None,
                            "suffix": {},
                            "value": 0,
                        }
                    ],
                },
                1: {
                    "id": 1,
                    "objectives": [
                        {"index": None, "name": None, "suffix": {}, "value": 1}
                    ],
                    "suffix": {},
                    "variables": [
                        {
                            "discrete": False,
                            "fixed": False,
                            "index": None,
                            "name": None,
                            "suffix": {},
                            "value": 1,
                        }
                    ],
                },
            },
        }
    }


def test_keepbest_bad_max_pool_size():
    pm = PoolManager()
    try:
<<<<<<< HEAD
        pm.add_pool(name="pool", policy="keep_best", max_pool_size=-2)
=======
        pm.add_pool("pool", policy="keep_best", max_pool_size=-2)
>>>>>>> e0c7574d
    except AssertionError as e:
        pass


def test_pool_manager_to_dict_passthrough():
    pm = PoolManager()
    pm = PoolManager()
<<<<<<< HEAD
    pm.add_pool(name="pool", policy="keep_best", abs_tolerance=1)
=======
    pm.add_pool("pool", policy="keep_best", abs_tolerance=1)
>>>>>>> e0c7574d

    retval = pm.add(soln(0, 0))
    assert retval is not None
    assert len(pm) == 1

    retval = pm.add(soln(0, 1))  # not unique
    assert retval is None
    assert len(pm) == 1

    retval = pm.add(soln(1, 1))
    assert retval is not None
    assert len(pm) == 2

    assert pm.to_dict() == {
<<<<<<< HEAD
        "metadata": {"context_name": "pool"},
        "pool_config": {
            "abs_tolerance": 1,
            "max_pool_size": None,
            "objective": 0,
            "policy": "keep_best",
            "rel_tolerance": None,
=======
        "metadata": {
            "as_solution_source": "pyomo.contrib.alternative_solutions.solnpool._as_solution",
            "context_name": "pool",
            "policy": "keep_best",
        },
        "pool_config": {
            'abs_tolerance': 1,
            'best_value': 0,
            'max_pool_size': None,
            'objective': 0,
            'rel_tolerance': None,
            'sense_is_min': True,
>>>>>>> e0c7574d
        },
        "solutions": {
            0: {
                "id": 0,
                "objectives": [{"index": None, "name": None, "suffix": {}, "value": 0}],
                "suffix": {},
                "variables": [
                    {
                        "discrete": False,
                        "fixed": False,
                        "index": None,
                        "name": None,
                        "suffix": {},
                        "value": 0,
                    }
                ],
            },
            1: {
                "id": 1,
                "objectives": [{"index": None, "name": None, "suffix": {}, "value": 1}],
                "suffix": {},
                "variables": [
                    {
                        "discrete": False,
                        "fixed": False,
                        "index": None,
                        "name": None,
                        "suffix": {},
                        "value": 1,
                    }
                ],
            },
        },
    }


def test_keepbest_add1():
    pm = PoolManager()
<<<<<<< HEAD
    pm.add_pool(name="pool", policy="keep_best", abs_tolerance=1)
=======
    pm.add_pool("pool", policy="keep_best", abs_tolerance=1)
>>>>>>> e0c7574d

    retval = pm.add(soln(0, 0))
    assert retval is not None
    assert len(pm) == 1

    retval = pm.add(soln(0, 1))  # not unique
    assert retval is None
    assert len(pm) == 1

    retval = pm.add(soln(1, 1))
    assert retval is not None
    assert len(pm) == 2

    assert pm.get_pool_dicts() == {
        "pool": {
<<<<<<< HEAD
            "metadata": {"context_name": "pool"},
            "pool_config": {
                "abs_tolerance": 1,
                "max_pool_size": None,
                "objective": 0,
                "policy": "keep_best",
                "rel_tolerance": None,
=======
            "metadata": {
                "as_solution_source": "pyomo.contrib.alternative_solutions.solnpool._as_solution",
                "context_name": "pool",
                "policy": "keep_best",
            },
            "pool_config": {
                'abs_tolerance': 1,
                'best_value': 0,
                'max_pool_size': None,
                'objective': 0,
                'rel_tolerance': None,
                'sense_is_min': True,
>>>>>>> e0c7574d
            },
            "solutions": {
                0: {
                    "id": 0,
                    "objectives": [
                        {"index": None, "name": None, "suffix": {}, "value": 0}
                    ],
                    "suffix": {},
                    "variables": [
                        {
                            "discrete": False,
                            "fixed": False,
                            "index": None,
                            "name": None,
                            "suffix": {},
                            "value": 0,
                        }
                    ],
                },
                1: {
                    "id": 1,
                    "objectives": [
                        {"index": None, "name": None, "suffix": {}, "value": 1}
                    ],
                    "suffix": {},
                    "variables": [
                        {
                            "discrete": False,
                            "fixed": False,
                            "index": None,
                            "name": None,
                            "suffix": {},
                            "value": 1,
                        }
                    ],
                },
            },
        }
    }


def test_keepbest_add2():
    pm = PoolManager()
<<<<<<< HEAD
    pm.add_pool(name="pool", policy="keep_best", abs_tolerance=1)
=======
    pm.add_pool("pool", policy="keep_best", abs_tolerance=1)
>>>>>>> e0c7574d

    retval = pm.add(soln(0, 0))
    assert retval is not None
    assert len(pm) == 1

    retval = pm.add(soln(0, 1))  # not unique
    assert retval is None
    assert len(pm) == 1

    retval = pm.add(soln(1, 1))
    assert retval is not None
    assert len(pm) == 2

    retval = pm.add(soln(2, -1))
    assert retval is not None
    assert len(pm) == 2

    retval = pm.add(soln(3, -0.5))
    assert retval is not None
    assert len(pm) == 3

    assert pm.get_pool_dicts() == {
        "pool": {
<<<<<<< HEAD
            "metadata": {"context_name": "pool"},
            "pool_config": {
                "abs_tolerance": 1,
                "max_pool_size": None,
                "objective": 0,
                "policy": "keep_best",
                "rel_tolerance": None,
=======
            "metadata": {
                "as_solution_source": "pyomo.contrib.alternative_solutions.solnpool._as_solution",
                "context_name": "pool",
                "policy": "keep_best",
            },
            "pool_config": {
                'abs_tolerance': 1,
                'best_value': -1,
                'max_pool_size': None,
                'objective': 0,
                'rel_tolerance': None,
                'sense_is_min': True,
>>>>>>> e0c7574d
            },
            "solutions": {
                0: {
                    "id": 0,
                    "objectives": [
                        {"index": None, "name": None, "suffix": {}, "value": 0}
                    ],
                    "suffix": {},
                    "variables": [
                        {
                            "discrete": False,
                            "fixed": False,
                            "index": None,
                            "name": None,
                            "suffix": {},
                            "value": 0,
                        }
                    ],
                },
                2: {
                    "id": 2,
                    "objectives": [
                        {"index": None, "name": None, "suffix": {}, "value": -1}
                    ],
                    "suffix": {},
                    "variables": [
                        {
                            "discrete": False,
                            "fixed": False,
                            "index": None,
                            "name": None,
                            "suffix": {},
                            "value": 2,
                        }
                    ],
                },
                3: {
                    "id": 3,
                    "objectives": [
                        {"index": None, "name": None, "suffix": {}, "value": -0.5}
                    ],
                    "suffix": {},
                    "variables": [
                        {
                            "discrete": False,
                            "fixed": False,
                            "index": None,
                            "name": None,
                            "suffix": {},
                            "value": 3,
                        }
                    ],
                },
            },
        }
    }

    retval = pm.add(soln(4, -1.5))
    assert retval is not None
    assert len(pm) == 3

    assert pm.get_pool_dicts() == {
        "pool": {
<<<<<<< HEAD
            "metadata": {"context_name": "pool"},
            "pool_config": {
                "abs_tolerance": 1,
                "max_pool_size": None,
                "objective": 0,
                "policy": "keep_best",
                "rel_tolerance": None,
=======
            "metadata": {
                "as_solution_source": "pyomo.contrib.alternative_solutions.solnpool._as_solution",
                "context_name": "pool",
                "policy": "keep_best",
            },
            "pool_config": {
                "abs_tolerance": 1,
                'best_value': -1.5,
                "max_pool_size": None,
                "objective": 0,
                "rel_tolerance": None,
                'sense_is_min': True,
>>>>>>> e0c7574d
            },
            "solutions": {
                2: {
                    "id": 2,
                    "objectives": [
                        {"index": None, "name": None, "suffix": {}, "value": -1}
                    ],
                    "suffix": {},
                    "variables": [
                        {
                            "discrete": False,
                            "fixed": False,
                            "index": None,
                            "name": None,
                            "suffix": {},
                            "value": 2,
                        }
                    ],
                },
                3: {
                    "id": 3,
                    "objectives": [
                        {"index": None, "name": None, "suffix": {}, "value": -0.5}
                    ],
                    "suffix": {},
                    "variables": [
                        {
                            "discrete": False,
                            "fixed": False,
                            "index": None,
                            "name": None,
                            "suffix": {},
                            "value": 3,
                        }
                    ],
                },
                4: {
                    "id": 4,
                    "objectives": [
                        {"index": None, "name": None, "suffix": {}, "value": -1.5}
                    ],
                    "suffix": {},
                    "variables": [
                        {
                            "discrete": False,
                            "fixed": False,
                            "index": None,
                            "name": None,
                            "suffix": {},
                            "value": 4,
                        }
                    ],
                },
            },
        }
    }


def test_keepbest_add3():
    pm = PoolManager()
<<<<<<< HEAD
    pm.add_pool(name="pool", policy="keep_best", abs_tolerance=1, max_pool_size=2)
=======
    pm.add_pool("pool", policy="keep_best", abs_tolerance=1, max_pool_size=2)
>>>>>>> e0c7574d

    retval = pm.add(soln(0, 0))
    assert retval is not None
    assert len(pm) == 1

    retval = pm.add(soln(0, 1))  # not unique
    assert retval is None
    assert len(pm) == 1

    retval = pm.add(soln(1, 1))
    assert retval is not None
    assert len(pm) == 2

    retval = pm.add(soln(2, -1))
    assert retval is not None
    assert len(pm) == 2

    retval = pm.add(soln(3, -0.5))
    assert retval is not None
    assert len(pm) == 2

    assert pm.get_pool_dicts() == {
        "pool": {
<<<<<<< HEAD
            "metadata": {"context_name": "pool"},  # , "policy": "keep_best"},
            "pool_config": {
                "abs_tolerance": 1,
                "max_pool_size": 2,
                "objective": 0,
                "policy": "keep_best",
                "rel_tolerance": None,
=======
            "metadata": {
                "as_solution_source": "pyomo.contrib.alternative_solutions.solnpool._as_solution",
                "context_name": "pool",
                "policy": "keep_best",
            },
            "pool_config": {
                "abs_tolerance": 1,
                'best_value': -1,
                "max_pool_size": 2,
                "objective": 0,
                "rel_tolerance": None,
                'sense_is_min': True,
>>>>>>> e0c7574d
            },
            "solutions": {
                2: {
                    "id": 2,
                    "objectives": [
                        {"index": None, "name": None, "suffix": {}, "value": -1}
                    ],
                    "suffix": {},
                    "variables": [
                        {
                            "discrete": False,
                            "fixed": False,
                            "index": None,
                            "name": None,
                            "suffix": {},
                            "value": 2,
                        }
                    ],
                },
                3: {
                    "id": 3,
                    "objectives": [
                        {"index": None, "name": None, "suffix": {}, "value": -0.5}
                    ],
                    "suffix": {},
                    "variables": [
                        {
                            "discrete": False,
                            "fixed": False,
                            "index": None,
                            "name": None,
                            "suffix": {},
                            "value": 3,
                        }
                    ],
                },
            },
        }
    }

    retval = pm.add(soln(4, -1.5))
    assert retval is not None
    assert len(pm) == 2

    assert pm.get_pool_dicts() == {
        "pool": {
<<<<<<< HEAD
            "metadata": {"context_name": "pool"},
            "pool_config": {
                "abs_tolerance": 1,
                "max_pool_size": 2,
                "objective": 0,
                "policy": "keep_best",
                "rel_tolerance": None,
=======
            "metadata": {
                "as_solution_source": "pyomo.contrib.alternative_solutions.solnpool._as_solution",
                "context_name": "pool",
                "policy": "keep_best",
            },
            "pool_config": {
                "abs_tolerance": 1,
                'best_value': -1.5,
                "max_pool_size": 2,
                "objective": 0,
                "rel_tolerance": None,
                "sense_is_min": True,
>>>>>>> e0c7574d
            },
            "solutions": {
                2: {
                    "id": 2,
                    "objectives": [
                        {"index": None, "name": None, "suffix": {}, "value": -1}
                    ],
                    "suffix": {},
                    "variables": [
                        {
                            "discrete": False,
                            "fixed": False,
                            "index": None,
                            "name": None,
                            "suffix": {},
                            "value": 2,
                        }
                    ],
                },
                4: {
                    "id": 4,
                    "objectives": [
                        {"index": None, "name": None, "suffix": {}, "value": -1.5}
                    ],
                    "suffix": {},
                    "variables": [
                        {
                            "discrete": False,
                            "fixed": False,
                            "index": None,
                            "name": None,
                            "suffix": {},
                            "value": 4,
                        }
                    ],
                },
            },
        }
    }<|MERGE_RESOLUTION|>--- conflicted
+++ resolved
@@ -4,13 +4,8 @@
 from pyomo.contrib.alternative_solutions import (
     PoolManager,
     Solution,
-<<<<<<< HEAD
     VariableInfo,
     ObjectiveInfo,
-=======
-    Variable,
-    Objective,
->>>>>>> e0c7574d
 )
 
 # from pyomo.contrib.alternative_solutions.aos_utils import MyMunch
@@ -18,55 +13,33 @@
 
 def soln(value, objective):
     return Solution(
-<<<<<<< HEAD
         variables=[VariableInfo(value=value)],
         objectives=[ObjectiveInfo(value=objective)],
-=======
-        variables=[Variable(value=value)], objectives=[Objective(value=objective)]
->>>>>>> e0c7574d
     )
 
 
 def test_pool_active_name():
     pm = PoolManager()
-<<<<<<< HEAD
     assert pm.name == None, "Should only have the None pool"
     pm.add_pool(name="pool_1", policy="keep_all")
     assert pm.name == "pool_1", "Should only have 'pool_1'"
-=======
-    assert pm.get_active_pool_name() == None, "Should only have the None pool"
-    pm.add_pool("pool_1", policy="keep_all")
-    assert pm.get_active_pool_name() == "pool_1", "Should only have 'pool_1'"
->>>>>>> e0c7574d
 
 
 def test_get_pool_names():
     pm = PoolManager()
     assert pm.get_pool_names() == [None], "Should only be [None]"
-<<<<<<< HEAD
     pm.add_pool(name="pool_1", policy="keep_all")
     assert pm.get_pool_names() == ["pool_1"], "Should only be ['pool_1']"
     pm.add_pool(name="pool_2", policy="keep_latest", max_pool_size=1)
-=======
-    pm.add_pool("pool_1", policy="keep_all")
-    assert pm.get_pool_names() == ["pool_1"], "Should only be ['pool_1']"
-    pm.add_pool("pool_2", policy="keep_latest", max_pool_size=1)
->>>>>>> e0c7574d
     assert pm.get_pool_names() == ["pool_1", "pool_2"], "Should be ['pool_1', 'pool_2']"
 
 
 def test_get_active_pool_policy():
     pm = PoolManager()
     assert pm.policy == "keep_best", "Should only be 'keep_best'"
-<<<<<<< HEAD
     pm.add_pool(name="pool_1", policy="keep_all")
     assert pm.policy == "keep_all", "Should only be 'keep_best'"
     pm.add_pool(name="pool_2", policy="keep_latest", max_pool_size=1)
-=======
-    pm.add_pool("pool_1", policy="keep_all")
-    assert pm.policy == "keep_all", "Should only be 'keep_best'"
-    pm.add_pool("pool_2", policy="keep_latest", max_pool_size=1)
->>>>>>> e0c7574d
     assert pm.policy == "keep_latest", "Should only be 'keep_latest'"
 
 
@@ -75,19 +48,11 @@
     assert pm.get_pool_policies() == {
         None: "keep_best"
     }, "Should only be {None : 'keep_best'}"
-<<<<<<< HEAD
     pm.add_pool(name="pool_1", policy="keep_all")
     assert pm.get_pool_policies() == {
         "pool_1": "keep_all"
     }, "Should only be {'pool_1' : 'keep_best'}"
     pm.add_pool(name="pool_2", policy="keep_latest", max_pool_size=1)
-=======
-    pm.add_pool("pool_1", policy="keep_all")
-    assert pm.get_pool_policies() == {
-        "pool_1": "keep_all"
-    }, "Should only be {'pool_1' : 'keep_best'}"
-    pm.add_pool("pool_2", policy="keep_latest", max_pool_size=1)
->>>>>>> e0c7574d
     assert pm.get_pool_policies() == {
         "pool_1": "keep_all",
         "pool_2": "keep_latest",
@@ -97,7 +62,6 @@
 def test_get_max_pool_size():
     pm = PoolManager()
     assert pm.max_pool_size == None, "Should only be None"
-<<<<<<< HEAD
     pm.add_pool(name="pool_1", policy="keep_all")
     assert pm.max_pool_size == None, "Should only be None"
     pm.add_pool(name="pool_2", policy="keep_latest", max_pool_size=1)
@@ -112,66 +76,6 @@
         "pool_1": None
     }, "Should only be {'pool_1': None}"
     pm.add_pool(name="pool_2", policy="keep_latest", max_pool_size=1)
-=======
-    pm.add_pool("pool_1", policy="keep_all")
-    assert pm.max_pool_size == None, "Should only be None"
-    pm.add_pool("pool_2", policy="keep_latest", max_pool_size=1)
-    assert pm.max_pool_size == 1, "Should only be 1"
-
-
-def test_pass_through_parameters():
-    pm = PoolManager()
-    assert pm.max_pool_size == None, "Should only be None"
-    pm.add_pool("pool_1", policy="keep_all")
-    assert pm.max_pool_size == None, "Should only be None"
-    temp_as_solution = pm.as_solution
-    assert pm.pool_config == dict(), "Should be an empty dictionary"
-    assert pm.sense_is_min == None, "Should be None"
-    assert pm.abs_tolerance == None, "Should be None"
-    assert pm.objective == None, "Should be None"
-    assert pm.max_pool_size == None, "Should be None"
-    # best_value, sense_is_min, abs_tolerance, rel_tolerance, objective, max_pool_size, pool_config
-    pm.add_pool("pool_2", policy="keep_latest", max_pool_size=1)
-    assert temp_as_solution == pm.as_solution, "as_solution methods should match"
-    assert pm.sense_is_min == None, "Should be None"
-    assert pm.abs_tolerance == None, "Should be None"
-    assert pm.objective == None, "Should be None"
-    assert pm.max_pool_size == 1, "Should only be 1"
-    assert pm.pool_config == {'max_pool_size': 1}, "Assert should match"
-
-    pm.add_pool(
-        "pool_3",
-        policy="keep_best",
-        best_value=1.618,
-        max_pool_size=1,
-        objective=1,
-        abs_tolerance=1,
-        sense_is_min=False,
-    )
-    assert temp_as_solution == pm.as_solution, "as_solution methods should match"
-    assert pm.sense_is_min == False, "Should be False"
-    assert pm.abs_tolerance == 1, "Should be None"
-    assert pm.objective == 1, "Should be 1"
-    assert pm.max_pool_size == 1, "Should only be 1"
-    assert pm.pool_config == {
-        'abs_tolerance': 1,
-        'best_value': 1.618,
-        'objective': 1,
-        'max_pool_size': 1,
-        'rel_tolerance': None,
-        'sense_is_min': False,
-    }, "Assert should match"
-
-
-def test_get_max_pool_sizes():
-    pm = PoolManager()
-    assert pm.get_max_pool_sizes() == {None: None}, "Should only be {None: None}"
-    pm.add_pool("pool_1", policy="keep_all")
-    assert pm.get_max_pool_sizes() == {
-        "pool_1": None
-    }, "Should only be {'pool_1': None}"
-    pm.add_pool("pool_2", policy="keep_latest", max_pool_size=1)
->>>>>>> e0c7574d
     assert pm.get_max_pool_sizes() == {
         "pool_1": None,
         "pool_2": 1,
@@ -180,11 +84,7 @@
 
 def test_get_pool_sizes():
     pm = PoolManager()
-<<<<<<< HEAD
     pm.add_pool(name="pool_1", policy="keep_all")
-=======
-    pm.add_pool("pool_1", policy="keep_all")
->>>>>>> e0c7574d
 
     retval = pm.add(soln(0, 0))
     assert retval is not None
@@ -198,11 +98,7 @@
     assert retval is not None
     assert len(pm) == 3
 
-<<<<<<< HEAD
     pm.add_pool(name="pool_2", policy="keep_latest", max_pool_size=1)
-=======
-    pm.add_pool("pool_2", policy="keep_latest", max_pool_size=1)
->>>>>>> e0c7574d
     retval = pm.add(soln(0, 0))
     assert len(pm) == 1
     retval = pm.add(soln(0, 1))
@@ -215,11 +111,7 @@
 
 def test_multiple_pools():
     pm = PoolManager()
-<<<<<<< HEAD
     pm.add_pool(name="pool_1", policy="keep_all")
-=======
-    pm.add_pool("pool_1", policy="keep_all")
->>>>>>> e0c7574d
 
     retval = pm.add(soln(0, 0))
     assert retval is not None
@@ -235,17 +127,12 @@
 
     assert pm.get_pool_dicts() == {
         "pool_1": {
-<<<<<<< HEAD
-            "metadata": {"context_name": "pool_1"},  # "policy": "keep_all"},
-            "pool_config": {"policy": "keep_all"},
-=======
             "metadata": {
                 "as_solution_source": "pyomo.contrib.alternative_solutions.solnpool._as_solution",
                 "context_name": "pool_1",
                 "policy": "keep_all",
             },
             "pool_config": {},
->>>>>>> e0c7574d
             "solutions": {
                 0: {
                     "id": 0,
@@ -301,25 +188,17 @@
             },
         }
     }
-<<<<<<< HEAD
     pm.add_pool(name="pool_2", policy="keep_latest", max_pool_size=1)
-=======
-    pm.add_pool("pool_2", policy="keep_latest", max_pool_size=1)
->>>>>>> e0c7574d
     retval = pm.add(soln(0, 0))
     assert len(pm) == 1
     retval = pm.add(soln(0, 1))
     assert pm.get_pool_dicts() == {
         "pool_1": {
-<<<<<<< HEAD
-            "metadata": {"context_name": "pool_1"},
-=======
             "metadata": {
                 "as_solution_source": "pyomo.contrib.alternative_solutions.solnpool._as_solution",
                 "context_name": "pool_1",
                 "policy": "keep_all",
             },
->>>>>>> e0c7574d
             "solutions": {
                 0: {
                     "id": 0,
@@ -373,12 +252,6 @@
                     "suffix": {},
                 },
             },
-<<<<<<< HEAD
-            "pool_config": {"policy": "keep_all"},
-        },
-        "pool_2": {
-            "metadata": {"context_name": "pool_2"},
-=======
             "pool_config": {},
         },
         "pool_2": {
@@ -387,7 +260,6 @@
                 "context_name": "pool_2",
                 "policy": "keep_latest",
             },
->>>>>>> e0c7574d
             "solutions": {
                 4: {
                     "id": 4,
@@ -407,11 +279,7 @@
                     "suffix": {},
                 }
             },
-<<<<<<< HEAD
-            "pool_config": {"policy": "keep_latest", "max_pool_size": 1},
-=======
             "pool_config": {"max_pool_size": 1},
->>>>>>> e0c7574d
         },
     }
     assert len(pm) == 1
@@ -419,11 +287,7 @@
 
 def test_keepall_add():
     pm = PoolManager()
-<<<<<<< HEAD
     pm.add_pool(name="pool", policy="keep_all")
-=======
-    pm.add_pool("pool", policy="keep_all")
->>>>>>> e0c7574d
 
     retval = pm.add(soln(0, 0))
     assert retval is not None
@@ -439,10 +303,6 @@
 
     assert pm.get_pool_dicts() == {
         "pool": {
-<<<<<<< HEAD
-            "metadata": {"context_name": "pool"},
-            "pool_config": {"policy": "keep_all"},
-=======
             "metadata": {
                 "as_solution_source": "pyomo.contrib.alternative_solutions.solnpool._as_solution",
                 "as_solution_source": "pyomo.contrib.alternative_solutions.solnpool._as_solution",
@@ -450,7 +310,6 @@
                 "policy": "keep_all",
             },
             "pool_config": {},
->>>>>>> e0c7574d
             "solutions": {
                 0: {
                     "id": 0,
@@ -511,11 +370,7 @@
 def test_invalid_policy_1():
     pm = PoolManager()
     try:
-<<<<<<< HEAD
         pm.add_pool(name="pool", policy="invalid_policy")
-=======
-        pm.add_pool("pool", policy="invalid_policy")
->>>>>>> e0c7574d
     except ValueError as e:
         pass
 
@@ -523,11 +378,7 @@
 def test_invalid_policy_2():
     pm = PoolManager()
     try:
-<<<<<<< HEAD
         pm.add_pool(name="pool", policy="invalid_policy", max_pool_size=-2)
-=======
-        pm.add_pool("pool", policy="invalid_policy", max_pool_size=-2)
->>>>>>> e0c7574d
     except ValueError as e:
         pass
 
@@ -535,22 +386,14 @@
 def test_keeplatest_bad_max_pool_size():
     pm = PoolManager()
     try:
-<<<<<<< HEAD
         pm.add_pool(name="pool", policy="keep_latest", max_pool_size=-2)
-=======
-        pm.add_pool("pool", policy="keep_latest", max_pool_size=-2)
->>>>>>> e0c7574d
     except AssertionError as e:
         pass
 
 
 def test_keeplatest_add():
     pm = PoolManager()
-<<<<<<< HEAD
     pm.add_pool(name="pool", policy="keep_latest", max_pool_size=2)
-=======
-    pm.add_pool("pool", policy="keep_latest", max_pool_size=2)
->>>>>>> e0c7574d
 
     retval = pm.add(soln(0, 0))
     assert retval is not None
@@ -566,17 +409,12 @@
 
     assert pm.get_pool_dicts() == {
         "pool": {
-<<<<<<< HEAD
-            "metadata": {"context_name": "pool"},
-            "pool_config": {"max_pool_size": 2, "policy": "keep_latest"},
-=======
             "metadata": {
                 "as_solution_source": "pyomo.contrib.alternative_solutions.solnpool._as_solution",
                 "context_name": "pool",
                 "policy": "keep_latest",
             },
             "pool_config": {"max_pool_size": 2},
->>>>>>> e0c7574d
             "solutions": {
                 1: {
                     "id": 1,
@@ -620,22 +458,14 @@
 def test_keeplatestunique_bad_max_pool_size():
     pm = PoolManager()
     try:
-<<<<<<< HEAD
         pm.add_pool(name="pool", policy="keep_latest_unique", max_pool_size=-2)
-=======
-        pm.add_pool("pool", policy="keep_latest_unique", max_pool_size=-2)
->>>>>>> e0c7574d
     except AssertionError as e:
         pass
 
 
 def test_keeplatestunique_add():
     pm = PoolManager()
-<<<<<<< HEAD
     pm.add_pool(name="pool", policy="keep_latest_unique", max_pool_size=2)
-=======
-    pm.add_pool("pool", policy="keep_latest_unique", max_pool_size=2)
->>>>>>> e0c7574d
 
     retval = pm.add(soln(0, 0))
     assert retval is not None
@@ -651,17 +481,12 @@
 
     assert pm.get_pool_dicts() == {
         "pool": {
-<<<<<<< HEAD
-            "metadata": {"context_name": "pool"},
-            "pool_config": {"max_pool_size": 2, "policy": "keep_latest_unique"},
-=======
             "metadata": {
                 "as_solution_source": "pyomo.contrib.alternative_solutions.solnpool._as_solution",
                 "context_name": "pool",
                 "policy": "keep_latest_unique",
             },
             "pool_config": {"max_pool_size": 2},
->>>>>>> e0c7574d
             "solutions": {
                 0: {
                     "id": 0,
@@ -705,11 +530,7 @@
 def test_keepbest_bad_max_pool_size():
     pm = PoolManager()
     try:
-<<<<<<< HEAD
         pm.add_pool(name="pool", policy="keep_best", max_pool_size=-2)
-=======
-        pm.add_pool("pool", policy="keep_best", max_pool_size=-2)
->>>>>>> e0c7574d
     except AssertionError as e:
         pass
 
@@ -717,11 +538,7 @@
 def test_pool_manager_to_dict_passthrough():
     pm = PoolManager()
     pm = PoolManager()
-<<<<<<< HEAD
     pm.add_pool(name="pool", policy="keep_best", abs_tolerance=1)
-=======
-    pm.add_pool("pool", policy="keep_best", abs_tolerance=1)
->>>>>>> e0c7574d
 
     retval = pm.add(soln(0, 0))
     assert retval is not None
@@ -736,15 +553,6 @@
     assert len(pm) == 2
 
     assert pm.to_dict() == {
-<<<<<<< HEAD
-        "metadata": {"context_name": "pool"},
-        "pool_config": {
-            "abs_tolerance": 1,
-            "max_pool_size": None,
-            "objective": 0,
-            "policy": "keep_best",
-            "rel_tolerance": None,
-=======
         "metadata": {
             "as_solution_source": "pyomo.contrib.alternative_solutions.solnpool._as_solution",
             "context_name": "pool",
@@ -757,7 +565,6 @@
             'objective': 0,
             'rel_tolerance': None,
             'sense_is_min': True,
->>>>>>> e0c7574d
         },
         "solutions": {
             0: {
@@ -796,11 +603,7 @@
 
 def test_keepbest_add1():
     pm = PoolManager()
-<<<<<<< HEAD
     pm.add_pool(name="pool", policy="keep_best", abs_tolerance=1)
-=======
-    pm.add_pool("pool", policy="keep_best", abs_tolerance=1)
->>>>>>> e0c7574d
 
     retval = pm.add(soln(0, 0))
     assert retval is not None
@@ -816,15 +619,6 @@
 
     assert pm.get_pool_dicts() == {
         "pool": {
-<<<<<<< HEAD
-            "metadata": {"context_name": "pool"},
-            "pool_config": {
-                "abs_tolerance": 1,
-                "max_pool_size": None,
-                "objective": 0,
-                "policy": "keep_best",
-                "rel_tolerance": None,
-=======
             "metadata": {
                 "as_solution_source": "pyomo.contrib.alternative_solutions.solnpool._as_solution",
                 "context_name": "pool",
@@ -837,7 +631,6 @@
                 'objective': 0,
                 'rel_tolerance': None,
                 'sense_is_min': True,
->>>>>>> e0c7574d
             },
             "solutions": {
                 0: {
@@ -881,11 +674,7 @@
 
 def test_keepbest_add2():
     pm = PoolManager()
-<<<<<<< HEAD
     pm.add_pool(name="pool", policy="keep_best", abs_tolerance=1)
-=======
-    pm.add_pool("pool", policy="keep_best", abs_tolerance=1)
->>>>>>> e0c7574d
 
     retval = pm.add(soln(0, 0))
     assert retval is not None
@@ -909,15 +698,6 @@
 
     assert pm.get_pool_dicts() == {
         "pool": {
-<<<<<<< HEAD
-            "metadata": {"context_name": "pool"},
-            "pool_config": {
-                "abs_tolerance": 1,
-                "max_pool_size": None,
-                "objective": 0,
-                "policy": "keep_best",
-                "rel_tolerance": None,
-=======
             "metadata": {
                 "as_solution_source": "pyomo.contrib.alternative_solutions.solnpool._as_solution",
                 "context_name": "pool",
@@ -930,7 +710,6 @@
                 'objective': 0,
                 'rel_tolerance': None,
                 'sense_is_min': True,
->>>>>>> e0c7574d
             },
             "solutions": {
                 0: {
@@ -994,15 +773,6 @@
 
     assert pm.get_pool_dicts() == {
         "pool": {
-<<<<<<< HEAD
-            "metadata": {"context_name": "pool"},
-            "pool_config": {
-                "abs_tolerance": 1,
-                "max_pool_size": None,
-                "objective": 0,
-                "policy": "keep_best",
-                "rel_tolerance": None,
-=======
             "metadata": {
                 "as_solution_source": "pyomo.contrib.alternative_solutions.solnpool._as_solution",
                 "context_name": "pool",
@@ -1015,7 +785,6 @@
                 "objective": 0,
                 "rel_tolerance": None,
                 'sense_is_min': True,
->>>>>>> e0c7574d
             },
             "solutions": {
                 2: {
@@ -1076,11 +845,7 @@
 
 def test_keepbest_add3():
     pm = PoolManager()
-<<<<<<< HEAD
     pm.add_pool(name="pool", policy="keep_best", abs_tolerance=1, max_pool_size=2)
-=======
-    pm.add_pool("pool", policy="keep_best", abs_tolerance=1, max_pool_size=2)
->>>>>>> e0c7574d
 
     retval = pm.add(soln(0, 0))
     assert retval is not None
@@ -1104,15 +869,6 @@
 
     assert pm.get_pool_dicts() == {
         "pool": {
-<<<<<<< HEAD
-            "metadata": {"context_name": "pool"},  # , "policy": "keep_best"},
-            "pool_config": {
-                "abs_tolerance": 1,
-                "max_pool_size": 2,
-                "objective": 0,
-                "policy": "keep_best",
-                "rel_tolerance": None,
-=======
             "metadata": {
                 "as_solution_source": "pyomo.contrib.alternative_solutions.solnpool._as_solution",
                 "context_name": "pool",
@@ -1125,7 +881,6 @@
                 "objective": 0,
                 "rel_tolerance": None,
                 'sense_is_min': True,
->>>>>>> e0c7574d
             },
             "solutions": {
                 2: {
@@ -1172,15 +927,6 @@
 
     assert pm.get_pool_dicts() == {
         "pool": {
-<<<<<<< HEAD
-            "metadata": {"context_name": "pool"},
-            "pool_config": {
-                "abs_tolerance": 1,
-                "max_pool_size": 2,
-                "objective": 0,
-                "policy": "keep_best",
-                "rel_tolerance": None,
-=======
             "metadata": {
                 "as_solution_source": "pyomo.contrib.alternative_solutions.solnpool._as_solution",
                 "context_name": "pool",
@@ -1193,7 +939,6 @@
                 "objective": 0,
                 "rel_tolerance": None,
                 "sense_is_min": True,
->>>>>>> e0c7574d
             },
             "solutions": {
                 2: {
