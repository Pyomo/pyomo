#  ___________________________________________________________________________
#
#  Pyomo: Python Optimization Modeling Objects
#  Copyright (c) 2008-2025
#  National Technology and Engineering Solutions of Sandia, LLC
#  Under the terms of Contract DE-NA0003525 with National Technology and
#  Engineering Solutions of Sandia, LLC, the U.S. Government retains certain
#  rights in this software.
#  This software is distributed under the 3-clause BSD License.
#  ___________________________________________________________________________

from pyomo.common.collections import Bunch as Munch
import logging
from contextlib import contextmanager

logger = logging.getLogger(__name__)


from pyomo.common.dependencies import numpy as numpy, numpy_available

if numpy_available:
    import numpy.random
    from numpy.linalg import norm

import pyomo.environ as pyo
from pyomo.common.modeling import unique_component_name
from pyomo.common.collections import ComponentSet
import pyomo.util.vars_from_expressions as vfe


@contextmanager
def logcontext(level):
    """
    This context manager is used to dynamically set the specified logging level
    and then execute a block of code using that logging level.  When the context is
    deleted, the logging level is reset to the original value.

    Examples
    --------
    >>> with logcontext(logging.INFO):
    ...    logging.debug("This will not be printed")
    ...    logging.info("This will be printed")

    """
    logger = logging.getLogger()
    current_level = logger.getEffectiveLevel()
    logger.setLevel(level)
    try:
        yield
    finally:
        logger.setLevel(current_level)


def get_active_objective(model):
    """
    Finds and returns the active objective function for a model. Currently
    assume that there is exactly one active objective.
    """

    active_objs = list(model.component_data_objects(pyo.Objective, active=True))
    assert (
        len(active_objs) == 1
    ), "Model has {} active objective functions, exactly one is required.".format(
        len(active_objs)
    )

    return active_objs[0]


def _add_aos_block(model, name="_aos_block"):
    """Adds an alternative optimal solution block with a unique name."""
    aos_block = pyo.Block()
    model.add_component(unique_component_name(model, name), aos_block)
    return aos_block


def _add_objective_constraint(
    aos_block, objective, objective_value, rel_opt_gap, abs_opt_gap
):
    """
    Adds a relative and/or absolute objective function constraint to the
    specified block.
    """

    assert (
        rel_opt_gap is None or rel_opt_gap >= 0.0
    ), "rel_opt_gap must be None or >= 0.0"
    assert (
        abs_opt_gap is None or abs_opt_gap >= 0.0
    ), "abs_opt_gap must be None or >= 0.0"

    objective_constraints = []

    objective_is_min = objective.is_minimizing()
    objective_expr = objective.expr

    objective_sense = -1
    if objective_is_min:
        objective_sense = 1

    if rel_opt_gap is not None:
        objective_cutoff = objective_value + objective_sense * rel_opt_gap * abs(
            objective_value
        )

        if objective_is_min:
            aos_block.optimality_tol_rel = pyo.Constraint(
                expr=objective_expr <= objective_cutoff
            )
        else:
            aos_block.optimality_tol_rel = pyo.Constraint(
                expr=objective_expr >= objective_cutoff
            )
        objective_constraints.append(aos_block.optimality_tol_rel)

    if abs_opt_gap is not None:
        objective_cutoff = objective_value + objective_sense * abs_opt_gap

        if objective_is_min:
            aos_block.optimality_tol_abs = pyo.Constraint(
                expr=objective_expr <= objective_cutoff
            )
        else:
            aos_block.optimality_tol_abs = pyo.Constraint(
                expr=objective_expr >= objective_cutoff
            )
        objective_constraints.append(aos_block.optimality_tol_abs)

    return objective_constraints


if numpy_available:
    rng = numpy.random.default_rng(9283749387)
else:
    rng = None


def _set_numpy_rng(seed):
    global rng
    rng = numpy.random.default_rng(seed)


def _get_random_direction(num_dimensions, iterations=1000, min_norm=1e-4):
    """
    Get a unit vector of dimension num_dimensions by sampling from and
    normalizing a standard multivariate Gaussian distribution.
    """
    for idx in range(iterations):
        samples = rng.normal(size=num_dimensions)
        samples_norm = norm(samples)
        if samples_norm > min_norm:
            return samples / samples_norm
    raise Exception(  # pragma: no cover
        (
            "Generated {} sequential Gaussian draws with a norm of "
            "less than {}.".format(iterations, min_norm)
        )
    )


def _filter_model_variables(
    variable_set,
    var_generator,
    include_continuous=True,
    include_binary=True,
    include_integer=True,
    include_fixed=False,
):
    """
    Filters variables from a variable generator and adds them to a set.
    """
    for var in var_generator:
        if var in variable_set or (var.is_fixed() and not include_fixed):
            continue
        if (
            (var.is_continuous() and include_continuous)
            or (var.is_binary() and include_binary)
            or (var.is_integer() and include_integer)
        ):
            variable_set.add(var)


def get_model_variables(
    model,
    components=None,
    include_continuous=True,
    include_binary=True,
    include_integer=True,
    include_fixed=False,
):
    """Gathers and returns all variables or a subset of variables from a
    Pyomo model.

    Parameters
    ----------
    model : ConcreteModel
        A concrete Pyomo model.
    components: None or a collection of Pyomo components
        The components from which variables should be collected. None
        indicates that all variables will be included. Alternatively, a
        collection of Pyomo Blocks, Constraints, or Variables (indexed or
        non-indexed) from which variables will be gathered can be provided.
        If a Block is provided, all variables associated with constraints
        in that that block and its sub-blocks will be returned. To exclude
        sub-blocks, a tuple element with the format (Block, False) can be
        used.
    include_continuous : boolean
        Boolean indicating that continuous variables should be included.
    include_binary : boolean
        Boolean indicating that binary variables should be included.
    include_integer : boolean
        Boolean indicating that integer variables should be included.
    include_fixed : boolean
        Boolean indicating that fixed variables should be included.

    Returns
    -------
    variable_set
        A Pyomo ComponentSet containing _GeneralVarData variables.

    """

    component_list = (pyo.Objective, pyo.Constraint)
    variable_set = ComponentSet()
    if components == None:
        var_generator = vfe.get_vars_from_components(
            model, component_list, include_fixed=include_fixed
        )
        _filter_model_variables(
            variable_set,
            var_generator,
            include_continuous,
            include_binary,
            include_integer,
            include_fixed,
        )
    else:
        for comp in components:
            if hasattr(comp, "ctype") and comp.ctype == pyo.Block:
                blocks = comp.values() if comp.is_indexed() else (comp,)
                for item in blocks:
                    variables = vfe.get_vars_from_components(
                        item, component_list, include_fixed=include_fixed
                    )
                    _filter_model_variables(
                        variable_set,
                        variables,
                        include_continuous,
                        include_binary,
                        include_integer,
                        include_fixed,
                    )
            elif (
                isinstance(comp, tuple)
                and hasattr(comp[0], "ctype")
                and comp[0].ctype == pyo.Block
            ):
                block = comp[0]
                descend_into = pyo.Block if comp[1] else False
                blocks = block.values() if block.is_indexed() else (block,)
                for item in blocks:
                    variables = vfe.get_vars_from_components(
                        item,
                        component_list,
                        include_fixed=include_fixed,
                        descend_into=descend_into,
                    )
                    _filter_model_variables(
                        variable_set,
                        variables,
                        include_continuous,
                        include_binary,
                        include_integer,
                        include_fixed,
                    )
            elif hasattr(comp, "ctype") and comp.ctype in component_list:
                constraints = comp.values() if comp.is_indexed() else (comp,)
                for item in constraints:
                    variables = pyo.expr.identify_variables(
                        item.expr, include_fixed=include_fixed
                    )
                    _filter_model_variables(
                        variable_set,
                        variables,
                        include_continuous,
                        include_binary,
                        include_integer,
                        include_fixed,
                    )
            elif hasattr(comp, "ctype") and comp.ctype == pyo.Var:
                variables = comp.values() if comp.is_indexed() else (comp,)
                _filter_model_variables(
                    variable_set,
                    variables,
                    include_continuous,
                    include_binary,
                    include_integer,
                    include_fixed,
                )
            else:  # pragma: no cover
                logger.info(
                    ("No variables added for unrecognized component {}.").format(comp)
                )

    return variable_set


class MyMunch(Munch):
    # WEH, MPV needed to add a to_dict since Bunch did not have one
    def to_dict(self):
        return _to_dict(self)


def _to_dict(x):
    xtype = type(x)
    if xtype in [float, int, complex, str, list, bool] or x is None:
        return x
    elif xtype in [tuple, set, frozenset]:
        return list(x)
    elif xtype in [dict, Munch, MyMunch]:
        return {k: _to_dict(v) for k, v in x.items()}
    else:
<<<<<<< HEAD
        print(f'Here: {x=} {type(x)}')
=======
>>>>>>> e0c7574d
        return x.to_dict()<|MERGE_RESOLUTION|>--- conflicted
+++ resolved
@@ -320,8 +320,4 @@
     elif xtype in [dict, Munch, MyMunch]:
         return {k: _to_dict(v) for k, v in x.items()}
     else:
-<<<<<<< HEAD
-        print(f'Here: {x=} {type(x)}')
-=======
->>>>>>> e0c7574d
         return x.to_dict()