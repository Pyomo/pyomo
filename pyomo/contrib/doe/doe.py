#  ___________________________________________________________________________
#
#  Pyomo: Python Optimization Modeling Objects
#  Copyright (c) 2008-2025
#  National Technology and Engineering Solutions of Sandia, LLC
#  Under the terms of Contract DE-NA0003525 with National Technology and
#  Engineering Solutions of Sandia, LLC, the U.S. Government retains certain
#  rights in this software.
#  This software is distributed under the 3-clause BSD License.
#
#  Pyomo.DoE was produced under the Department of Energy Carbon Capture Simulation
#  Initiative (CCSI), and is copyright (c) 2022 by the software owners:
#  TRIAD National Security, LLC., Lawrence Livermore National Security, LLC.,
#  Lawrence Berkeley National Laboratory, Pacific Northwest National Laboratory,
#  Battelle Memorial Institute, University of Notre Dame,
#  The University of Pittsburgh, The University of Texas at Austin,
#  University of Toledo, West Virginia University, et al. All rights reserved.
#
#  NOTICE. This Software was developed under funding from the
#  U.S. Department of Energy and the U.S. Government consequently retains
#  certain rights. As such, the U.S. Government has been granted for itself
#  and others acting on its behalf a paid-up, nonexclusive, irrevocable,
#  worldwide license in the Software to reproduce, distribute copies to the
#  public, prepare derivative works, and perform publicly and display
#  publicly, and to permit other to do so.
#  ___________________________________________________________________________

from enum import Enum
from itertools import permutations, product

import json
import logging
import math

from pyomo.common.dependencies import (
    numpy as np,
    numpy_available,
    pandas as pd,
    pathlib,
    matplotlib as plt,
    scipy_available,
)

from pyomo.common.errors import DeveloperError
from pyomo.common.timing import TicTocTimer

from pyomo.contrib.sensitivity_toolbox.sens import get_dsdp

if numpy_available and scipy_available:
    from pyomo.contrib.doe.grey_box_utilities import FIMExternalGreyBox

    from pyomo.contrib.pynumero.interfaces.external_grey_box import ExternalGreyBoxBlock

import pyomo.environ as pyo
from pyomo.contrib.doe.utils import (
    check_matrix,
    compute_FIM_metrics,
    _SMALL_TOLERANCE_DEFINITENESS,
    snake_traversal_grid_sampling,
    update_model_from_suffix,
)


from pyomo.opt import SolverStatus


class ObjectiveLib(Enum):
    determinant = "determinant"
    trace = "trace"
    minimum_eigenvalue = "minimum_eigenvalue"
    condition_number = "condition_number"
    zero = "zero"


class FiniteDifferenceStep(Enum):
    forward = "forward"
    central = "central"
    backward = "backward"


class SensitivityInitialization(Enum):
    snake_traversal = "snake_traversal"
    nested_for_loop = "nested_for_loop"


class DesignOfExperiments:
    def __init__(
        self,
        experiment=None,
        fd_formula="central",
        step=1e-3,
        objective_option="determinant",
        use_grey_box_objective=False,
        scale_constant_value=1.0,
        scale_nominal_param_value=False,
        prior_FIM=None,
        jac_initial=None,
        fim_initial=None,
        L_diagonal_lower_bound=1e-7,
        solver=None,
        grey_box_solver=None,
        tee=False,
        grey_box_tee=False,
        get_labeled_model_args=None,
        logger_level=logging.WARNING,
        _Cholesky_option=True,
        _only_compute_fim_lower=True,
    ):
        """
        This package enables model-based design of experiments analysis with Pyomo.
        Both direct optimization and enumeration modes are supported.

        The package has been refactored from its original form as of August 24. See
        the documentation for more information.

        Parameters
        ----------
        experiment:
            Experiment object that holds the model and labels all the components. The
            object should have a ``get_labeled_model`` where a model is returned with
            the following labeled sets: ``unknown_parameters``,
                                        ``experimental_inputs``,
                                        ``experimental_outputs``
        fd_formula:
            Finite difference formula for computing the sensitivity matrix. Must be
            one of [``central``, ``forward``, ``backward``], default: ``central``
        step:
            Relative step size for the finite difference formula.
            default: 1e-3
        objective_option:
            String representation of the objective option. Current available options
            are: ``determinant`` (for determinant, or D-optimality),
            ``trace`` (for trace, or A-optimality), ``minimum_eigenvalue``, (for
            E-optimality), or ``condition_number`` (for ME-optimality)
            Note: E-optimality and ME-optimality are only supported when using the
            grey box objective (i.e., ``grey_box_solver`` is True)
            default: ``determinant``
        use_grey_box_objective:
            Boolean of whether or not to use the grey-box version of the objective
            function. True to use grey box, False to use standard.
            Default: False (do not use grey box)
        scale_constant_value:
            Constant scaling for the sensitivity matrix. Every element will be
            multiplied by this scaling factor.
            default: 1
        scale_nominal_param_value:
            Boolean for whether or not to scale the sensitivity matrix by the
            nominal parameter values. Every column of the sensitivity matrix
            will be divided by the respective nominal parameter value.
            default: False
        prior_FIM:
            2D numpy array representing information from prior experiments. If
            no value is given, the assumed prior will be a matrix of zeros. This
            matrix will be assumed to be scaled as the user has specified (i.e.,
            if scale_nominal_param_value is true, we will assume the FIM provided
            here has been scaled by the parameter values)
        jac_initial:
            2D numpy array as the initial values for the sensitivity matrix.
        fim_initial:
            2D numpy array as the initial values for the FIM.
        L_diagonal_lower_bound:
            Lower bound for the values of the lower triangular Cholesky factorization
            matrix.
            default: 1e-7
        solver:
            A ``solver`` object specified by the user, default=None.
            If not specified, default solver is set to IPOPT with MA57.
        tee:
            Solver option to be passed for verbose output.
        get_labeled_model_args:
            Additional arguments for the ``get_labeled_model`` function on the
            Experiment object.
        _Cholesky_option:
            Boolean value of whether or not to use the cholesky factorization to
            compute the determinant for the D-optimality criteria. This parameter
            should not be changed unless the user intends to make performance worse
            (i.e., compare an existing tool that uses the full FIM to this algorithm)
        _only_compute_fim_lower:
            If True, only the lower triangle of the FIM is computed. This parameter
            should not be changed unless the user intends to make performance worse
            (i.e., compare an existing tool that uses the full FIM to this algorithm)
        logger_level:
            Specify the level of the logger. Change to logging.DEBUG for all messages.
        """
        if experiment is None:
            raise ValueError("Experiment object must be provided to perform DoE.")

        # Check if the Experiment object has callable ``get_labeled_model`` function
        if not hasattr(experiment, "get_labeled_model"):
            raise ValueError(
                "The experiment object must have a ``get_labeled_model`` function"
            )

        # Set the experiment object from the user
        self.experiment = experiment

        # Set the finite difference and subsequent step size
        self.fd_formula = FiniteDifferenceStep(fd_formula)
        self.step = step

        # Set the objective type and scaling options:
        self.objective_option = ObjectiveLib(objective_option)
        self.use_grey_box = use_grey_box_objective

        self.scale_constant_value = scale_constant_value
        self.scale_nominal_param_value = scale_nominal_param_value

        # Set the prior FIM (will be checked upon model construction)
        self.prior_FIM = prior_FIM

        # Set the initial values for the jacobian, fim, and L matrices
        self.jac_initial = jac_initial
        self.fim_initial = fim_initial

        # Set the lower bound on the Cholesky lower triangular matrix
        self.L_diagonal_lower_bound = L_diagonal_lower_bound

        # check if user-defined solver is given
        if solver:
            self.solver = solver
        # if not given, use default solver
        else:
            solver = pyo.SolverFactory("ipopt")
            solver.options["linear_solver"] = "ma57"
            solver.options["halt_on_ampl_error"] = "yes"
            solver.options["max_iter"] = 3000
            self.solver = solver

        self.tee = tee
        self.grey_box_tee = grey_box_tee

        if grey_box_solver:
            self.grey_box_solver = grey_box_solver
        else:
            grey_box_solver = pyo.SolverFactory("cyipopt")
            grey_box_solver.config.options["linear_solver"] = "ma57"
            grey_box_solver.config.options['tol'] = 1e-4
            grey_box_solver.config.options['mu_strategy'] = "monotone"

            self.grey_box_solver = grey_box_solver

        # Set get_labeled_model_args as an empty dict if no arguments are passed
        if get_labeled_model_args is None:
            get_labeled_model_args = {}
        self.get_labeled_model_args = get_labeled_model_args

        # Revtrieve logger and set logging level
        self.logger = logging.getLogger(__name__)
        self.logger.setLevel(level=logger_level)

        # Set the private options if passed (only developers should pass these)
        self.Cholesky_option = _Cholesky_option
        self.only_compute_fim_lower = _only_compute_fim_lower

        # model attribute to avoid rebuilding models
        self.model = pyo.ConcreteModel()  # Build empty model

        # Empty results object
        self.results = {}

        # May need this attribute for more complicated structures?
        # (i.e., no model rebuilding for large models with sequential)
        self._built_scenarios = False

    # Perform doe
    def run_doe(self, model=None, results_file=None):
        """
        Runs DoE for a single experiment estimation. Can save results in
        a file based on the flag.

        Parameters
        ----------
        model: model to run the DoE, default: None (self.model)
        results_file: string name of the file path to save the results
                      to in the form of a .json file
                      default: None --> don't save

        """
        # Check results file name
        if results_file is not None:
            if type(results_file) not in [pathlib.Path, str]:
                raise ValueError(
                    "``results_file`` must be either a Path object or a string."
                )

        # Start timer
        sp_timer = TicTocTimer()
        sp_timer.tic(msg=None)
        self.logger.info("Beginning experimental optimization.")

        # Model is none, set it to self.model
        if model is None:
            model = self.model
        else:
            # TODO: Add safe naming when a model is passed by the user.
            # doe_block = pyo.Block()
            # doe_block_name = unique_component_name(model,
            #                                        "design_of_experiments_block")
            # model.add_component(doe_block_name, doe_block)
            pass

        # TODO: potentially work with this for more complicated models
        # Create the full DoE model (build scenarios for F.D. scheme)
        if not self._built_scenarios:
            self.create_doe_model(model=model)

        # Add the objective function to the model
        if self.use_grey_box:
            self.create_grey_box_objective_function(model=model)
        else:
            self.create_objective_function(model=model)

        # Track time required to build the DoE model
        build_time = sp_timer.toc(msg=None)
        self.logger.info(
            "Successfully built the DoE model.\nBuild time: %0.1f seconds" % build_time
        )

        # Solve the square problem first to
        # initialize the fim and
        # sensitivity constraints. First, we
        # Deactivate objective expression and
        # objective constraints (on a block),
        # and fix the design variables.
        model.objective.deactivate()
        model.obj_cons.deactivate()
        for comp in model.scenario_blocks[0].experiment_inputs:
            comp.fix()

        # TODO: safeguard solver call to see if solver terminated successfully
        # see below commented code:
        # res = self.solver.solve(model, tee=self.tee, load_solutions=False)
        # if pyo.check_optimal_termination(res):
        #     model.load_solution(res)
        # else:
        #     # The solver was unsuccessful, might want to warn the user
        #     # or terminate gracefully, etc.
        model.dummy_obj = pyo.Objective(expr=0, sense=pyo.minimize)
        self.solver.solve(model, tee=self.tee)

        # Track time to initialize the DoE model
        initialization_time = sp_timer.toc(msg=None)
        self.logger.info(
            (
                "Successfully initialized the DoE model."
                "\nInitialization time: %0.1f seconds" % initialization_time
            )
        )

        model.dummy_obj.deactivate()

        # Reactivate objective and unfix experimental design decisions
        for comp in model.scenario_blocks[0].experiment_inputs:
            comp.unfix()
        model.objective.activate()
        model.obj_cons.activate()

        if self.use_grey_box:
            # Initialize grey box inputs to be fim values currently
            for i in model.parameter_names:
                for j in model.parameter_names:
                    if list(model.parameter_names).index(i) >= list(
                        model.parameter_names
                    ).index(j):
                        model.obj_cons.egb_fim_block.inputs[(j, i)].set_value(
                            pyo.value(model.fim[(i, j)])
                        )
            # Set objective value
            if self.objective_option == ObjectiveLib.trace:
                # Do safe inverse here?
                trace_val = 1 / np.trace(np.array(self.get_FIM()))
                model.obj_cons.egb_fim_block.outputs["A-opt"].set_value(trace_val)
            elif self.objective_option == ObjectiveLib.determinant:
                det_val = np.linalg.det(np.array(self.get_FIM()))
                model.obj_cons.egb_fim_block.outputs["log-D-opt"].set_value(
                    np.log(det_val)
                )
            elif self.objective_option == ObjectiveLib.minimum_eigenvalue:
                eig, _ = np.linalg.eig(np.array(self.get_FIM()))
                model.obj_cons.egb_fim_block.outputs["E-opt"].set_value(np.min(eig))
            elif self.objective_option == ObjectiveLib.condition_number:
                cond_number = np.linalg.cond(np.array(self.get_FIM()))
                model.obj_cons.egb_fim_block.outputs["ME-opt"].set_value(cond_number)

        # If the model has L, initialize it with the solved FIM
        if hasattr(model, "L"):
            # Get the FIM values
            fim_vals = [
                pyo.value(model.fim[i, j])
                for i in model.parameter_names
                for j in model.parameter_names
            ]
            fim_np = np.array(fim_vals).reshape(
                (len(model.parameter_names), len(model.parameter_names))
            )

            # Need to compute the full FIM before
            # initializing the Cholesky factorization
            if self.only_compute_fim_lower:
                fim_np = fim_np + fim_np.T - np.diag(np.diag(fim_np))

            # Check if the FIM is positive definite
            # If not, add jitter to the diagonal
            # to ensure positive definiteness
            min_eig = np.min(np.linalg.eigvals(fim_np))

            if min_eig < _SMALL_TOLERANCE_DEFINITENESS:
                # Raise the minimum eigenvalue to at
                # least _SMALL_TOLERANCE_DEFINITENESS
                jitter = np.min(
                    [
                        -min_eig + _SMALL_TOLERANCE_DEFINITENESS,
                        _SMALL_TOLERANCE_DEFINITENESS,
                    ]
                )
            else:
                # No jitter needed
                jitter = 0

            # Add jitter to the diagonal to ensure positive definiteness
            L_vals_sq = np.linalg.cholesky(
                fim_np + jitter * np.eye(len(model.parameter_names))
            )
            for i, c in enumerate(model.parameter_names):
                for j, d in enumerate(model.parameter_names):
                    model.L[c, d].value = L_vals_sq[i, j]

        if hasattr(model, "determinant"):
            model.determinant.value = np.linalg.det(np.array(self.get_FIM()))

        # Solve the full model, which has now been initialized with the square solve
        if self.use_grey_box:
            res = self.grey_box_solver.solve(model, tee=self.grey_box_tee)
        else:
            res = self.solver.solve(model, tee=self.tee)

        # Track time used to solve the DoE model
        solve_time = sp_timer.toc(msg=None)

        self.logger.info(
            (
                "Successfully optimized experiment."
                "\nSolve time: %0.1f seconds" % solve_time
            )
        )
        self.logger.info(
            "Total time for build, initialization, and solve: %0.1f seconds"
            % (build_time + initialization_time + solve_time)
        )

        # Avoid accidental carry-over of FIM information
        fim_local = self.get_FIM()

        # Make sure stale results don't follow the DoE object instance
        self.results = {}

        self.results["Solver Status"] = res.solver.status
        self.results["Termination Condition"] = res.solver.termination_condition
        if type(res.solver.message) is str:
            results_message = res.solver.message
        elif type(res.solver.message) is bytes:
            results_message = res.solver.message.decode("utf-8")
        self.results["Termination Message"] = results_message

        # Important quantities for optimal design
        self.results["FIM"] = fim_local
        self.results["Sensitivity Matrix"] = self.get_sensitivity_matrix()
        self.results["Experiment Design"] = self.get_experiment_input_values()
        self.results["Experiment Design Names"] = [
            str(pyo.ComponentUID(k, context=model.scenario_blocks[0]))
            for k in model.scenario_blocks[0].experiment_inputs
        ]
        self.results["Experiment Outputs"] = self.get_experiment_output_values()
        self.results["Experiment Output Names"] = [
            str(pyo.ComponentUID(k, context=model.scenario_blocks[0]))
            for k in model.scenario_blocks[0].experiment_outputs
        ]
        self.results["Unknown Parameters"] = self.get_unknown_parameter_values()
        self.results["Unknown Parameter Names"] = [
            str(pyo.ComponentUID(k, context=model.scenario_blocks[0]))
            for k in model.scenario_blocks[0].unknown_parameters
        ]
        self.results["Measurement Error"] = self.get_measurement_error_values()
        self.results["Measurement Error Names"] = [
            str(pyo.ComponentUID(k, context=model.scenario_blocks[0]))
            for k in model.scenario_blocks[0].measurement_error
        ]

        self.results["Prior FIM"] = [list(row) for row in list(self.prior_FIM)]

        # Saving some stats on the FIM for convenience
        self.results["Objective expression"] = str(self.objective_option).split(".")[-1]
        self.results["log10 A-opt"] = np.log10(np.trace(fim_local))
        self.results["log10 D-opt"] = np.log10(np.linalg.det(fim_local))
        self.results["log10 E-opt"] = np.log10(min(np.linalg.eig(fim_local)[0]))
        self.results["FIM Condition Number"] = np.linalg.cond(fim_local)

        # Solve timing stats
        self.results["Build Time"] = build_time
        self.results["Initialization Time"] = initialization_time
        self.results["Solve Time"] = solve_time
        self.results["Wall-clock Time"] = build_time + initialization_time + solve_time

        # Settings used to generate the optimal DoE
        self.results["Finite Difference Scheme"] = str(self.fd_formula).split(".")[-1]
        self.results["Finite Difference Step"] = self.step
        self.results["Nominal Parameter Scaling"] = self.scale_nominal_param_value

        # TODO: Add more useful fields to the results object?
        # TODO: Add MetaData from the user to the results object? Or leave to the user?

        # If the user specifies to save the file, do it here as a json
        if results_file is not None:
            with open(results_file, "w") as file:
                json.dump(self.results, file)

    # Perform multi-experiment doe (sequential, or ``greedy`` approach)
    def run_multi_doe_sequential(self, N_exp=1):
        raise NotImplementedError("Multiple experiment optimization not yet supported.")

    # Perform multi-experiment doe (simultaneous, optimal approach)
    def run_multi_doe_simultaneous(self, N_exp=1):
        raise NotImplementedError("Multiple experiment optimization not yet supported.")

    # Compute FIM for the DoE object
    def compute_FIM(self, model=None, method="sequential"):
        """
        Computes the FIM for the experimental design that is
        initialized from the experiment`s ``get_labeled_model()``
        function.

        Parameters
        ----------
        model: model to compute FIM, default: None, (self.compute_FIM_model)
        method: string to specify which method should be used
                options are ``kaug`` and ``sequential``

        Returns
        -------
        computed FIM: 2D numpy array of the FIM
        """
        if model is None:
            self.compute_FIM_model = self.experiment.get_labeled_model(
                **self.get_labeled_model_args
            ).clone()
            model = self.compute_FIM_model
        else:
            # TODO: Add safe naming when a model is passed by the user.
            # doe_block = pyo.Block()
            # doe_block_name = unique_component_name(model,
            #                                        "design_of_experiments_block")
            # model.add_component(doe_block_name, doe_block)
            # self.compute_FIM_model = model
            pass

        self.check_model_labels(model=model)

        # Set length values for the model features
        self.n_parameters = len(model.unknown_parameters)
        self.n_measurement_error = len(model.measurement_error)
        self.n_experiment_inputs = len(model.experiment_inputs)
        self.n_experiment_outputs = len(model.experiment_outputs)

        # Check FIM input, if it exists. Otherwise, set the prior_FIM attribute
        if self.prior_FIM is None:
            self.prior_FIM = np.zeros(
                (len(model.unknown_parameters), len(model.unknown_parameters))
            )
        else:
            self.check_model_FIM(FIM=self.prior_FIM)

        # TODO: Add a check to see if the model has an objective and deactivate it.
        #       This solve should only be a square solve without any obj function.

        if method == "sequential":
            self._sequential_FIM(model=model)
            self._computed_FIM = self.seq_FIM
        elif method == "kaug":
            self._kaug_FIM(model=model)
            self._computed_FIM = self.kaug_FIM
        else:
            raise ValueError(
                (
                    "The method provided, {}, must be either `sequential` "
                    "or `kaug`".format(method)
                )
            )

        return self._computed_FIM

    # Use a sequential method to get the FIM
    def _sequential_FIM(self, model=None):
        """
        Used to compute the FIM using a sequential approach,
        solving the model consecutively under each of the
        finite difference scenarios to build the sensitivity
        matrix to subsequently compute the FIM.

        """
        # Build a single model instance
        if model is None:
            self.compute_FIM_model = self.experiment.get_labeled_model(
                **self.get_labeled_model_args
            ).clone()
            model = self.compute_FIM_model

        # Create suffix to keep track of parameter scenarios
        if hasattr(model, "parameter_scenarios"):
            model.del_component(model.parameter_scenarios)
        model.parameter_scenarios = pyo.Suffix(direction=pyo.Suffix.LOCAL)

        # Populate parameter scenarios, and scenario
        # inds based on finite difference scheme
        if self.fd_formula == FiniteDifferenceStep.central:
            model.parameter_scenarios.update(
                (2 * ind, k) for ind, k in enumerate(model.unknown_parameters.keys())
            )
            model.parameter_scenarios.update(
                (2 * ind + 1, k)
                for ind, k in enumerate(model.unknown_parameters.keys())
            )
            model.scenarios = range(len(model.unknown_parameters) * 2)
        elif self.fd_formula in [
            FiniteDifferenceStep.forward,
            FiniteDifferenceStep.backward,
        ]:
            model.parameter_scenarios.update(
                (ind + 1, k) for ind, k in enumerate(model.unknown_parameters.keys())
            )
            model.scenarios = range(len(model.unknown_parameters) + 1)
        else:
            raise DeveloperError(
                "Finite difference option not recognized. Please "
                "contact the developers as you should not see this error."
            )

        # Fix design variables
        for comp in model.experiment_inputs:
            comp.fix()

        measurement_vals = []
        # In a loop.....
        # Calculate measurement values for each scenario
        for s in model.scenarios:
            # Perturbation to be (1 + diff) * param_value
            if self.fd_formula == FiniteDifferenceStep.central:
                diff = self.step * (
                    (-1) ** s
                )  # Positive perturbation, even; negative, odd
            elif self.fd_formula == FiniteDifferenceStep.backward:
                diff = (
                    self.step * -1 * (s != 0)
                )  # Backward always negative perturbation; 0 at s = 0
            elif self.fd_formula == FiniteDifferenceStep.forward:
                diff = self.step * (s != 0)  # Forward always positive; 0 at s = 0

            # If we are doing forward/backward, no change for s=0
            skip_param_update = (
                self.fd_formula
                in [FiniteDifferenceStep.forward, FiniteDifferenceStep.backward]
            ) and (s == 0)
            if not skip_param_update:
                param = model.parameter_scenarios[s]
                # Update parameter values for the given finite difference scenario
                param.set_value(model.unknown_parameters[param] * (1 + diff))
            else:
                continue

            # Simulate the model
            try:
                res = self.solver.solve(model, tee=self.tee)
                pyo.assert_optimal_termination(res)
            except:
                # TODO: Make error message more verbose,
                #       (i.e., add unknown parameter values so the user
                #       can try to solve the model instance outside of
                #       the pyomo.DoE framework)
                raise RuntimeError(
                    "Model from experiment did not solve appropriately."
                    " Make sure the model is well-posed."
                )

            # Reset value of parameter to default value
            # before computing finite difference perturbation
            param.set_value(model.unknown_parameters[param])

            # Extract the measurement values for the scenario and append
            measurement_vals.append(
                [pyo.value(k) for k, v in model.experiment_outputs.items()]
            )

        # Use the measurement outputs to make the Q matrix
        measurement_vals_np = np.array(measurement_vals).T

        self.seq_jac = np.zeros(
            (
                len(model.experiment_outputs.items()),
                len(model.unknown_parameters.items()),
            )
        )

        # Counting variable for loop
        i = 0

        # Loop over parameter values and grab correct
        # columns for finite difference calculation

        for k, v in model.unknown_parameters.items():
            curr_step = v * self.step

            if self.fd_formula == FiniteDifferenceStep.central:
                col_1 = 2 * i
                col_2 = 2 * i + 1
                curr_step *= 2
            elif self.fd_formula == FiniteDifferenceStep.forward:
                col_1 = i
                col_2 = 0
            elif self.fd_formula == FiniteDifferenceStep.backward:
                col_1 = 0
                col_2 = i

            # If scale_nominal_param_value is active, scale
            # by nominal parameter value (v)
            scale_factor = (1.0 / curr_step) * self.scale_constant_value
            if self.scale_nominal_param_value:
                scale_factor *= v

            # TODO: scale by response values (i.e., measurement values)
            # if self.scale_response_values:
            #     scale_factor /= measurement_vals_np[:, col_1].mean()
            # Calculate the column of the sensitivity matrix
            self.seq_jac[:, i] = (
                measurement_vals_np[:, col_1] - measurement_vals_np[:, col_2]
            ) * scale_factor

            # Increment the count
            i += 1

        # TODO: As more complex measurement error schemes
        #       are put in place, this needs to change
        # Add independent (non-correlated) measurement
        # error for FIM calculation
        cov_y = np.zeros((len(model.measurement_error), len(model.measurement_error)))
        count = 0
        for k, v in model.measurement_error.items():
            cov_y[count, count] = 1 / v
            count += 1

        # Compute and record FIM
        self.seq_FIM = self.seq_jac.T @ cov_y @ self.seq_jac + self.prior_FIM

    # Use kaug to get FIM
    def _kaug_FIM(self, model=None):
        """
        Used to compute the FIM using kaug, a sensitivity-based
        approach that directly computes the FIM.

        Parameters
        ----------
        model: model to compute FIM, default: None, (self.compute_FIM_model)

        """
        # Remake compute_FIM_model if model is None.
        # compute_FIM_model needs to be the right version for function to work.
        if model is None:
            self.compute_FIM_model = self.experiment.get_labeled_model(
                **self.get_labeled_model_args
            ).clone()
            model = self.compute_FIM_model

        # add zero (dummy/placeholder) objective function
        if not hasattr(model, "objective"):
            model.objective = pyo.Objective(expr=0, sense=pyo.minimize)

        # Fix design variables to make the problem square
        for comp in model.experiment_inputs:
            comp.fix()

        self.solver.solve(model, tee=self.tee)

        # Probe the solved model for dsdp results (sensitivities s.t. parameters)
        params_dict = {k.name: v for k, v in model.unknown_parameters.items()}
        params_names = list(params_dict.keys())

        dsdp_re, col = get_dsdp(model, params_names, params_dict, tee=self.tee)

        # analyze result
        dsdp_array = dsdp_re.toarray().T

        # store dsdp returned
        dsdp_extract = []
        # get right lines from results
        measurement_index = []

        # loop over measurement variables and their time points
        for k, v in model.experiment_outputs.items():
            name = k.name
            try:
                kaug_no = col.index(name)
                measurement_index.append(kaug_no)
                # get right line of dsdp
                dsdp_extract.append(dsdp_array[kaug_no])
            except:
                # k_aug does not provide value for fixed variables
                self.logger.debug("The variable is fixed:  %s", name)
                # produce the sensitivity for fixed variables
                zero_sens = np.zeros(len(params_names))
                # for fixed variables, the sensitivity are a zero vector
                dsdp_extract.append(zero_sens)

        # Extract and calculate sensitivity if scaled by constants or parameters.
        jac = [[] for k in params_names]

        for d in range(len(dsdp_extract)):
            for k, v in model.unknown_parameters.items():
                p = params_names.index(k.name)  # Index of parameter in np array
                # if scaled by parameter value or constant value
                sensi = dsdp_extract[d][p] * self.scale_constant_value
                if self.scale_nominal_param_value:
                    sensi *= v
                jac[p].append(sensi)

        # record kaug jacobian
        self.kaug_jac = np.array(jac).T

        # Compute FIM
        if self.prior_FIM is None:
            self.prior_FIM = np.zeros((len(params_names), len(params_names)))
        else:
            self.check_model_FIM(FIM=self.prior_FIM)

        # Constructing the Covariance of the measurements for the FIM calculation
        # The following assumes independent measurement error.
        cov_y = np.zeros((len(model.measurement_error), len(model.measurement_error)))
        count = 0
        for k, v in model.measurement_error.items():
            cov_y[count, count] = 1 / v
            count += 1

        # TODO: need to add a covariance matrix for measurements (sigma inverse)
        # i.e., cov_y = self.cov_y or model.cov_y
        # Still deciding where this would be best.

        self.kaug_FIM = self.kaug_jac.T @ cov_y @ self.kaug_jac + self.prior_FIM

    # Create the DoE model (with ``scenarios`` from finite differencing scheme)
    def create_doe_model(self, model=None):
        """
        Add equations to compute sensitivities, FIM, and objective.
        Builds the DoE model. Adds the scenarios, the sensitivity matrix
        Q, the FIM, as well as the objective function to the model.

        The function alters the ``model`` input.

        In the single experiment case, ``model`` will be self.model. In the
        multi-experiment case, ``model`` will be one experiment to be enumerated.

        Parameters
        ----------
        model: model to add finite difference scenarios

        """
        if model is None:
            model = self.model
        else:
            # TODO: Add safe naming when a model is passed by the user.
            # doe_block = pyo.Block()
            # doe_block_name = unique_component_name(model,
            #                                        "design_of_experiments_block")
            # model.add_component(doe_block_name, doe_block)
            pass

        # Developer recommendation: use the Cholesky
        # decomposition for D-optimality. The explicit
        # formula is available for benchmarking purposes
        # and is NOT recommended.
        if (
            self.only_compute_fim_lower
            and self.objective_option == ObjectiveLib.determinant
            and not self.Cholesky_option
        ):
            raise ValueError(
                "Cannot compute determinant with explicit formula "
                "if only_compute_fim_lower is True."
            )

        # Generate scenarios for finite difference formulae
        self._generate_scenario_blocks(model=model)

        # Set names for indexing sensitivity matrix (jacobian) and FIM
        scen_block_ind = min(
            [
                k.name.split(".").index("scenario_blocks[0]")
                for k in model.scenario_blocks[0].unknown_parameters.keys()
            ]
        )
        model.parameter_names = pyo.Set(
            initialize=[
                ".".join(k.name.split(".")[(scen_block_ind + 1) :])
                for k in model.scenario_blocks[0].unknown_parameters.keys()
            ]
        )
        model.output_names = pyo.Set(
            initialize=[
                ".".join(k.name.split(".")[(scen_block_ind + 1) :])
                for k in model.scenario_blocks[0].experiment_outputs.keys()
            ]
        )

        def identity_matrix(m, i, j):
            if i == j:
                return 1
            else:
                return 0

        ### Initialize the Jacobian if provided by the user

        # If the user provides an initial Jacobian, convert it to a dictionary
        if self.jac_initial is not None:
            dict_jac_initialize = {}
            for i, bu in enumerate(model.output_names):
                for j, un in enumerate(model.parameter_names):
                    # Jacobian is a numpy array, rows are experimental
                    # outputs, columns are unknown parameters
                    dict_jac_initialize[(bu, un)] = self.jac_initial[i][j]

        # Initialize the Jacobian matrix
        def initialize_jac(m, i, j):
            # If provided by the user, use the values now stored in the dictionary
            if self.jac_initial is not None:
                return dict_jac_initialize[(i, j)]
            # Otherwise initialize to 0.1 (which is an arbitrary non-zero value)
            else:
                raise DeveloperError(
                    "Jacobian being initialized when the jac_initial attribute "
                    "is None. Please contact the developers as you should not "
                    "see this error."
                )

        model.sensitivity_jacobian = pyo.Var(
            model.output_names, model.parameter_names, initialize=initialize_jac
        )

        # Initialize the FIM
        if self.fim_initial is not None:
            dict_fim_initialize = {
                (bu, un): self.fim_initial[i][j]
                for i, bu in enumerate(model.parameter_names)
                for j, un in enumerate(model.parameter_names)
            }

        def initialize_fim(m, j, d):
            return dict_fim_initialize[(j, d)]

        if self.fim_initial is not None:
            model.fim = pyo.Var(
                model.parameter_names, model.parameter_names, initialize=initialize_fim
            )
        else:
            model.fim = pyo.Var(
                model.parameter_names, model.parameter_names, initialize=identity_matrix
            )

        # To-Do: Look into this functionality.....
        # if cholesky, define L elements as variables
        if self.Cholesky_option and self.objective_option == ObjectiveLib.determinant:
            model.L = pyo.Var(
                model.parameter_names, model.parameter_names, initialize=identity_matrix
            )

            # loop over parameter name
            for i, c in enumerate(model.parameter_names):
                for j, d in enumerate(model.parameter_names):
                    # fix the 0 half of L matrix to be 0.0
                    if i < j:
                        model.L[c, d].fix(0.0)
                    # Give LB to the diagonal entries
                    if self.L_diagonal_lower_bound:
                        if c == d:
                            model.L[c, d].setlb(self.L_diagonal_lower_bound)

        # jacobian rule
        def jacobian_rule(m, n, p):
            """
            m: Pyomo model
            n: experimental output
            p: unknown parameter
            """
            fd_step_mult = 1
            cuid = pyo.ComponentUID(n)
            param_ind = m.parameter_names.data().index(p)

            # Different FD schemes lead to different scenarios for the computation
            if self.fd_formula == FiniteDifferenceStep.central:
                s1 = param_ind * 2
                s2 = param_ind * 2 + 1
                fd_step_mult = 2
            elif self.fd_formula == FiniteDifferenceStep.forward:
                s1 = param_ind + 1
                s2 = 0
            elif self.fd_formula == FiniteDifferenceStep.backward:
                s1 = 0
                s2 = param_ind + 1

            var_up = cuid.find_component_on(m.scenario_blocks[s1])
            var_lo = cuid.find_component_on(m.scenario_blocks[s2])

            param = m.parameter_scenarios[max(s1, s2)]
            param_loc = pyo.ComponentUID(param).find_component_on(m.scenario_blocks[0])
            param_val = m.scenario_blocks[0].unknown_parameters[param_loc]
            param_diff = param_val * fd_step_mult * self.step

            if self.scale_nominal_param_value:
                return (
                    m.sensitivity_jacobian[n, p]
                    == (var_up - var_lo)
                    / param_diff
                    * param_val
                    * self.scale_constant_value
                )
            else:
                return (
                    m.sensitivity_jacobian[n, p]
                    == (var_up - var_lo) / param_diff * self.scale_constant_value
                )

        # A constraint to calculate elements in Hessian matrix
        # transfer prior FIM to be Expressions
        fim_initial_dict = {
            (bu, un): self.prior_FIM[i][j]
            for i, bu in enumerate(model.parameter_names)
            for j, un in enumerate(model.parameter_names)
        }

        def read_prior(m, i, j):
            return fim_initial_dict[(i, j)]

        model.prior_FIM = pyo.Expression(
            model.parameter_names, model.parameter_names, rule=read_prior
        )

        # Off-diagonal elements are symmetric, so only
        # half of the off-diagonal elements need to be
        # specified.
        def fim_rule(m, p, q):
            """
            m: Pyomo model
            p: unknown parameter
            q: unknown parameter
            """
            p_ind = list(m.parameter_names).index(p)
            q_ind = list(m.parameter_names).index(q)

            # If the row is less than the column, skip the constraint
            # This logic is consistent with making the FIM a lower
            # triangular matrix (as is done later in this function)
            if p_ind < q_ind:
                if self.only_compute_fim_lower:
                    return pyo.Constraint.Skip
                else:
                    return m.fim[p, q] == m.fim[q, p]
            else:
                return (
                    m.fim[p, q]
                    == sum(
                        1
                        / m.scenario_blocks[0].measurement_error[
                            pyo.ComponentUID(n).find_component_on(m.scenario_blocks[0])
                        ]
                        * m.sensitivity_jacobian[n, p]
                        * m.sensitivity_jacobian[n, q]
                        for n in m.output_names
                    )
                    + m.prior_FIM[p, q]
                )

        model.jacobian_constraint = pyo.Constraint(
            model.output_names, model.parameter_names, rule=jacobian_rule
        )
        model.fim_constraint = pyo.Constraint(
            model.parameter_names, model.parameter_names, rule=fim_rule
        )

        if self.only_compute_fim_lower:
            # Fix the upper half of the FIM matrix elements to be 0.0.
            # This eliminates extra variables and ensures the expected number of
            # degrees of freedom in the optimization problem.
            for ind_p, p in enumerate(model.parameter_names):
                for ind_q, q in enumerate(model.parameter_names):
                    if ind_p < ind_q:
                        model.fim[p, q].fix(0.0)

    # Create scenario block structure
    def _generate_scenario_blocks(self, model=None):
        """
        Generates the modeling blocks corresponding to the scenarios for
        the finite differencing scheme to compute the sensitivity jacobian
        to compute the FIM.

        The function alters the ``model`` input.

        In the single experiment case, ``model`` will be self.model. In the
        multi-experiment case, ``model`` will be one experiment to be enumerated.

        Parameters
        ----------
        model: model to add finite difference scenarios
        """
        # If model is none, assume it is self.model
        if model is None:
            model = self.model

        # Generate initial scenario to populate unknown parameter values
        model.base_model = self.experiment.get_labeled_model(
            **self.get_labeled_model_args
        ).clone()

        # Check the model that labels are correct
        self.check_model_labels(model=model.base_model)

        # Gather lengths of label structures for later use in the model build process
        self.n_parameters = len(model.base_model.unknown_parameters)
        self.n_measurement_error = len(model.base_model.measurement_error)
        self.n_experiment_inputs = len(model.base_model.experiment_inputs)
        self.n_experiment_outputs = len(model.base_model.experiment_outputs)

        if self.n_measurement_error != self.n_experiment_outputs:
            raise ValueError(
                "Number of experiment outputs, {}, and length of measurement error, "
                "{}, do not match. Please check model labeling.".format(
                    self.n_experiment_outputs, self.n_measurement_error
                )
            )

        self.logger.info("Experiment output and measurement error lengths match.")

        # Check that the user input FIM and Jacobian are the correct dimension
        if self.prior_FIM is not None:
            self.check_model_FIM(FIM=self.prior_FIM)
        else:
            self.prior_FIM = np.zeros((self.n_parameters, self.n_parameters))
        if self.fim_initial is not None:
            self.check_model_FIM(FIM=self.fim_initial)
        else:
            self.fim_initial = np.eye(self.n_parameters) + self.prior_FIM
        if self.jac_initial is not None:
            self.check_model_jac(self.jac_initial)
        else:
            self.jac_initial = np.eye(self.n_experiment_outputs, self.n_parameters)

        # Make a new Suffix to hold which scenarios
        # are associated with parameters
        model.parameter_scenarios = pyo.Suffix(direction=pyo.Suffix.LOCAL)

        # Populate parameter scenarios, and scenario
        # inds based on finite difference scheme
        if self.fd_formula == FiniteDifferenceStep.central:
            model.parameter_scenarios.update(
                (2 * ind, k)
                for ind, k in enumerate(model.base_model.unknown_parameters.keys())
            )
            model.parameter_scenarios.update(
                (2 * ind + 1, k)
                for ind, k in enumerate(model.base_model.unknown_parameters.keys())
            )
            model.scenarios = range(len(model.base_model.unknown_parameters) * 2)
        elif self.fd_formula in [
            FiniteDifferenceStep.forward,
            FiniteDifferenceStep.backward,
        ]:
            model.parameter_scenarios.update(
                (ind + 1, k)
                for ind, k in enumerate(model.base_model.unknown_parameters.keys())
            )
            model.scenarios = range(len(model.base_model.unknown_parameters) + 1)
        else:
            raise DeveloperError(
                "Finite difference option not recognized. Please contact "
                "the developers as you should not see this error."
            )

        # Run base model to get initialized model and check model function
        for comp in model.base_model.experiment_inputs:
            comp.fix()

        try:
            res = self.solver.solve(model.base_model, tee=self.tee)
            assert res.solver.termination_condition == "optimal"
            self.logger.info("Model from experiment solved.")
        except:
            raise RuntimeError(
                "Model from experiment did not solve appropriately. "
                "Make sure the model is well-posed."
            )

        for comp in model.base_model.experiment_inputs:
            comp.unfix()

        # Generate blocks for finite difference scenarios
        def build_block_scenarios(b, s):
            # Generate model for the finite difference scenario
            m = b.model()
            b.transfer_attributes_from(m.base_model.clone())

            # Forward/Backward difference have a stationary
            # case (s == 0), no parameter to perturb
            if self.fd_formula in [
                FiniteDifferenceStep.forward,
                FiniteDifferenceStep.backward,
            ]:
                if s == 0:
                    return

            param = m.parameter_scenarios[s]

            # Perturbation to be (1 + diff) * param_value
            if self.fd_formula == FiniteDifferenceStep.central:
                diff = self.step * (
                    (-1) ** s
                )  # Positive perturbation, even; negative, odd
            elif self.fd_formula == FiniteDifferenceStep.backward:
                diff = self.step * -1  # Backward always negative perturbation
            elif self.fd_formula == FiniteDifferenceStep.forward:
                diff = self.step  # Forward always positive
            else:
                # TODO: add an error message for this as not being implemented yet
                diff = 0
                pass

            # Update parameter values for the given finite difference scenario
            pyo.ComponentUID(param, context=m.base_model).find_component_on(
                b
            ).set_value(m.base_model.unknown_parameters[param] * (1 + diff))

            # Fix experiment inputs before solve (enforce square solve)
            for comp in b.experiment_inputs:
                comp.fix()

            res = self.solver.solve(b, tee=self.tee)

            # Unfix experiment inputs after square solve
            for comp in b.experiment_inputs:
                comp.unfix()

        model.scenario_blocks = pyo.Block(model.scenarios, rule=build_block_scenarios)

        # TODO: this might have to change if experiment inputs have
        #       a different value in the Suffix (currently it is the CUID)
        design_vars = [k for k, v in model.scenario_blocks[0].experiment_inputs.items()]

        # Add constraints to equate block design with global design:
        for ind, d in enumerate(design_vars):
            con_name = "global_design_eq_con_" + str(ind)

            # Constraint rule for global design constraints
            def global_design_fixing(m, s):
                if s == 0:
                    return pyo.Constraint.Skip
                block_design_var = pyo.ComponentUID(
                    d, context=m.scenario_blocks[0]
                ).find_component_on(m.scenario_blocks[s])
                return d == block_design_var

            model.add_component(
                con_name, pyo.Constraint(model.scenarios, rule=global_design_fixing)
            )

        # Clean up the base model used to generate the scenarios
        model.del_component(model.base_model)

        # TODO: consider this logic? Multi-block systems need something more fancy
        self._built_scenarios = True

    # Create objective function
    def create_objective_function(self, model=None):
        """
        Generates the objective function as an expression and as a
        Pyomo Objective object

        The function alters the ``model`` input.

        In the single experiment case, ``model`` will be self.model. In the
        multi-experiment case, ``model`` will be one experiment to be enumerated.

        Parameters
        ----------
        model: model to add finite difference scenarios
        """
        if model is None:
            model = self.model

        if self.objective_option not in [
            ObjectiveLib.determinant,
            ObjectiveLib.trace,
            ObjectiveLib.zero,
        ]:
            raise DeveloperError(
                "Objective option not recognized. Please contact the "
                "developers as you should not see this error."
            )

        if not hasattr(model, "fim"):
            raise RuntimeError(
                "Model provided does not have variable `fim`. Please make "
                "sure the model is built properly before creating the objective."
            )

        small_number = 1e-10

        # Make objective block for constraints connected to objective
        model.obj_cons = pyo.Block()

        # Assemble the FIM matrix. This is helpful for initialization!
        fim_vals = [
            model.fim[bu, un].value
            for i, bu in enumerate(model.parameter_names)
            for j, un in enumerate(model.parameter_names)
        ]
        fim = np.array(fim_vals).reshape(
            len(model.parameter_names), len(model.parameter_names)
        )

        ### Initialize the Cholesky decomposition matrix
        if self.Cholesky_option and self.objective_option == ObjectiveLib.determinant:
            # Calculate the eigenvalues of the FIM matrix
            eig = np.linalg.eigvals(fim)

            # If the smallest eigenvalue is (practically) negative,
            # add a diagonal matrix to make it positive definite
            small_number = 1e-10
            if min(eig) < small_number:
                fim = fim + np.eye(len(model.parameter_names)) * (
                    small_number - min(eig)
                )

            # Compute the Cholesky decomposition of the FIM matrix
            L = np.linalg.cholesky(fim)

            # Initialize the Cholesky matrix
            for i, c in enumerate(model.parameter_names):
                for j, d in enumerate(model.parameter_names):
                    model.L[c, d].value = L[i, j]

        def cholesky_imp(b, c, d):
            """
            Calculate Cholesky L matrix using algebraic constraints
            """
            # If the row is greater than or equal to the column, we are in the
            # lower triangle region of the L and FIM matrices.
            # This region is where our equations are well-defined.
            m = b.model()
            if list(m.parameter_names).index(c) >= list(m.parameter_names).index(d):
                return m.fim[c, d] == sum(
                    m.L[c, m.parameter_names.at(k + 1)]
                    * m.L[d, m.parameter_names.at(k + 1)]
                    for k in range(list(m.parameter_names).index(d) + 1)
                )
            else:
                # This is the empty half of L above the diagonal
                return pyo.Constraint.Skip

        def trace_calc(b):
            """
            Calculate FIM elements. Can scale each element with 1000 for performance
            """
            m = b.model()
            return m.trace == sum(m.fim[j, j] for j in m.parameter_names)

        def determinant_general(b):
            r"""Calculate determinant. Can be applied to FIM of any size.
            det(A) = \sum_{\sigma in \S_n} (sgn(\sigma) * \Prod_{i=1}^n a_{i,\sigma_i})
            Use permutation() to get permutations, sgn() to get signature
            """
            m = b.model()
            r_list = list(range(len(m.parameter_names)))
            # get all permutations
            object_p = permutations(r_list)
            list_p = list(object_p)

            # generate a name_order to iterate \sigma_i
            det_perm = 0
            for i in range(len(list_p)):
                name_order = []
                x_order = list_p[i]
                # sigma_i is the value in the i-th
                # position after the reordering \sigma
                for x in range(len(x_order)):
                    for y, element in enumerate(m.parameter_names):
                        if x_order[x] == y:
                            name_order.append(element)
            # det(A) = sum_{\sigma \in \S_n} (sgn(\sigma) *
            #          \Prod_{i=1}^n a_{i,\sigma_i})
            det_perm = sum(
                self._sgn(list_p[d])
                * math.prod(
                    m.fim[m.parameter_names.at(val + 1), m.parameter_names.at(ind + 1)]
                    for ind, val in enumerate(list_p[d])
                )
                for d in range(len(list_p))
            )
            return m.determinant == det_perm

        if self.Cholesky_option and self.objective_option == ObjectiveLib.determinant:
            model.obj_cons.cholesky_cons = pyo.Constraint(
                model.parameter_names, model.parameter_names, rule=cholesky_imp
            )
            model.objective = pyo.Objective(
                expr=2 * sum(pyo.log10(model.L[j, j]) for j in model.parameter_names),
                sense=pyo.maximize,
            )

        elif self.objective_option == ObjectiveLib.determinant:
            # if not Cholesky but determinant, calculating
            # det and evaluate the OBJ with det
            model.determinant = pyo.Var(
                initialize=np.linalg.det(fim), bounds=(small_number, None)
            )
            model.obj_cons.determinant_rule = pyo.Constraint(rule=determinant_general)
            model.objective = pyo.Objective(
                expr=pyo.log10(model.determinant + 1e-6), sense=pyo.maximize
            )

        elif self.objective_option == ObjectiveLib.trace:
            # if not determinant or Cholesky, calculating
            # the OBJ with trace
            model.trace = pyo.Var(initialize=np.trace(fim), bounds=(small_number, None))
            model.obj_cons.trace_rule = pyo.Constraint(rule=trace_calc)
            model.objective = pyo.Objective(
                expr=pyo.log10(model.trace), sense=pyo.maximize
            )

        # TODO: Add warning (should be unreachable) if the user calls
        #       the grey box objectives with the standard model
        elif self.objective_option == ObjectiveLib.zero:
            # add dummy objective function
            model.objective = pyo.Objective(expr=0)

    def create_grey_box_objective_function(self, model=None):
        # Add external grey box block to a block named ``obj_cons`` to
        # reuse material for initializing the objective-free square model
        if model is None:
            model = model = self.model

        # TODO: Make this naming convention robust
        model.obj_cons = pyo.Block()

        # Create FIM External Grey Box object
        grey_box_FIM = FIMExternalGreyBox(
            doe_object=self,
            objective_option=self.objective_option,
            logger_level=self.logger.getEffectiveLevel(),
        )

        # Attach External Grey Box Model
        # to the model as an External
        # Grey Box Block
        model.obj_cons.egb_fim_block = ExternalGreyBoxBlock(external_model=grey_box_FIM)

        # Adding constraints to for all grey box input values to equate to fim values
        def FIM_egb_cons(m, p1, p2):
            """

            m: Pyomo model
            p1: parameter 1
            p2: parameter 2

            """
            # Using upper triangular FIM to
            # make numerics better.
            if list(model.parameter_names).index(p1) >= list(
                model.parameter_names
            ).index(p2):
                return model.fim[(p1, p2)] == m.egb_fim_block.inputs[(p2, p1)]
            else:
                return pyo.Constraint.Skip

        # Add the FIM and External Grey
        # Box inputs constraints
        model.obj_cons.FIM_equalities = pyo.Constraint(
            model.parameter_names, model.parameter_names, rule=FIM_egb_cons
        )

        # Add objective based on user provided
        # type within ObjectiveLib
        if self.objective_option == ObjectiveLib.trace:
            model.objective = pyo.Objective(
                expr=model.obj_cons.egb_fim_block.outputs["A-opt"], sense=pyo.minimize
            )
        elif self.objective_option == ObjectiveLib.determinant:
            model.objective = pyo.Objective(
                expr=model.obj_cons.egb_fim_block.outputs["log-D-opt"],
                sense=pyo.maximize,
            )
        elif self.objective_option == ObjectiveLib.minimum_eigenvalue:
            model.objective = pyo.Objective(
                expr=model.obj_cons.egb_fim_block.outputs["E-opt"], sense=pyo.maximize
            )
        elif self.objective_option == ObjectiveLib.condition_number:
            model.objective = pyo.Objective(
                expr=model.obj_cons.egb_fim_block.outputs["ME-opt"], sense=pyo.minimize
            )
        # Else error not needed for spurious objective
        # options as the error will always appear
        # when creating the FIMExternalGreyBox block

    # Check to see if the model has all the required suffixes
    def check_model_labels(self, model=None):
        """
        Checks if the model contains the necessary suffixes for the
        DoE model to be constructed automatically.

        Parameters
        ----------
        model: model for suffix checking

        """
        # Check that experimental outputs exist
        try:
            outputs = [k.name for k, v in model.experiment_outputs.items()]
        except:
            raise RuntimeError(
                "Experiment model does not have suffix " + '"experiment_outputs".'
            )

        # Check that experimental inputs exist
        try:
            outputs = [k.name for k, v in model.experiment_inputs.items()]
        except:
            raise RuntimeError(
                "Experiment model does not have suffix " + '"experiment_inputs".'
            )

        # Check that unknown parameters exist
        try:
            outputs = [k.name for k, v in model.unknown_parameters.items()]
        except:
            raise RuntimeError(
                "Experiment model does not have suffix " + '"unknown_parameters".'
            )

        # Check that measurement errors exist
        try:
            outputs = [k.name for k, v in model.measurement_error.items()]
        except:
            raise RuntimeError(
                "Experiment model does not have suffix " + '"measurement_error".'
            )

        self.logger.info("Model has expected labels.")

    # Check the FIM shape against what is expected from the model.
    def check_model_FIM(self, model=None, FIM=None):
        """
        Checks if the specified matrix, FIM, matches the shape expected
        from the model. This method should only be called after the
        model has been probed for the length of the unknown parameter,
        experiment input, experiment output, and measurement error
        has been stored to the object.

        Parameters
        ----------
        model: model for suffix checking, Default: None, (self.model)
        FIM: FIM value to check on the model
        """
        if model is None:
            model = self.model

        if FIM.shape != (self.n_parameters, self.n_parameters):
            raise ValueError(
                "Shape of FIM provided should be n parameters by n parameters, "
                "or {} by {}, FIM provided has shape {} by {}".format(
                    self.n_parameters, self.n_parameters, FIM.shape[0], FIM.shape[1]
                )
            )

<<<<<<< HEAD
        # Check FIM is positive definite and symmetric
        check_matrix(FIM)
=======
        check_FIM(FIM)
>>>>>>> 56a503bb

        self.logger.info(
            "FIM provided matches expected dimensions from model "
            "and is approximately positive (semi) definite."
        )

    # Check the jacobian shape against what is expected from the model.
    def check_model_jac(self, jac=None):
        if jac.shape != (self.n_experiment_outputs, self.n_parameters):
            raise ValueError(
                "Shape of Jacobian provided should be n experiment outputs "
                "by n parameters, or {} by {}, Jacobian provided has "
                "shape {} by {}".format(
                    self.n_experiment_outputs,
                    self.n_parameters,
                    jac.shape[0],
                    jac.shape[1],
                )
            )

        self.logger.info("Jacobian provided matches expected dimensions from model.")

    # Update the FIM for the specified model
    def update_FIM_prior(self, model=None, FIM=None):
        """
        Updates the prior FIM on the model object. This may be useful when
        running a loop and the user doesn't want to rebuild the model
        because it is expensive to build/initialize.

        Parameters
        ----------
        model: model where FIM prior is to be updated, Default: None, (self.model)
        FIM: 2D np array to be the new FIM prior, Default: None
        """
        if model is None:
            model = self.model

        # Check FIM input
        if FIM is None:
            raise ValueError(
                "FIM input for update_FIM_prior must be a 2D, square numpy array."
            )

        if not hasattr(model, "fim"):
            raise RuntimeError(
                "``fim`` is not defined on the model provided. "
                "Please build the model first."
            )

        self.check_model_FIM(model=model, FIM=FIM)

        # Update FIM prior
        for ind1, p1 in enumerate(model.parameter_names):
            for ind2, p2 in enumerate(model.parameter_names):
                model.prior_FIM[p1, p2].set_value(FIM[ind1, ind2])

        self.logger.info("FIM prior has been updated.")

    # TODO: Add an update function for the parameter values?
    #       Closed loop parameter estimation?
    def update_unknown_parameter_values(self, model=None, param_vals=None):
        raise NotImplementedError(
            "Updating unknown parameter values not yet supported."
        )

    # Evaluates FIM and statistics for a
    # full factorial space (same as run_grid_search)
    def compute_FIM_full_factorial(
        self, model=None, design_ranges=None, method="sequential"
    ):
        """
        Will run a simulation-based full factorial exploration of
        the experimental input space (i.e., a ``grid search`` or
        ``parameter sweep``) to understand how the FIM metrics
        change as a function of the experimental design space.

        Parameters
        ----------
        model: DoE model, optional
            model to perform the full factorial exploration on
        design_ranges: dict
            dictionary of lists, of the form {<var_name>: [start, stop, numsteps]}
        method: str, optional
            to specify which method should be used.
            Options are ``kaug`` and ``sequential``

        Returns
        -------
        fim_factorial_results: dict
            A dictionary of the results with the following keys and their corresponding
            values as a list:

            - keys of model's experiment_inputs
            - "log10 D-opt": list of log10(D-optimality)
            - "log10 A-opt": list of log10(A-optimality)
            - "log10 E-opt": list of log10(E-optimality)
            - "log10 ME-opt": list of log10(ME-optimality)
            - "eigval_min": list of minimum eigenvalues
            - "eigval_max": list of maximum eigenvalues
            - "det_FIM": list of determinants
            - "trace_FIM": list of traces
            - "solve_time": list of solve times

        Raises
        ------
        ValueError
            If the design_ranges' keys do not match the model's experiment_inputs' keys.
        """

        # Start timer
        sp_timer = TicTocTimer()
        sp_timer.tic(msg=None)
        self.logger.info("Beginning Full Factorial Design.")

        # Make new model for factorial design
        self.factorial_model = self.experiment.get_labeled_model(
            **self.get_labeled_model_args
        ).clone()
        model = self.factorial_model

        # Permute the inputs to be aligned with the experiment input indices
        design_ranges_enum = {k: np.linspace(*v) for k, v in design_ranges.items()}
        design_map = {
            ind: (k[0].name, k[0])
            for ind, k in enumerate(model.experiment_inputs.items())
        }

        # Make the full space
        try:
            valid_inputs = 0
            des_ranges = []
            for k, v in design_map.items():
                if v[0] in design_ranges_enum.keys():
                    des_ranges.append(design_ranges_enum[v[0]])
                    valid_inputs += 1
            assert valid_inputs > 0

            factorial_points = product(*des_ranges)
        except:
            raise ValueError(
                "Design ranges keys must be a subset of experimental design names."
            )

        # TODO: Add more objective types? i.e., modified-E; G-opt; V-opt; etc?
        # TODO: Also, make this a result object, or more user friendly.
        fim_factorial_results = {k.name: [] for k, v in model.experiment_inputs.items()}
        fim_factorial_results.update(
            {
                "log10 D-opt": [],
                "log10 A-opt": [],
                "log10 E-opt": [],
                "log10 ME-opt": [],
                "eigval_min": [],
                "eigval_max": [],
                "det_FIM": [],
                "trace_FIM": [],
                "solve_time": [],
            }
        )

        successes = 0
        failures = 0
        total_points = np.prod(
            np.array([len(v) for k, v in design_ranges_enum.items()])
        )
        time_set = []
        curr_point = 1  # Initial current point
        for design_point in factorial_points:
            # Fix design variables at fixed experimental design point
            for i in range(len(design_point)):
                design_map[i][1].fix(design_point[i])

            # Timing and logging objects
            self.logger.info("=======Iteration Number: %s =====", curr_point)
            iter_timer = TicTocTimer()
            iter_timer.tic(msg=None)

            # Compute FIM with given options
            try:
                curr_point = successes + failures + 1

                # Logging information for each run
                self.logger.info("This is run %s out of %s.", curr_point, total_points)

                # Attempt the FIM computation
                self.compute_FIM(model=model, method=method)
                successes += 1

                # iteration time
                iter_t = iter_timer.toc(msg=None)
                time_set.append(iter_t)

                # More logging
                self.logger.info(
                    "The code has run for %s seconds.", round(sum(time_set), 2)
                )
                self.logger.info(
                    "Estimated remaining time:  %s seconds",
                    round(
                        sum(time_set) / (curr_point) * (total_points - curr_point + 1),
                        2,
                    ),
                )
            except:
                self.logger.warning(
                    ":::::::::::Warning: Cannot converge this run.::::::::::::"
                )
                failures += 1
                self.logger.warning("failed count:", failures)

                self._computed_FIM = np.zeros(self.prior_FIM.shape)

                iter_t = iter_timer.toc(msg=None)
                time_set.append(iter_t)

            FIM = self._computed_FIM

            det_FIM, trace_FIM, E_vals, E_vecs, D_opt, A_opt, E_opt, ME_opt = (
                compute_FIM_metrics(FIM)
            )

            # Append the values for each of the experiment inputs
            for k, v in model.experiment_inputs.items():
                fim_factorial_results[k.name].append(pyo.value(k))

            fim_factorial_results["log10 D-opt"].append(D_opt)
            fim_factorial_results["log10 A-opt"].append(A_opt)
            fim_factorial_results["log10 E-opt"].append(E_opt)
            fim_factorial_results["log10 ME-opt"].append(ME_opt)
            fim_factorial_results["eigval_min"].append(E_vals.min())
            fim_factorial_results["eigval_max"].append(E_vals.max())
            fim_factorial_results["det_FIM"].append(det_FIM)
            fim_factorial_results["trace_FIM"].append(trace_FIM)
            fim_factorial_results["solve_time"].append(time_set[-1])

        self.fim_factorial_results = fim_factorial_results

        return self.fim_factorial_results

    def compute_FIM_factorial(
        self,
        model=None,
        design_vals: dict = None,
        abs_change: list = None,
        rel_change: list = None,
        n_designs: int = 5,
        method="sequential",
        df_settings=(True, None, None, 500),
        initialization_scheme="snake_traversal",
        file_name: str = None,
    ):
        """Will run a simulation-based factorial exploration of the experimental input
        space (i.e., a ``grid search`` or ``parameter sweep``) to understand how the
        FIM metrics change as a function of the experimental design space. This method
        can be used for both full factorial and fractional factorial designs.

        Parameters
        ----------
        model : DoE model, optional
            The model to perform the full factorial exploration on. Default: None
        design_vals : dict,
            dict of lists or other array-like objects, of the form
            {"var_name": <var_values>}. Default: None.
            The `design_values` should have the key(s) passed as strings that is a
            subset of the `experiment_inputs`. If one or more design variables are not
            to be changed, then they should not be passed in the `design_values`
            dictionary, but if they are passed in the dictionary, then they must be a
            array-like object of floats. For example, if our experiment has 4 design variables
            (i.e., `experiment_inputs`): model.x1, model.x2, model.x3, and model.x4,
            their values may be passed as, design_values= {"x1": [1, 2, 3], "x3": [7],
            "x4": [-10, 20]}. In this case, x2 will not be changed and will be fixed at
            the value in the model.
            If design_values is provided, then `abs_change` and `rel_change` are ignored.
        abs_change : list, optional
            Absolute change in the design variable values. Default: None.
            If provided, will use this value to generate the design values.
            If `abs_change` is provided, but `rel_change` is not provided, `rel_change`
            will be set to zero.
            Formula to calculate the design values:
                change_in_value = lower_bound * rel_change + abs_change`
                design_value += design_value + change_in_value
        rel_change : list, optional
            Relative change in the design variable values. Default: None.
            If provided, will use this value to generate the design values.
            If `rel_change` is provided, but `abs_change` is not provided, `abs_change`
            will be set to zero.
        n_designs : int, optional
            Number of designs to generate for each design variable. Default: 5.
            If `abs_change` and/or `rel_change` are provided, this value will be ignored.
        method : str, optional
            string to specify which method should be used. options are ``kaug`` and
            ``sequential`. Default: "sequential"
        df_settings : tuple, optional
            A tuple containing the settings for set_option() method of the pandas
            DataFrame. Default: (True, None, None, 500)
            - first element: whether to return a pandas DataFrame (True/False)
            - second element: number of max_columns for the DataFrame. Default: None,
                i.e., no limit on the number of columns.
            - third element: number of max_rows for the DataFrame. Default: None,
                i.e., no limit on the number of rows.
            - fourth element: display width for the DataFrame. Default: 500.
        initialization_scheme : str, optional
            Which scheme to use for initializing the design variables.
            Options are ``"snake_traversal"`` and ``"nested_for_loop"``.
            Default: "snake_traversal"
        file_name : str, optional
            if provided, will save the results to a json file. Default: None

        Returns
        -------
        factorial_results: dict
            A dictionary containing the results of the factorial design with the
            following keys:
            - keys of model's experiment_inputs
            - "log10(D-opt)": list of D-optimality values
            - "log10(A-opt)": list of A-optimality values
            - "log10(E-opt)": list of E-optimality values
            - "log10(ME-opt)": list of ME-optimality values
            - "eigval_min": list of minimum eigenvalues
            - "eigval_max": list of maximum eigenvalues
            - "det_FIM": list of determinants of the FIM
            - "trace_FIM": list of traces of the FIM
            - "solve_time": list of solve times
            - "total_points": total number of points in the factorial design
            - "success_count": number of successful runs
            - "failure_count": number of failed runs
            - "FIM_all": list of all FIMs computed for each point in the factorial
        """

        # Start timer
        sp_timer = TicTocTimer()
        sp_timer.tic(msg=None)
        self.logger.info("Beginning Factorial Design.")

        # Make new model for factorial design
        self.factorial_model = self.experiment.get_labeled_model(
            **self.get_labeled_model_args
        ).clone()
        model = self.factorial_model

        if design_vals is not None:
            # Check whether the design_ranges keys are in the experiment_inputs
            design_keys = set(design_vals.keys())
            map_keys = set([k.name for k in model.experiment_inputs.keys()])
            if not design_keys.issubset(map_keys):
                incorrect_given_keys = design_keys - map_keys
                suggested_keys = map_keys - design_keys
                raise ValueError(
                    f"design_values keys: {incorrect_given_keys} are incorrect."
                    f"The keys should be from the following keys: {suggested_keys}."
                )

            # Get the design map keys that match the design_values keys
            design_map_keys = [
                k
                for k in model.experiment_inputs.keys()
                if k.name in design_vals.keys()
            ]
            # This ensures that the order of the design_values keys matches the order of the
            # design_map_keys so that design_point can be constructed correctly in the loop.
            design_values = [design_vals[k.name] for k in design_map_keys]

            # Create a temporary suffix to pass in `update_model_from_suffix`
            design_suff = pyo.Suffix(direction=pyo.Suffix.LOCAL)
            design_suff.update((k, None) for k in design_map_keys)

        else:
            design_keys = [k for k in model.experiment_inputs.keys()]
            if abs_change:
                if len(abs_change) != len(design_keys):
                    raise ValueError(
                        "`abs_change` must have the same length of "
                        f"`{len(design_keys)}` as `design_keys`."
                    )

            if rel_change:
                if len(rel_change) != len(design_keys):
                    raise ValueError(
                        "`rel_change` must have the same length of "
                        f"`{len(design_keys)}` as `design_keys`."
                    )

            # if either abs_change or rel_change is not provided, set it to list of
            # zeros
            if abs_change or rel_change:
                if not abs_change:
                    abs_change = [0] * len(design_keys)
                elif not rel_change:
                    rel_change = [0] * len(design_keys)

            design_values = []
            # loop over design keys and generate design values
            for i, comp in enumerate(design_keys):
                lb = comp.lb
                ub = comp.ub
                # Check if the component has finite lower and upper bounds
                if lb is None or ub is None:
                    raise ValueError(
                        f"{comp.name} does not have a lower or upper bound."
                    )

                if abs_change is None and rel_change is None:
                    des_val = np.linspace(lb, ub, n_designs)

                # if abs_change and/or rel_change is provided, generate design values
                # using the formula:
                # change_in_value = lower_bound * rel_change + abs_change
                elif abs_change or rel_change:
                    des_val = []
                    del_val = comp.lb * rel_change[i] + abs_change[i]
                    if del_val == 0:
                        raise ValueError(
                            f"Design variable {comp.name} has no change in value - "
                            "check abs_change and rel_change values."
                        )
                    val = lb
                    while val <= ub:
                        des_val.append(val)
                        val += del_val

                else:
                    raise ValueError(
                        "Unexpected error in generating design values. Please check the"
                        " input parameters."
                    )

                design_values.append(des_val)

        # generate the factorial points based on the initialization scheme
        try:
            scheme_enum = SensitivityInitialization(initialization_scheme)
        except ValueError:
            self.logger.warning(
                f"Initialization scheme '{initialization_scheme}' is not recognized. "
                "Using `snake_traversal` as the default initialization scheme."
            )
            scheme_enum = SensitivityInitialization.snake_traversal

        if scheme_enum == SensitivityInitialization.snake_traversal:
            factorial_points = snake_traversal_grid_sampling(*design_values)
        elif scheme_enum == SensitivityInitialization.nested_for_loop:
            factorial_points = product(*design_values)

        # TODO: Add more initialization schemes

        factorial_points_list = list(factorial_points)

        factorial_results = {k.name: [] for k in model.experiment_inputs.keys()}
        factorial_results.update(
            {
                "log10(D-opt)": [],
                "log10(A-opt)": [],
                "log10(E-opt)": [],
                "log10(ME-opt)": [],
                "eigval_min": [],
                "eigval_max": [],
                "det_FIM": [],
                "trace_FIM": [],
                "solve_time": [],
            }
        )

        success_count = 0
        failure_count = 0
        total_points = len(factorial_points_list)

        # save the FIM for each point in the factorial design
        self.n_parameters = len(model.unknown_parameters)
        FIM_all = np.zeros((total_points, self.n_parameters, self.n_parameters))

        time_set = []
        curr_point = 1  # Initial current point
        for design_point in factorial_points_list:
            if design_vals:
                update_model_from_suffix(design_suff, design_point)
            else:
                update_model_from_suffix(model.experiment_inputs, design_point)

            # Timing and logging objects
            self.logger.info(f"=======Iteration Number: {curr_point} =======")
            iter_timer = TicTocTimer()
            iter_timer.tic(msg=None)

            try:
                curr_point = success_count + failure_count + 1
                self.logger.info(f"This is run {curr_point} out of {total_points}.")
                self.compute_FIM(model=model, method=method)
                success_count += 1
                # iteration time
                iter_t = iter_timer.toc(msg=None)
                time_set.append(iter_t)

                # More logging
                self.logger.info(
                    f"The code has run for {round(sum(time_set), 2)} seconds."
                )
                self.logger.info(
                    "Estimated remaining time:  %s seconds",
                    round(
                        sum(time_set) / (curr_point) * (total_points - curr_point + 1),
                        2,
                    ),
                )
            except:
                self.logger.warning(
                    ":::::::::::Warning: Cannot converge this run.::::::::::::"
                )
                failure_count += 1
                self.logger.warning("failed count:", failure_count)

                self._computed_FIM = np.zeros(self.prior_FIM.shape)

                iter_t = iter_timer.toc(msg=None)
                time_set.append(iter_t)

            FIM = self._computed_FIM

            # Save FIM for the current design point
            FIM_all[curr_point - 1, :, :] = FIM

            # Compute and record metrics on FIM
            det_FIM, trace_FIM, E_vals, E_vecs, D_opt, A_opt, E_opt, ME_opt = (
                compute_FIM_metrics(FIM)
            )

            for k in model.experiment_inputs.keys():
                factorial_results[k.name].append(pyo.value(k))

            factorial_results["log10(D-opt)"].append(D_opt)
            factorial_results["log10(A-opt)"].append(A_opt)
            factorial_results["log10(E-opt)"].append(E_opt)
            factorial_results["log10(ME-opt)"].append(ME_opt)
            factorial_results["eigval_min"].append(np.min(E_vals))
            factorial_results["eigval_max"].append(np.max(E_vals))
            factorial_results["det_FIM"].append(det_FIM)
            factorial_results["trace_FIM"].append(trace_FIM)
            factorial_results["solve_time"].append(time_set[-1])

        factorial_results.update(
            {
                "total_points": total_points,
                "success_count": success_count,
                "failure_count": failure_count,
                "FIM_all": FIM_all.tolist(),  # Save all FIMs
            }
        )
        self.factorial_results = factorial_results

        # Set pandas DataFrame options
        if df_settings[0]:
            with pd.option_context(
                "display.max_columns",
                df_settings[1],
                "display.max_rows",
                df_settings[2],
                "display.width",
                df_settings[3],
            ):
                exclude_keys = {
                    "total_points",
                    "success_count",
                    "failure_count",
                    "FIM_all",
                }
                dict_for_df = {
                    k: v for k, v in factorial_results.items() if k not in exclude_keys
                }
                res_df = pd.DataFrame(dict_for_df)
                print("\n\n=========Factorial results===========")
                print("Total points:", total_points)
                print("Success count:", success_count)
                print("Failure count:", failure_count)
                print("\n")
                print(res_df)

        # Save the results to a json file based on the file_name provided
        if file_name is not None:
            with open(file_name + ".json", "w") as f:
                json.dump(self.factorial_results, f, indent=4)
                self.logger.info(f"Results saved to {file_name}.json.")

        return self.factorial_results

    # TODO: Overhaul plotting functions to not use strings
    # TODO: Make the plotting functionalities work for >2 design features
    def draw_factorial_figure(
        self,
        results=None,
        sensitivity_design_variables=None,
        fixed_design_variables=None,
        full_design_variable_names=None,
        title_text="",
        xlabel_text="",
        ylabel_text="",
        figure_file_name=None,
        font_axes=16,
        font_tick=14,
        log_scale=True,
    ):
        """
        Extract results needed for drawing figures from
        the results dictionary provided by the
        ``compute_FIM_full_factorial`` function.

        Draw either the 1D sensitivity curve or 2D heatmap.

        Parameters
        ----------
        results: dictionary, results dictionary from ``compute_FIM_full_factorial``
                 default: None (self.fim_factorial_results)
        sensitivity_design_variables: a list, design variable names to draw sensitivity
        fixed_design_variables: a dictionary, keys are the design variable names to be
                                fixed, values are the value of it to be fixed.
        full_design_variable_names: a list, all the design variables in the problem.
        title_text: a string, name for the figure
        xlabel_text: a string, label for the x-axis of the figure
                    default: last design variable name
            In a 1D sensitivity curve, it should be design variable by
            which the curve is drawn
            In a 2D heatmap, it should be the second design variable
            in the design_ranges
        ylabel_text: a string, label for the y-axis of the figure
                    default: None (1D); first design variable name (2D)
            A 1D sensitivity curve does not need it.
            In a 2D heatmap, it should be the first
            design variable in the dv_ranges
        figure_file_name: string or Path, path to save the figure as
        font_axes: axes label font size
        font_tick: tick label font size
        log_scale: if True, the result matrix will be scaled by log10

        """
        if results is None:
            if not hasattr(self, "fim_factorial_results"):
                raise RuntimeError(
                    "Results must be provided or the "
                    "compute_FIM_full_factorial function must be run."
                )
            results = self.fim_factorial_results
            full_design_variable_names = [
                k.name for k, v in self.factorial_model.experiment_inputs.items()
            ]
        else:
            if full_design_variable_names is None:
                raise ValueError(
                    "If results object is provided, you must "
                    "include all the design variable names."
                )

        des_names = full_design_variable_names

        # Inputs must exist for the function to do anything
        # TODO: Put in a default value function?????
        if sensitivity_design_variables is None:
            raise ValueError("``sensitivity_design_variables`` must be included.")

        if fixed_design_variables is None:
            raise ValueError("``fixed_design_variables`` must be included.")

        # Check that the provided design variables are within the results object
        check_des_vars = True
        for k, v in fixed_design_variables.items():
            check_des_vars *= k in ([k2 for k2, v2 in results.items()])
        check_sens_vars = True
        for k in sensitivity_design_variables:
            check_sens_vars *= k in [k2 for k2, v2 in results.items()]

        if not check_des_vars:
            raise ValueError(
                "Fixed design variables do not all appear "
                "in the results object keys."
            )
        if not check_sens_vars:
            raise ValueError(
                "Sensitivity design variables do not all appear "
                "in the results object keys."
            )

        # TODO: Make it possible to plot pair-wise sensitivities for all variables
        #       e.g. a curve like low-dimensional posterior distributions
        if len(sensitivity_design_variables) > 2:
            raise NotImplementedError(
                "Currently, only 1D and 2D sensitivity plotting is supported."
            )

        if len(fixed_design_variables.keys()) + len(
            sensitivity_design_variables
        ) != len(des_names):
            raise ValueError(
                "Error: All design variables that are not used to "
                "generate sensitivity plots must be fixed."
            )

        if type(results) is dict:
            results_pd = pd.DataFrame(results)
        else:
            results_pd = results

        # generate a combination of logic to
        # filter the results of the DOF needed.
        # an example filter: (self.store_all_results_dataframe["CA0"]==5).
        if len(fixed_design_variables.keys()) != 0:
            filter = ""
            i = 0
            for k, v in fixed_design_variables.items():
                filter += "(results_pd['"
                filter += str(k)
                filter += "']=="
                filter += str(v)
                filter += ")"
                if i < (len(fixed_design_variables.keys()) - 1):
                    filter += "&"
                i += 1
            # extract results with other dimensions fixed
            figure_result_data = results_pd.loc[eval(filter)]

        # if there is no other fixed dimensions
        else:
            figure_result_data = results_pd

        # Add attributes for drawing figures in later functions
        self.figure_result_data = figure_result_data
        self.figure_sens_des_vars = sensitivity_design_variables
        self.figure_fixed_des_vars = fixed_design_variables

        # if one design variable name is given as DOF, draw 1D sensitivity curve
        if len(self.figure_sens_des_vars) == 1:
            self._curve1D(
                title_text,
                xlabel_text,
                font_axes=font_axes,
                font_tick=font_tick,
                log_scale=log_scale,
                figure_file_name=figure_file_name,
            )
        # if two design variable names are given as DOF, draw 2D heatmaps
        elif len(self.figure_sens_des_vars) == 2:
            self._heatmap(
                title_text,
                xlabel_text,
                ylabel_text,
                font_axes=font_axes,
                font_tick=font_tick,
                log_scale=log_scale,
                figure_file_name=figure_file_name,
            )
        # TODO: Add the multidimensional plotting
        else:
            pass

    def _curve1D(
        self,
        title_text,
        xlabel_text,
        font_axes=16,
        font_tick=14,
        figure_file_name=None,
        log_scale=True,
    ):
        """
        Draw 1D sensitivity curves for all design criteria

        Parameters
        ----------
        title_text: name of the figure, a string
        xlabel_text: x label title, a string.
            In a 1D sensitivity curve, it is the design
            variable by which the curve is drawn.
        font_axes: axes label font size
        font_tick: tick label font size
        figure_file_name: string or Path, path to save the figure as
        log_scale: if True, the result matrix will be scaled by log10

        Returns
        --------
        4 Figures of 1D sensitivity curves for each criterion
        """
        if figure_file_name is not None:
            show_fig = False
        else:
            show_fig = True

        # extract the range of the DOF design variable
        x_range = self.figure_result_data[self.figure_sens_des_vars[0]].values.tolist()

        # decide if the results are log scaled
        if log_scale:
            y_range_A = np.log10(self.figure_result_data["log10 A-opt"].values.tolist())
            y_range_D = np.log10(self.figure_result_data["log10 D-opt"].values.tolist())
            y_range_E = np.log10(self.figure_result_data["log10 E-opt"].values.tolist())
            y_range_ME = np.log10(
                self.figure_result_data["log10 ME-opt"].values.tolist()
            )
        else:
            y_range_A = self.figure_result_data["log10 A-opt"].values.tolist()
            y_range_D = self.figure_result_data["log10 D-opt"].values.tolist()
            y_range_E = self.figure_result_data["log10 E-opt"].values.tolist()
            y_range_ME = self.figure_result_data["log10 ME-opt"].values.tolist()

        # Draw A-optimality
        fig = plt.pyplot.figure()
        plt.pyplot.rc("axes", titlesize=font_axes)
        plt.pyplot.rc("axes", labelsize=font_axes)
        plt.pyplot.rc("xtick", labelsize=font_tick)
        plt.pyplot.rc("ytick", labelsize=font_tick)
        ax = fig.add_subplot(111)
        params = {"mathtext.default": "regular"}
        # plt.rcParams.update(params)
        ax.plot(x_range, y_range_A)
        ax.scatter(x_range, y_range_A)
        ax.set_ylabel("$log_{10}$ Trace")
        ax.set_xlabel(xlabel_text)
        plt.pyplot.title(title_text + ": A-optimality")
        if show_fig:
            plt.pyplot.show()
        else:
            plt.pyplot.savefig(
                pathlib.Path(figure_file_name + "_A_opt.png"), format="png", dpi=450
            )

        # Draw D-optimality
        fig = plt.pyplot.figure()
        plt.pyplot.rc("axes", titlesize=font_axes)
        plt.pyplot.rc("axes", labelsize=font_axes)
        plt.pyplot.rc("xtick", labelsize=font_tick)
        plt.pyplot.rc("ytick", labelsize=font_tick)
        ax = fig.add_subplot(111)
        params = {"mathtext.default": "regular"}
        # plt.rcParams.update(params)
        ax.plot(x_range, y_range_D)
        ax.scatter(x_range, y_range_D)
        ax.set_ylabel("$log_{10}$ Determinant")
        ax.set_xlabel(xlabel_text)
        plt.pyplot.title(title_text + ": D-optimality")
        if show_fig:
            plt.pyplot.show()
        else:
            plt.pyplot.savefig(
                pathlib.Path(figure_file_name + "_D_opt.png"), format="png", dpi=450
            )

        # Draw E-optimality
        fig = plt.pyplot.figure()
        plt.pyplot.rc("axes", titlesize=font_axes)
        plt.pyplot.rc("axes", labelsize=font_axes)
        plt.pyplot.rc("xtick", labelsize=font_tick)
        plt.pyplot.rc("ytick", labelsize=font_tick)
        ax = fig.add_subplot(111)
        params = {"mathtext.default": "regular"}
        # plt.rcParams.update(params)
        ax.plot(x_range, y_range_E)
        ax.scatter(x_range, y_range_E)
        ax.set_ylabel("$log_{10}$ Minimal eigenvalue")
        ax.set_xlabel(xlabel_text)
        plt.pyplot.title(title_text + ": E-optimality")
        if show_fig:
            plt.pyplot.show()
        else:
            plt.pyplot.savefig(
                pathlib.Path(figure_file_name + "_E_opt.png"), format="png", dpi=450
            )

        # Draw Modified E-optimality
        fig = plt.pyplot.figure()
        plt.pyplot.rc("axes", titlesize=font_axes)
        plt.pyplot.rc("axes", labelsize=font_axes)
        plt.pyplot.rc("xtick", labelsize=font_tick)
        plt.pyplot.rc("ytick", labelsize=font_tick)
        ax = fig.add_subplot(111)
        params = {"mathtext.default": "regular"}
        # plt.rcParams.update(params)
        ax.plot(x_range, y_range_ME)
        ax.scatter(x_range, y_range_ME)
        ax.set_ylabel("$log_{10}$ Condition number")
        ax.set_xlabel(xlabel_text)
        plt.pyplot.title(title_text + ": Modified E-optimality")
        if show_fig:
            plt.pyplot.show()
        else:
            plt.pyplot.savefig(
                pathlib.Path(figure_file_name + "_ME_opt.png"), format="png", dpi=450
            )

    def _heatmap(
        self,
        title_text,
        xlabel_text,
        ylabel_text,
        font_axes=16,
        font_tick=14,
        figure_file_name=None,
        log_scale=True,
    ):
        """
        Draw 2D heatmaps for all design criteria

        Parameters
        ----------
        title_text: name of the figure, a string
        xlabel_text: x label title, a string.
            In a 2D heatmap, it should be the second
            design variable in the design_ranges
        ylabel_text: y label title, a string.
            In a 2D heatmap, it should be the first
            design variable in the dv_ranges
        font_axes: axes label font size
        font_tick: tick label font size
        figure_file_name: string or Path, path to save the figure as
        log_scale: if True, the result matrix will be scaled by log10

        Returns
        --------
        4 Figures of 2D heatmap for each criterion
        """
        if figure_file_name is not None:
            show_fig = False
        else:
            show_fig = True

        des_names = [k for k, v in self.figure_fixed_des_vars.items()]
        sens_ranges = {}
        for i in self.figure_sens_des_vars:
            sens_ranges[i] = list(self.figure_result_data[i].unique())

        x_range = sens_ranges[self.figure_sens_des_vars[0]]
        y_range = sens_ranges[self.figure_sens_des_vars[1]]

        # extract the design criteria values
        A_range = self.figure_result_data["log10 A-opt"].values.tolist()
        D_range = self.figure_result_data["log10 D-opt"].values.tolist()
        E_range = self.figure_result_data["log10 E-opt"].values.tolist()
        ME_range = self.figure_result_data["log10 ME-opt"].values.tolist()

        # reshape the design criteria values for heatmaps
        cri_a = np.asarray(A_range).reshape(len(x_range), len(y_range))
        cri_d = np.asarray(D_range).reshape(len(x_range), len(y_range))
        cri_e = np.asarray(E_range).reshape(len(x_range), len(y_range))
        cri_e_cond = np.asarray(ME_range).reshape(len(x_range), len(y_range))

        self.cri_a = cri_a
        self.cri_d = cri_d
        self.cri_e = cri_e
        self.cri_e_cond = cri_e_cond

        # decide if log scaled
        if log_scale:
            hes_a = np.log10(self.cri_a)
            hes_e = np.log10(self.cri_e)
            hes_d = np.log10(self.cri_d)
            hes_e2 = np.log10(self.cri_e_cond)
        else:
            hes_a = self.cri_a
            hes_e = self.cri_e
            hes_d = self.cri_d
            hes_e2 = self.cri_e_cond

        # set heatmap x,y ranges
        xLabel = x_range
        yLabel = y_range

        # A-optimality
        fig = plt.pyplot.figure()
        plt.pyplot.rc("axes", titlesize=font_axes)
        plt.pyplot.rc("axes", labelsize=font_axes)
        plt.pyplot.rc("xtick", labelsize=font_tick)
        plt.pyplot.rc("ytick", labelsize=font_tick)
        ax = fig.add_subplot(111)
        params = {"mathtext.default": "regular"}
        plt.pyplot.rcParams.update(params)
        ax.set_yticks(range(len(yLabel)))
        ax.set_yticklabels(yLabel)
        ax.set_ylabel(ylabel_text)
        ax.set_xticks(range(len(xLabel)))
        ax.set_xticklabels(xLabel)
        ax.set_xlabel(xlabel_text)
        im = ax.imshow(hes_a.T, cmap=plt.pyplot.cm.hot_r)
        ba = plt.pyplot.colorbar(im)
        ba.set_label("log10(trace(FIM))")
        plt.pyplot.title(title_text + ": A-optimality")
        if show_fig:
            plt.pyplot.show()
        else:
            plt.pyplot.savefig(
                pathlib.Path(figure_file_name + "_A_opt.png"), format="png", dpi=450
            )

        # D-optimality
        fig = plt.pyplot.figure()
        plt.pyplot.rc("axes", titlesize=font_axes)
        plt.pyplot.rc("axes", labelsize=font_axes)
        plt.pyplot.rc("xtick", labelsize=font_tick)
        plt.pyplot.rc("ytick", labelsize=font_tick)
        ax = fig.add_subplot(111)
        params = {"mathtext.default": "regular"}
        plt.pyplot.rcParams.update(params)
        ax.set_yticks(range(len(yLabel)))
        ax.set_yticklabels(yLabel)
        ax.set_ylabel(ylabel_text)
        ax.set_xticks(range(len(xLabel)))
        ax.set_xticklabels(xLabel)
        ax.set_xlabel(xlabel_text)
        im = ax.imshow(hes_d.T, cmap=plt.pyplot.cm.hot_r)
        ba = plt.pyplot.colorbar(im)
        ba.set_label("log10(det(FIM))")
        plt.pyplot.title(title_text + ": D-optimality")
        if show_fig:
            plt.pyplot.show()
        else:
            plt.pyplot.savefig(
                pathlib.Path(figure_file_name + "_D_opt.png"), format="png", dpi=450
            )

        # E-optimality
        fig = plt.pyplot.figure()
        plt.pyplot.rc("axes", titlesize=font_axes)
        plt.pyplot.rc("axes", labelsize=font_axes)
        plt.pyplot.rc("xtick", labelsize=font_tick)
        plt.pyplot.rc("ytick", labelsize=font_tick)
        ax = fig.add_subplot(111)
        params = {"mathtext.default": "regular"}
        plt.pyplot.rcParams.update(params)
        ax.set_yticks(range(len(yLabel)))
        ax.set_yticklabels(yLabel)
        ax.set_ylabel(ylabel_text)
        ax.set_xticks(range(len(xLabel)))
        ax.set_xticklabels(xLabel)
        ax.set_xlabel(xlabel_text)
        im = ax.imshow(hes_e.T, cmap=plt.pyplot.cm.hot_r)
        ba = plt.pyplot.colorbar(im)
        ba.set_label("log10(minimal eig(FIM))")
        plt.pyplot.title(title_text + ": E-optimality")
        if show_fig:
            plt.pyplot.show()
        else:
            plt.pyplot.savefig(
                pathlib.Path(figure_file_name + "_E_opt.png"), format="png", dpi=450
            )

        # Modified E-optimality
        fig = plt.pyplot.figure()
        plt.pyplot.rc("axes", titlesize=font_axes)
        plt.pyplot.rc("axes", labelsize=font_axes)
        plt.pyplot.rc("xtick", labelsize=font_tick)
        plt.pyplot.rc("ytick", labelsize=font_tick)
        ax = fig.add_subplot(111)
        params = {"mathtext.default": "regular"}
        plt.pyplot.rcParams.update(params)
        ax.set_yticks(range(len(yLabel)))
        ax.set_yticklabels(yLabel)
        ax.set_ylabel(ylabel_text)
        ax.set_xticks(range(len(xLabel)))
        ax.set_xticklabels(xLabel)
        ax.set_xlabel(xlabel_text)
        im = ax.imshow(hes_e2.T, cmap=plt.pyplot.cm.hot_r)
        ba = plt.pyplot.colorbar(im)
        ba.set_label("log10(cond(FIM))")
        plt.pyplot.title(title_text + ": Modified E-optimality")
        if show_fig:
            plt.pyplot.show()
        else:
            plt.pyplot.savefig(
                pathlib.Path(figure_file_name + "_ME_opt.png"), format="png", dpi=450
            )

    # Gets the FIM from an existing model
    def get_FIM(self, model=None):
        """
        Gets the FIM values from the model specified

        Parameters
        ----------
        model: model to grab FIM from, Default: None, (self.model)

        Returns
        -------
        FIM: 2D list representation of the FIM (can be cast to numpy)

        """
        if model is None:
            model = self.model

        if not hasattr(model, "fim"):
            raise RuntimeError(
                "Model provided does not have variable `fim`. Please make sure "
                "the model is built properly before calling `get_FIM`"
            )

        fim_vals = [
            pyo.value(model.fim[i, j])
            for i in model.parameter_names
            for j in model.parameter_names
        ]
        fim_np = np.array(fim_vals).reshape(
            (len(model.parameter_names), len(model.parameter_names))
        )

        # FIM is a lower triangular matrix for the optimal DoE problem.
        # Exploit symmetry to fill in the zeros.
        for i in range(len(model.parameter_names)):
            for j in range(len(model.parameter_names)):
                if j < i:
                    fim_np[j, i] = fim_np[i, j]

        return [list(row) for row in list(fim_np)]

    # Gets the sensitivity matrix from an existing model
    def get_sensitivity_matrix(self, model=None):
        """
        Gets the sensitivity matrix (Q) values from the model specified.

        Parameters
        ----------
        model: model to grab Q from, Default: None, (self.model)

        Returns
        -------
        Q: 2D list representation of the sensitivity matrix (can be cast to numpy)

        """
        if model is None:
            model = self.model

        if not hasattr(model, "sensitivity_jacobian"):
            raise RuntimeError(
                "Model provided does not have variable `sensitivity_jacobian`. "
                "Please make sure the model is built properly before calling "
                "`get_sensitivity_matrix`"
            )

        Q_vals = [
            pyo.value(model.sensitivity_jacobian[i, j])
            for i in model.output_names
            for j in model.parameter_names
        ]
        Q_np = np.array(Q_vals).reshape(
            (len(model.output_names), len(model.parameter_names))
        )

        return [list(row) for row in list(Q_np)]

    # Gets the experiment input values from an existing model
    def get_experiment_input_values(self, model=None):
        """
        Gets the experiment input values (experimental design)
        from the model specified.

        Parameters
        ----------
        model: model to grab the experimental design from,
             default: None, (self.model)

        Returns
        -------
        d: 1D list of experiment input values (optimal or specified design)

        """
        if model is None:
            model = self.model

        if not hasattr(model, "experiment_inputs"):
            if not hasattr(model, "scenario_blocks"):
                raise RuntimeError(
                    "Model provided does not have expected structure. "
                    "Please make sure model is built properly before "
                    "calling `get_experiment_input_values`"
                )

            d_vals = [
                pyo.value(k)
                for k, v in model.scenario_blocks[0].experiment_inputs.items()
            ]
        else:
            d_vals = [pyo.value(k) for k, v in model.experiment_inputs.items()]

        return d_vals

    # Gets the unknown parameter values from an existing model
    def get_unknown_parameter_values(self, model=None):
        """
        Gets the unknown parameter values (theta)
        from the model specified.

        Parameters
        ----------
        model: model to grab theta from,
             default: None, (self.model)

        Returns
        -------
        theta: 1D list of unknown parameter values at which
               this experiment was designed

        """
        if model is None:
            model = self.model

        if not hasattr(model, "unknown_parameters"):
            if not hasattr(model, "scenario_blocks"):
                raise RuntimeError(
                    "Model provided does not have expected structure. Please make "
                    "sure model is built properly before calling "
                    "`get_unknown_parameter_values`"
                )

            theta_vals = [
                pyo.value(k)
                for k, v in model.scenario_blocks[0].unknown_parameters.items()
            ]
        else:
            theta_vals = [pyo.value(k) for k, v in model.unknown_parameters.items()]

        return theta_vals

    # Gets the experiment output values from an existing model
    def get_experiment_output_values(self, model=None):
        """
        Gets the experiment output values (y hat)
        from the model specified.

        Parameters
        ----------
        model: model to grab y hat from,
             default: None, (self.model)

        Returns
        -------
        y_hat: 1D list of experiment output values from the design experiment

        """
        if model is None:
            model = self.model

        if not hasattr(model, "experiment_outputs"):
            if not hasattr(model, "scenario_blocks"):
                raise RuntimeError(
                    "Model provided does not have expected structure. Please make "
                    "sure model is built properly before calling "
                    "`get_experiment_output_values`"
                )

            y_hat_vals = [
                pyo.value(k)
                for k, v in model.scenario_blocks[0].experiment_outputs.items()
            ]
        else:
            y_hat_vals = [pyo.value(k) for k, v in model.experiment_outputs.items()]

        return y_hat_vals

    # TODO: For more complicated error structures, this should become
    #       get cov_y, or so, and this method will be deprecated
    # Gets the measurement error values from an existing model
    def get_measurement_error_values(self, model=None):
        """
        Gets the experiment output values (sigma)
        from the model specified.

        Parameters
        ----------
        model: model to grab sigma values from,
             default: None, (self.model)

        Returns
        -------
        sigma_diag: 1D list of measurement errors used to design the experiment

        """
        if model is None:
            model = self.model

        if not hasattr(model, "measurement_error"):
            if not hasattr(model, "scenario_blocks"):
                raise RuntimeError(
                    "Model provided does not have expected structure. Please make "
                    "sure model is built properly before calling "
                    "`get_measurement_error_values`"
                )

            sigma_vals = [
                pyo.value(k)
                for k, v in model.scenario_blocks[0].measurement_error.items()
            ]
        else:
            sigma_vals = [pyo.value(k) for k, v in model.measurement_error.items()]

        return sigma_vals

    # Helper function for determinant calculation
    def _sgn(self, p):
        """
        This is a helper function for when constructing the determinant formula
        without the Cholesky factorization.

        Parameters
        -----------
        p: the permutation (a list)

        Returns
        -------
        1 if the number of exchange is an even number
        -1 if the number is an odd number
        """

        if len(p) == 1:
            return 1

        trans = 0

        for i in range(0, len(p)):
            j = i + 1

            for j in range(j, len(p)):
                if p[i] > p[j]:
                    trans = trans + 1

        if (trans % 2) == 0:
            return 1
        else:
            return -1<|MERGE_RESOLUTION|>--- conflicted
+++ resolved
@@ -1573,12 +1573,8 @@
                 )
             )
 
-<<<<<<< HEAD
         # Check FIM is positive definite and symmetric
         check_matrix(FIM)
-=======
-        check_FIM(FIM)
->>>>>>> 56a503bb
 
         self.logger.info(
             "FIM provided matches expected dimensions from model "
