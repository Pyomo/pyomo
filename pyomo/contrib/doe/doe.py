--- conflicted
+++ resolved
@@ -38,13 +38,12 @@
 from pyomo.contrib.sensitivity_toolbox.sens import get_dsdp
 from pyomo.contrib.doe.scenario import ScenarioGenerator, FiniteDifferenceStep
 from pyomo.contrib.doe.result import FisherResults, GridSearchResult
-<<<<<<< HEAD
+
 import pyomo.core.base as pcb
-=======
 import collections.abc
 
 import inspect
->>>>>>> a0765b4e
+
 
 
 class CalculationMode(Enum):
@@ -1214,7 +1213,6 @@
             # Get Pyomo variable object
             cuid = pyo.ComponentUID(name)
             var = cuid.find_component_on(m)
-<<<<<<< HEAD
 
             if isinstance(
                 var,
@@ -1229,19 +1227,6 @@
                     var.fix(design_val[name])
                 else:
                     if optimize_option is None:
-=======
-            if fix_opt:
-                # If fix_opt is True, fix the design variable
-                var.fix(design_val[name])
-            else:
-                # Otherwise check optimize_option
-                if optimize_option is None:
-                    # If optimize_option is None, unfix all design variables
-                    var.unfix()
-                else:
-                    # Otherwise, unfix only the design variables listed in optimize_option with value True
-                    if optimize_option[name]:
->>>>>>> a0765b4e
                         var.unfix()
                     else:
                         if optimize_option[name]:
