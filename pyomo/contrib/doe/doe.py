#  ___________________________________________________________________________
#
#  Pyomo: Python Optimization Modeling Objects
#  Copyright (c) 2008-2025
#  National Technology and Engineering Solutions of Sandia, LLC
#  Under the terms of Contract DE-NA0003525 with National Technology and
#  Engineering Solutions of Sandia, LLC, the U.S. Government retains certain
#  rights in this software.
#  This software is distributed under the 3-clause BSD License.
#
#  Pyomo.DoE was produced under the Department of Energy Carbon Capture Simulation
#  Initiative (CCSI), and is copyright (c) 2022 by the software owners:
#  TRIAD National Security, LLC., Lawrence Livermore National Security, LLC.,
#  Lawrence Berkeley National Laboratory, Pacific Northwest National Laboratory,
#  Battelle Memorial Institute, University of Notre Dame,
#  The University of Pittsburgh, The University of Texas at Austin,
#  University of Toledo, West Virginia University, et al. All rights reserved.
#
#  NOTICE. This Software was developed under funding from the
#  U.S. Department of Energy and the U.S. Government consequently retains
#  certain rights. As such, the U.S. Government has been granted for itself
#  and others acting on its behalf a paid-up, nonexclusive, irrevocable,
#  worldwide license in the Software to reproduce, distribute copies to the
#  public, prepare derivative works, and perform publicly and display
#  publicly, and to permit other to do so.
#  ___________________________________________________________________________

from enum import Enum
from itertools import permutations, product

import json
import logging
import math

from pyomo.common.dependencies import (
    numpy as np,
    numpy_available,
    pandas as pd,
    pathlib,
    matplotlib as plt,
)
from pyomo.common.modeling import unique_component_name
from pyomo.common.timing import TicTocTimer

from pyomo.contrib.sensitivity_toolbox.sens import get_dsdp

import pyomo.environ as pyo
from pyomo.contrib.doe.utils import (
<<<<<<< HEAD
    generate_snake_zigzag_pattern,
)  # , compute_FIM_metrics

from pyomo.contrib.doe.utils_updated import compute_FIM_metrics

"""
utils_updated.py is the utils.py from my open PR # 3525.
When that PR is merged, compute_FIM_metrics will be imported from utils.py and this
import will be removed.
"""
=======
    check_FIM,
    compute_FIM_metrics,
    _SMALL_TOLERANCE_DEFINITENESS,
)
>>>>>>> 26280073

from pyomo.opt import SolverStatus


class ObjectiveLib(Enum):
    determinant = "determinant"
    trace = "trace"
    minimum_eigenvalue = "minimum_eigenvalue"
    zero = "zero"


class FiniteDifferenceStep(Enum):
    forward = "forward"
    central = "central"
    backward = "backward"


class DesignOfExperiments:
    def __init__(
        self,
        experiment=None,
        fd_formula="central",
        step=1e-3,
        objective_option="determinant",
        scale_constant_value=1.0,
        scale_nominal_param_value=False,
        prior_FIM=None,
        jac_initial=None,
        fim_initial=None,
        L_diagonal_lower_bound=1e-7,
        solver=None,
        tee=False,
        get_labeled_model_args=None,
        logger_level=logging.WARNING,
        _Cholesky_option=True,
        _only_compute_fim_lower=True,
    ):
        """
        This package enables model-based design of experiments analysis with Pyomo.
        Both direct optimization and enumeration modes are supported.

        The package has been refactored from its original form as of August 24. See
        the documentation for more information.

        Parameters
        ----------
        experiment:
            Experiment object that holds the model and labels all the components. The object
            should have a ``get_labeled_model`` where a model is returned with the following
            labeled sets: ``unknown_parameters``, ``experimental_inputs``, ``experimental_outputs``
        fd_formula:
            Finite difference formula for computing the sensitivity matrix. Must be one of
            [``central``, ``forward``, ``backward``], default: ``central``
        step:
            Relative step size for the finite difference formula.
            default: 1e-3
        objective_option:
            String representation of the objective option. Current available options are:
            ``determinant`` (for determinant, or D-optimality) and ``trace`` (for trace or
            A-optimality)
        scale_constant_value:
            Constant scaling for the sensitivity matrix. Every element will be multiplied by this
            scaling factor.
            default: 1
        scale_nominal_param_value:
            Boolean for whether or not to scale the sensitivity matrix by the nominal parameter
            values. Every column of the sensitivity matrix will be divided by the respective
            nominal parameter value.
            default: False
        prior_FIM:
            2D numpy array representing information from prior experiments. If no value is given,
            the assumed prior will be a matrix of zeros. This matrix will be assumed to be scaled
            as the user has specified (i.e., if scale_nominal_param_value is true, we will assume
            the FIM provided here has been scaled by the parameter values)
        jac_initial:
            2D numpy array as the initial values for the sensitivity matrix.
        fim_initial:
            2D numpy array as the initial values for the FIM.
        L_diagonal_lower_bound:
            Lower bound for the values of the lower triangular Cholesky factorization matrix.
            default: 1e-7
        solver:
            A ``solver`` object specified by the user, default=None.
            If not specified, default solver is set to IPOPT with MA57.
        tee:
            Solver option to be passed for verbose output.
        get_labeled_model_args:
            Additional arguments for the ``get_labeled_model`` function on the Experiment object.
        _Cholesky_option:
            Boolean value of whether or not to use the cholesky factorization to compute the
            determinant for the D-optimality criteria. This parameter should not be changed
            unless the user intends to make performance worse (i.e., compare an existing tool
            that uses the full FIM to this algorithm)
        _only_compute_fim_lower:
            If True, only the lower triangle of the FIM is computed. This parameter should not
            be changed unless the user intends to make performance worse (i.e., compare an
            existing tool that uses the full FIM to this algorithm)
        logger_level:
            Specify the level of the logger. Change to logging.DEBUG for all messages.
        """
        if experiment is None:
            raise ValueError("Experiment object must be provided to perform DoE.")

        # Check if the Experiment object has callable ``get_labeled_model`` function
        if not hasattr(experiment, "get_labeled_model"):
            raise ValueError(
                "The experiment object must have a ``get_labeled_model`` function"
            )

        # Set the experiment object from the user
        self.experiment = experiment

        # Set the finite difference and subsequent step size
        self.fd_formula = FiniteDifferenceStep(fd_formula)
        self.step = step

        # Set the objective type and scaling options:
        self.objective_option = ObjectiveLib(objective_option)

        self.scale_constant_value = scale_constant_value
        self.scale_nominal_param_value = scale_nominal_param_value

        # Set the prior FIM (will be checked upon model construction)
        self.prior_FIM = prior_FIM

        # Set the initial values for the jacobian, fim, and L matrices
        self.jac_initial = jac_initial
        self.fim_initial = fim_initial

        # Set the lower bound on the Cholesky lower triangular matrix
        self.L_diagonal_lower_bound = L_diagonal_lower_bound

        # check if user-defined solver is given
        if solver:
            self.solver = solver
        # if not given, use default solver
        else:
            solver = pyo.SolverFactory("ipopt")
            solver.options["linear_solver"] = "ma57"
            solver.options["halt_on_ampl_error"] = "yes"
            solver.options["max_iter"] = 3000
            self.solver = solver

        self.tee = tee

        # Set get_labeled_model_args as an empty dict if no arguments are passed
        if get_labeled_model_args is None:
            get_labeled_model_args = {}
        self.get_labeled_model_args = get_labeled_model_args

        # Revtrieve logger and set logging level
        self.logger = logging.getLogger(__name__)
        self.logger.setLevel(level=logger_level)

        # Set the private options if passed (only developers should pass these)
        self.Cholesky_option = _Cholesky_option
        self.only_compute_fim_lower = _only_compute_fim_lower

        # model attribute to avoid rebuilding models
        self.model = pyo.ConcreteModel()  # Build empty model

        # Empty results object
        self.results = {}

        # May need this attribute for more complicated structures?
        # (i.e., no model rebuilding for large models with sequential)
        self._built_scenarios = False

    # Perform doe
    def run_doe(self, model=None, results_file=None):
        """
        Runs DoE for a single experiment estimation. Can save results in
        a file based on the flag.

        Parameters
        ----------
        model: model to run the DoE, default: None (self.model)
        results_file: string name of the file path to save the results
                      to in the form of a .json file
                      default: None --> don't save

        """
        # Check results file name
        if results_file is not None:
            if type(results_file) not in [pathlib.Path, str]:
                raise ValueError(
                    "``results_file`` must be either a Path object or a string."
                )

        # Start timer
        sp_timer = TicTocTimer()
        sp_timer.tic(msg=None)
        self.logger.info("Beginning experimental optimization.")

        # Model is none, set it to self.model
        if model is None:
            model = self.model
        else:
            # TODO: Add safe naming when a model is passed by the user.
            # doe_block = pyo.Block()
            # doe_block_name = unique_component_name(model, "design_of_experiments_block")
            # model.add_component(doe_block_name, doe_block)
            pass

        # ToDo: potentially work with this for more complicated models
        # Create the full DoE model (build scenarios for F.D. scheme)
        if not self._built_scenarios:
            self.create_doe_model(model=model)

        # Add the objective function to the model
        self.create_objective_function(model=model)

        # Track time required to build the DoE model
        build_time = sp_timer.toc(msg=None)
        self.logger.info(
            "Successfully built the DoE model.\nBuild time: %0.1f seconds" % build_time
        )

        # Solve the square problem first to initialize the fim and
        # sensitivity constraints
        # Deactivate objective expression and objective constraints (on a block), and fix design variables
        model.objective.deactivate()
        model.obj_cons.deactivate()
        for comp in model.scenario_blocks[0].experiment_inputs:
            comp.fix()

        # TODO: safeguard solver call to see if solver terminated successfully
        # see below commented code:
        # res = self.solver.solve(model, tee=self.tee, load_solutions=False)
        # if pyo.check_optimal_termination(res):
        #     model.load_solution(res)
        # else:
        #     # The solver was unsuccessful, might want to warn the user or terminate gracefully, etc.
        model.dummy_obj = pyo.Objective(expr=0, sense=pyo.minimize)
        self.solver.solve(model, tee=self.tee)

        # Track time to initialize the DoE model
        initialization_time = sp_timer.toc(msg=None)
        self.logger.info(
            "Successfully initialized the DoE model.\nInitialization time: %0.1f seconds"
            % initialization_time
        )

        model.dummy_obj.deactivate()

        # Reactivate objective and unfix experimental design decisions
        for comp in model.scenario_blocks[0].experiment_inputs:
            comp.unfix()
        model.objective.activate()
        model.obj_cons.activate()

        # If the model has L, initialize it with the solved FIM
        if hasattr(model, "L"):
            # Get the FIM values
            fim_vals = [
                pyo.value(model.fim[i, j])
                for i in model.parameter_names
                for j in model.parameter_names
            ]
            fim_np = np.array(fim_vals).reshape(
                (len(model.parameter_names), len(model.parameter_names))
            )

            # Need to compute the full FIM before initializing the Cholesky factorization
            if self.only_compute_fim_lower:
                fim_np = fim_np + fim_np.T - np.diag(np.diag(fim_np))

            # Check if the FIM is positive definite
            # If not, add jitter to the diagonal
            # to ensure positive definiteness
            min_eig = np.min(np.linalg.eigvals(fim_np))

            if min_eig < _SMALL_TOLERANCE_DEFINITENESS:
                # Raise the minimum eigenvalue to at least _SMALL_TOLERANCE_DEFINITENESS
                jitter = np.min(
                    [
                        -min_eig + _SMALL_TOLERANCE_DEFINITENESS,
                        _SMALL_TOLERANCE_DEFINITENESS,
                    ]
                )
            else:
                # No jitter needed
                jitter = 0

            # Add jitter to the diagonal to ensure positive definiteness
            L_vals_sq = np.linalg.cholesky(
                fim_np + jitter * np.eye(len(model.parameter_names))
            )
            for i, c in enumerate(model.parameter_names):
                for j, d in enumerate(model.parameter_names):
                    model.L[c, d].value = L_vals_sq[i, j]

        if hasattr(model, "determinant"):
            model.determinant.value = np.linalg.det(np.array(self.get_FIM()))

        # Solve the full model, which has now been initialized with the square solve
        res = self.solver.solve(model, tee=self.tee)

        # Track time used to solve the DoE model
        solve_time = sp_timer.toc(msg=None)

        self.logger.info(
            "Successfully optimized experiment.\nSolve time: %0.1f seconds" % solve_time
        )
        self.logger.info(
            "Total time for build, initialization, and solve: %0.1f seconds"
            % (build_time + initialization_time + solve_time)
        )

        #
        fim_local = self.get_FIM()

        # Make sure stale results don't follow the DoE object instance
        self.results = {}

        self.results["Solver Status"] = res.solver.status
        self.results["Termination Condition"] = res.solver.termination_condition

        # Important quantities for optimal design
        self.results["FIM"] = fim_local
        self.results["Sensitivity Matrix"] = self.get_sensitivity_matrix()
        self.results["Experiment Design"] = self.get_experiment_input_values()
        self.results["Experiment Design Names"] = [
            str(pyo.ComponentUID(k, context=model.scenario_blocks[0]))
            for k in model.scenario_blocks[0].experiment_inputs
        ]
        self.results["Experiment Outputs"] = self.get_experiment_output_values()
        self.results["Experiment Output Names"] = [
            str(pyo.ComponentUID(k, context=model.scenario_blocks[0]))
            for k in model.scenario_blocks[0].experiment_outputs
        ]
        self.results["Unknown Parameters"] = self.get_unknown_parameter_values()
        self.results["Unknown Parameter Names"] = [
            str(pyo.ComponentUID(k, context=model.scenario_blocks[0]))
            for k in model.scenario_blocks[0].unknown_parameters
        ]
        self.results["Measurement Error"] = self.get_measurement_error_values()
        self.results["Measurement Error Names"] = [
            str(pyo.ComponentUID(k, context=model.scenario_blocks[0]))
            for k in model.scenario_blocks[0].measurement_error
        ]

        self.results["Prior FIM"] = [list(row) for row in list(self.prior_FIM)]

        # Saving some stats on the FIM for convenience
        self.results["Objective expression"] = str(self.objective_option).split(".")[-1]
        self.results["log10 A-opt"] = np.log10(np.trace(fim_local))
        self.results["log10 D-opt"] = np.log10(np.linalg.det(fim_local))
        self.results["log10 E-opt"] = np.log10(min(np.linalg.eig(fim_local)[0]))
        self.results["FIM Condition Number"] = np.linalg.cond(fim_local)

        # Solve timing stats
        self.results["Build Time"] = build_time
        self.results["Initialization Time"] = initialization_time
        self.results["Solve Time"] = solve_time
        self.results["Wall-clock Time"] = build_time + initialization_time + solve_time

        # Settings used to generate the optimal DoE
        self.results["Finite Difference Scheme"] = str(self.fd_formula).split(".")[-1]
        self.results["Finite Difference Step"] = self.step
        self.results["Nominal Parameter Scaling"] = self.scale_nominal_param_value

        # ToDo: Add more useful fields to the results object?
        # ToDo: Add MetaData from the user to the results object? Or leave to the user?

        # If the user specifies to save the file, do it here as a json
        if results_file is not None:
            with open(results_file, "w") as file:
                json.dump(self.results, file)

    # Perform multi-experiment doe (sequential, or ``greedy`` approach)
    def run_multi_doe_sequential(self, N_exp=1):
        raise NotImplementedError("Multiple experiment optimization not yet supported.")

    # Perform multi-experiment doe (simultaneous, optimal approach)
    def run_multi_doe_simultaneous(self, N_exp=1):
        raise NotImplementedError("Multiple experiment optimization not yet supported.")

    # Compute FIM for the DoE object
    def compute_FIM(self, model=None, method="sequential"):
        """
        Computes the FIM for the experimental design that is
        initialized from the experiment`s ``get_labeled_model()``
        function.

        Parameters
        ----------
        model: model to compute FIM, default: None, (self.compute_FIM_model)
        method: string to specify which method should be used
                options are ``kaug`` and ``sequential``

        Returns
        -------
        computed FIM: 2D numpy array of the FIM
        """
        if model is None:
            self.compute_FIM_model = self.experiment.get_labeled_model(
                **self.get_labeled_model_args
            ).clone()
            model = self.compute_FIM_model
        else:
            # TODO: Add safe naming when a model is passed by the user.
            # doe_block = pyo.Block()
            # doe_block_name = unique_component_name(model, "design_of_experiments_block")
            # model.add_component(doe_block_name, doe_block)
            # self.compute_FIM_model = model
            pass

        self.check_model_labels(model=model)

        # Set length values for the model features
        self.n_parameters = len(model.unknown_parameters)
        self.n_measurement_error = len(model.measurement_error)
        self.n_experiment_inputs = len(model.experiment_inputs)
        self.n_experiment_outputs = len(model.experiment_outputs)

        # Check FIM input, if it exists. Otherwise, set the prior_FIM attribute
        if self.prior_FIM is None:
            self.prior_FIM = np.zeros(
                (len(model.unknown_parameters), len(model.unknown_parameters))
            )
        else:
            self.check_model_FIM(FIM=self.prior_FIM)

        # TODO: Add a check to see if the model has an objective and deactivate it.
        #       This solve should only be a square solve without any obj function.

        if method == "sequential":
            self._sequential_FIM(model=model)
            self._computed_FIM = self.seq_FIM
        elif method == "kaug":
            self._kaug_FIM(model=model)
            self._computed_FIM = self.kaug_FIM
        else:
            raise ValueError(
                "The method provided, {}, must be either `sequential` or `kaug`".format(
                    method
                )
            )

        return self._computed_FIM

    # Use a sequential method to get the FIM
    def _sequential_FIM(self, model=None):
        """
        Used to compute the FIM using a sequential approach,
        solving the model consecutively under each of the
        finite difference scenarios to build the sensitivity
        matrix to subsequently compute the FIM.

        """
        # Build a single model instance
        if model is None:
            self.compute_FIM_model = self.experiment.get_labeled_model(
                **self.get_labeled_model_args
            ).clone()
            model = self.compute_FIM_model

        # Create suffix to keep track of parameter scenarios
        if hasattr(model, "parameter_scenarios"):
            model.del_component(model.parameter_scenarios)
        model.parameter_scenarios = pyo.Suffix(direction=pyo.Suffix.LOCAL)

        # Populate parameter scenarios, and scenario inds based on finite difference scheme
        if self.fd_formula == FiniteDifferenceStep.central:
            model.parameter_scenarios.update(
                (2 * ind, k) for ind, k in enumerate(model.unknown_parameters.keys())
            )
            model.parameter_scenarios.update(
                (2 * ind + 1, k)
                for ind, k in enumerate(model.unknown_parameters.keys())
            )
            model.scenarios = range(len(model.unknown_parameters) * 2)
        elif self.fd_formula in [
            FiniteDifferenceStep.forward,
            FiniteDifferenceStep.backward,
        ]:
            model.parameter_scenarios.update(
                (ind + 1, k) for ind, k in enumerate(model.unknown_parameters.keys())
            )
            model.scenarios = range(len(model.unknown_parameters) + 1)
        else:
            raise AttributeError(
                "Finite difference option not recognized. Please contact the developers as you should not see this error."
            )

        # Fix design variables
        for comp in model.experiment_inputs:
            comp.fix()

        measurement_vals = []
        # In a loop.....
        # Calculate measurement values for each scenario
        for s in model.scenarios:
            # Perturbation to be (1 + diff) * param_value
            if self.fd_formula == FiniteDifferenceStep.central:
                diff = self.step * (
                    (-1) ** s
                )  # Positive perturbation, even; negative, odd
            elif self.fd_formula == FiniteDifferenceStep.backward:
                diff = (
                    self.step * -1 * (s != 0)
                )  # Backward always negative perturbation; 0 at s = 0
            elif self.fd_formula == FiniteDifferenceStep.forward:
                diff = self.step * (s != 0)  # Forward always positive; 0 at s = 0

            # If we are doing forward/backward, no change for s=0
            skip_param_update = (
                self.fd_formula
                in [FiniteDifferenceStep.forward, FiniteDifferenceStep.backward]
            ) and (s == 0)
            if not skip_param_update:
                param = model.parameter_scenarios[s]
                # Update parameter values for the given finite difference scenario
                param.set_value(model.unknown_parameters[param] * (1 + diff))
            else:
                continue

            # Simulate the model
            try:
                res = self.solver.solve(model, tee=self.tee)
                pyo.assert_optimal_termination(res)
            except:
                # TODO: Make error message more verbose, i.e., add unknown parameter values so the
                # user can try to solve the model instance outside of the pyomo.DoE framework.
                raise RuntimeError(
                    "Model from experiment did not solve appropriately. Make sure the model is well-posed."
                )

            # Reset value of parameter to default value before computing finite difference perturbation
            param.set_value(model.unknown_parameters[param])

            # Extract the measurement values for the scenario and append
            measurement_vals.append(
                [pyo.value(k) for k, v in model.experiment_outputs.items()]
            )

        # Use the measurement outputs to make the Q matrix
        measurement_vals_np = np.array(measurement_vals).T

        self.seq_jac = np.zeros(
            (
                len(model.experiment_outputs.items()),
                len(model.unknown_parameters.items()),
            )
        )

        # Counting variable for loop
        i = 0

        # Loop over parameter values and grab correct columns for finite difference calculation

        for k, v in model.unknown_parameters.items():
            curr_step = v * self.step

            if self.fd_formula == FiniteDifferenceStep.central:
                col_1 = 2 * i
                col_2 = 2 * i + 1
                curr_step *= 2
            elif self.fd_formula == FiniteDifferenceStep.forward:
                col_1 = i
                col_2 = 0
            elif self.fd_formula == FiniteDifferenceStep.backward:
                col_1 = 0
                col_2 = i

            # If scale_nominal_param_value is active, scale by nominal parameter value (v)
            scale_factor = (1.0 / curr_step) * self.scale_constant_value
            if self.scale_nominal_param_value:
                scale_factor *= v

            # Calculate the column of the sensitivity matrix
            self.seq_jac[:, i] = (
                measurement_vals_np[:, col_1] - measurement_vals_np[:, col_2]
            ) * scale_factor

            # Increment the count
            i += 1

        # ToDo: As more complex measurement error schemes are put in place, this needs to change
        # Add independent (non-correlated) measurement error for FIM calculation
        cov_y = np.zeros((len(model.measurement_error), len(model.measurement_error)))
        count = 0
        for k, v in model.measurement_error.items():
            cov_y[count, count] = 1 / v
            count += 1

        # Compute and record FIM
        self.seq_FIM = self.seq_jac.T @ cov_y @ self.seq_jac + self.prior_FIM

    # Use kaug to get FIM
    def _kaug_FIM(self, model=None):
        """
        Used to compute the FIM using kaug, a sensitivity-based
        approach that directly computes the FIM.

        Parameters
        ----------
        model: model to compute FIM, default: None, (self.compute_FIM_model)

        """
        # Remake compute_FIM_model if model is None.
        # compute_FIM_model needs to be the right version for function to work.
        if model is None:
            self.compute_FIM_model = self.experiment.get_labeled_model(
                **self.get_labeled_model_args
            ).clone()
            model = self.compute_FIM_model

        # add zero (dummy/placeholder) objective function
        if not hasattr(model, "objective"):
            model.objective = pyo.Objective(expr=0, sense=pyo.minimize)

        # Fix design variables to make the problem square
        for comp in model.experiment_inputs:
            comp.fix()

        self.solver.solve(model, tee=self.tee)

        # Probe the solved model for dsdp results (sensitivities s.t. parameters)
        params_dict = {k.name: v for k, v in model.unknown_parameters.items()}
        params_names = list(params_dict.keys())

        dsdp_re, col = get_dsdp(model, params_names, params_dict, tee=self.tee)

        # analyze result
        dsdp_array = dsdp_re.toarray().T

        # store dsdp returned
        dsdp_extract = []
        # get right lines from results
        measurement_index = []

        # loop over measurement variables and their time points
        for k, v in model.experiment_outputs.items():
            name = k.name
            try:
                kaug_no = col.index(name)
                measurement_index.append(kaug_no)
                # get right line of dsdp
                dsdp_extract.append(dsdp_array[kaug_no])
            except:
                # k_aug does not provide value for fixed variables
                self.logger.debug("The variable is fixed:  %s", name)
                # produce the sensitivity for fixed variables
                zero_sens = np.zeros(len(params_names))
                # for fixed variables, the sensitivity are a zero vector
                dsdp_extract.append(zero_sens)

        # Extract and calculate sensitivity if scaled by constants or parameters.
        jac = [[] for k in params_names]

        for d in range(len(dsdp_extract)):
            for k, v in model.unknown_parameters.items():
                p = params_names.index(k.name)  # Index of parameter in np array
                # if scaled by parameter value or constant value
                sensi = dsdp_extract[d][p] * self.scale_constant_value
                if self.scale_nominal_param_value:
                    sensi *= v
                jac[p].append(sensi)

        # record kaug jacobian
        self.kaug_jac = np.array(jac).T

        # Compute FIM
        if self.prior_FIM is None:
            self.prior_FIM = np.zeros((len(params_names), len(params_names)))
        else:
            self.check_model_FIM(FIM=self.prior_FIM)

        # Constructing the Covariance of the measurements for the FIM calculation
        # The following assumes independent measurement error.
        cov_y = np.zeros((len(model.measurement_error), len(model.measurement_error)))
        count = 0
        for k, v in model.measurement_error.items():
            cov_y[count, count] = 1 / v
            count += 1

        # ToDo: need to add a covariance matrix for measurements (sigma inverse)
        # i.e., cov_y = self.cov_y or model.cov_y
        # Still deciding where this would be best.

        self.kaug_FIM = self.kaug_jac.T @ cov_y @ self.kaug_jac + self.prior_FIM

    # Create the DoE model (with ``scenarios`` from finite differencing scheme)
    def create_doe_model(self, model=None):
        """
        Add equations to compute sensitivities, FIM, and objective.
        Builds the DoE model. Adds the scenarios, the sensitivity matrix
        Q, the FIM, as well as the objective function to the model.

        The function alters the ``model`` input.

        In the single experiment case, ``model`` will be self.model. In the
        multi-experiment case, ``model`` will be one experiment to be enumerated.

        Parameters
        ----------
        model: model to add finite difference scenarios

        """
        if model is None:
            model = self.model
        else:
            # TODO: Add safe naming when a model is passed by the user.
            # doe_block = pyo.Block()
            # doe_block_name = unique_component_name(model, "design_of_experiments_block")
            # model.add_component(doe_block_name, doe_block)
            pass

        # Developer recommendation: use the Cholesky decomposition for D-optimality
        # The explicit formula is available for benchmarking purposes and is NOT recommended
        if (
            self.only_compute_fim_lower
            and self.objective_option == ObjectiveLib.determinant
            and not self.Cholesky_option
        ):
            raise ValueError(
                "Cannot compute determinant with explicit formula if only_compute_fim_lower is True."
            )

        # Generate scenarios for finite difference formulae
        self._generate_scenario_blocks(model=model)

        # Set names for indexing sensitivity matrix (jacobian) and FIM
        scen_block_ind = min(
            [
                k.name.split(".").index("scenario_blocks[0]")
                for k in model.scenario_blocks[0].unknown_parameters.keys()
            ]
        )
        model.parameter_names = pyo.Set(
            initialize=[
                ".".join(k.name.split(".")[(scen_block_ind + 1) :])
                for k in model.scenario_blocks[0].unknown_parameters.keys()
            ]
        )
        model.output_names = pyo.Set(
            initialize=[
                ".".join(k.name.split(".")[(scen_block_ind + 1) :])
                for k in model.scenario_blocks[0].experiment_outputs.keys()
            ]
        )

        def identity_matrix(m, i, j):
            if i == j:
                return 1
            else:
                return 0

        ### Initialize the Jacobian if provided by the user

        # If the user provides an initial Jacobian, convert it to a dictionary
        if self.jac_initial is not None:
            dict_jac_initialize = {}
            for i, bu in enumerate(model.output_names):
                for j, un in enumerate(model.parameter_names):
                    # Jacobian is a numpy array, rows are experimental outputs, columns are unknown parameters
                    dict_jac_initialize[(bu, un)] = self.jac_initial[i][j]

        # Initialize the Jacobian matrix
        def initialize_jac(m, i, j):
            # If provided by the user, use the values now stored in the dictionary
            if self.jac_initial is not None:
                return dict_jac_initialize[(i, j)]
            # Otherwise initialize to 0.1 (which is an arbitrary non-zero value)
            else:
                raise AttributeError(
                    "Jacobian being initialized when the jac_initial attribute is None. Please contact the developers as you should not see this error."
                )

        model.sensitivity_jacobian = pyo.Var(
            model.output_names, model.parameter_names, initialize=initialize_jac
        )

        # Initialize the FIM
        if self.fim_initial is not None:
            dict_fim_initialize = {
                (bu, un): self.fim_initial[i][j]
                for i, bu in enumerate(model.parameter_names)
                for j, un in enumerate(model.parameter_names)
            }

        def initialize_fim(m, j, d):
            return dict_fim_initialize[(j, d)]

        if self.fim_initial is not None:
            model.fim = pyo.Var(
                model.parameter_names, model.parameter_names, initialize=initialize_fim
            )
        else:
            model.fim = pyo.Var(
                model.parameter_names, model.parameter_names, initialize=identity_matrix
            )

        # To-Do: Look into this functionality.....
        # if cholesky, define L elements as variables
        if self.Cholesky_option and self.objective_option == ObjectiveLib.determinant:
            model.L = pyo.Var(
                model.parameter_names, model.parameter_names, initialize=identity_matrix
            )

            # loop over parameter name
            for i, c in enumerate(model.parameter_names):
                for j, d in enumerate(model.parameter_names):
                    # fix the 0 half of L matrix to be 0.0
                    if i < j:
                        model.L[c, d].fix(0.0)
                    # Give LB to the diagonal entries
                    if self.L_diagonal_lower_bound:
                        if c == d:
                            model.L[c, d].setlb(self.L_diagonal_lower_bound)

        # jacobian rule
        def jacobian_rule(m, n, p):
            """
            m: Pyomo model
            n: experimental output
            p: unknown parameter
            """
            fd_step_mult = 1
            cuid = pyo.ComponentUID(n)
            param_ind = m.parameter_names.data().index(p)

            # Different FD schemes lead to different scenarios for the computation
            if self.fd_formula == FiniteDifferenceStep.central:
                s1 = param_ind * 2
                s2 = param_ind * 2 + 1
                fd_step_mult = 2
            elif self.fd_formula == FiniteDifferenceStep.forward:
                s1 = param_ind + 1
                s2 = 0
            elif self.fd_formula == FiniteDifferenceStep.backward:
                s1 = 0
                s2 = param_ind + 1

            var_up = cuid.find_component_on(m.scenario_blocks[s1])
            var_lo = cuid.find_component_on(m.scenario_blocks[s2])

            param = m.parameter_scenarios[max(s1, s2)]
            param_loc = pyo.ComponentUID(param).find_component_on(m.scenario_blocks[0])
            param_val = m.scenario_blocks[0].unknown_parameters[param_loc]
            param_diff = param_val * fd_step_mult * self.step

            if self.scale_nominal_param_value:
                return (
                    m.sensitivity_jacobian[n, p]
                    == (var_up - var_lo)
                    / param_diff
                    * param_val
                    * self.scale_constant_value
                )
            else:
                return (
                    m.sensitivity_jacobian[n, p]
                    == (var_up - var_lo) / param_diff * self.scale_constant_value
                )

        # A constraint to calculate elements in Hessian matrix
        # transfer prior FIM to be Expressions
        fim_initial_dict = {
            (bu, un): self.prior_FIM[i][j]
            for i, bu in enumerate(model.parameter_names)
            for j, un in enumerate(model.parameter_names)
        }

        def read_prior(m, i, j):
            return fim_initial_dict[(i, j)]

        model.prior_FIM = pyo.Expression(
            model.parameter_names, model.parameter_names, rule=read_prior
        )

        # Off-diagonal elements are symmetric, so only half of the off-diagonal elements need to be specified.
        def fim_rule(m, p, q):
            """
            m: Pyomo model
            p: unknown parameter
            q: unknown parameter
            """
            p_ind = list(m.parameter_names).index(p)
            q_ind = list(m.parameter_names).index(q)

            # If the row is less than the column, skip the constraint
            # This logic is consistent with making the FIM a lower
            # triangular matrix (as is done later in this function)
            if p_ind < q_ind:
                if self.only_compute_fim_lower:
                    return pyo.Constraint.Skip
                else:
                    return m.fim[p, q] == m.fim[q, p]
            else:
                return (
                    m.fim[p, q]
                    == sum(
                        1
                        / m.scenario_blocks[0].measurement_error[
                            pyo.ComponentUID(n).find_component_on(m.scenario_blocks[0])
                        ]
                        * m.sensitivity_jacobian[n, p]
                        * m.sensitivity_jacobian[n, q]
                        for n in m.output_names
                    )
                    + m.prior_FIM[p, q]
                )

        model.jacobian_constraint = pyo.Constraint(
            model.output_names, model.parameter_names, rule=jacobian_rule
        )
        model.fim_constraint = pyo.Constraint(
            model.parameter_names, model.parameter_names, rule=fim_rule
        )

        if self.only_compute_fim_lower:
            # Fix the upper half of the FIM matrix elements to be 0.0.
            # This eliminates extra variables and ensures the expected number of
            # degrees of freedom in the optimization problem.
            for ind_p, p in enumerate(model.parameter_names):
                for ind_q, q in enumerate(model.parameter_names):
                    if ind_p < ind_q:
                        model.fim[p, q].fix(0.0)

    # Create scenario block structure
    def _generate_scenario_blocks(self, model=None):
        """
        Generates the modeling blocks corresponding to the scenarios for
        the finite differencing scheme to compute the sensitivity jacobian
        to compute the FIM.

        The function alters the ``model`` input.

        In the single experiment case, ``model`` will be self.model. In the
        multi-experiment case, ``model`` will be one experiment to be enumerated.

        Parameters
        ----------
        model: model to add finite difference scenarios
        """
        # If model is none, assume it is self.model
        if model is None:
            model = self.model

        # Generate initial scenario to populate unknown parameter values
        model.base_model = self.experiment.get_labeled_model(
            **self.get_labeled_model_args
        ).clone()

        # Check the model that labels are correct
        self.check_model_labels(model=model.base_model)

        # Gather lengths of label structures for later use in the model build process
        self.n_parameters = len(model.base_model.unknown_parameters)
        self.n_measurement_error = len(model.base_model.measurement_error)
        self.n_experiment_inputs = len(model.base_model.experiment_inputs)
        self.n_experiment_outputs = len(model.base_model.experiment_outputs)

        if self.n_measurement_error != self.n_experiment_outputs:
            raise ValueError(
                "Number of experiment outputs, {}, and length of measurement error, {}, do not match. Please check model labeling.".format(
                    self.n_experiment_outputs, self.n_measurement_error
                )
            )

        self.logger.info("Experiment output and measurement error lengths match.")

        # Check that the user input FIM and Jacobian are the correct dimension
        if self.prior_FIM is not None:
            self.check_model_FIM(FIM=self.prior_FIM)
        else:
            self.prior_FIM = np.zeros((self.n_parameters, self.n_parameters))
        if self.fim_initial is not None:
            self.check_model_FIM(FIM=self.fim_initial)
        else:
            self.fim_initial = np.eye(self.n_parameters) + self.prior_FIM
        if self.jac_initial is not None:
            self.check_model_jac(self.jac_initial)
        else:
            self.jac_initial = np.eye(self.n_experiment_outputs, self.n_parameters)

        # Make a new Suffix to hold which scenarios are associated with parameters
        model.parameter_scenarios = pyo.Suffix(direction=pyo.Suffix.LOCAL)

        # Populate parameter scenarios, and scenario inds based on finite difference scheme
        if self.fd_formula == FiniteDifferenceStep.central:
            model.parameter_scenarios.update(
                (2 * ind, k)
                for ind, k in enumerate(model.base_model.unknown_parameters.keys())
            )
            model.parameter_scenarios.update(
                (2 * ind + 1, k)
                for ind, k in enumerate(model.base_model.unknown_parameters.keys())
            )
            model.scenarios = range(len(model.base_model.unknown_parameters) * 2)
        elif self.fd_formula in [
            FiniteDifferenceStep.forward,
            FiniteDifferenceStep.backward,
        ]:
            model.parameter_scenarios.update(
                (ind + 1, k)
                for ind, k in enumerate(model.base_model.unknown_parameters.keys())
            )
            model.scenarios = range(len(model.base_model.unknown_parameters) + 1)
        else:
            raise AttributeError(
                "Finite difference option not recognized. Please contact the developers as you should not see this error."
            )

        # TODO: Allow Params for `unknown_parameters` and `experiment_inputs`
        #       May need to make a new converter Param to Var that allows non-string names/references to be passed
        #       Waiting on updates to the parmest params_to_vars utility function.....

        # Run base model to get initialized model and check model function
        for comp in model.base_model.experiment_inputs:
            comp.fix()

        try:
            res = self.solver.solve(model.base_model, tee=self.tee)
            assert res.solver.termination_condition == "optimal"
            self.logger.info("Model from experiment solved.")
        except:
            raise RuntimeError(
                "Model from experiment did not solve appropriately. Make sure the model is well-posed."
            )

        for comp in model.base_model.experiment_inputs:
            comp.unfix()

        # Generate blocks for finite difference scenarios
        def build_block_scenarios(b, s):
            # Generate model for the finite difference scenario
            m = b.model()
            b.transfer_attributes_from(m.base_model.clone())

            # Forward/Backward difference have a stationary case (s == 0), no parameter to perturb
            if self.fd_formula in [
                FiniteDifferenceStep.forward,
                FiniteDifferenceStep.backward,
            ]:
                if s == 0:
                    return

            param = m.parameter_scenarios[s]

            # Perturbation to be (1 + diff) * param_value
            if self.fd_formula == FiniteDifferenceStep.central:
                diff = self.step * (
                    (-1) ** s
                )  # Positive perturbation, even; negative, odd
            elif self.fd_formula == FiniteDifferenceStep.backward:
                diff = self.step * -1  # Backward always negative perturbation
            elif self.fd_formula == FiniteDifferenceStep.forward:
                diff = self.step  # Forward always positive
            else:
                # To-Do: add an error message for this as not being implemented yet
                diff = 0
                pass

            # Update parameter values for the given finite difference scenario
            pyo.ComponentUID(param, context=m.base_model).find_component_on(
                b
            ).set_value(m.base_model.unknown_parameters[param] * (1 + diff))

            # Fix experiment inputs before solve (enforce square solve)
            for comp in b.experiment_inputs:
                comp.fix()

            res = self.solver.solve(b, tee=self.tee)

            # Unfix experiment inputs after square solve
            for comp in b.experiment_inputs:
                comp.unfix()

        model.scenario_blocks = pyo.Block(model.scenarios, rule=build_block_scenarios)

        # To-Do: this might have to change if experiment inputs have
        # a different value in the Suffix (currently it is the CUID)
        design_vars = [k for k, v in model.scenario_blocks[0].experiment_inputs.items()]

        # Add constraints to equate block design with global design:
        for ind, d in enumerate(design_vars):
            con_name = "global_design_eq_con_" + str(ind)

            # Constraint rule for global design constraints
            def global_design_fixing(m, s):
                if s == 0:
                    return pyo.Constraint.Skip
                block_design_var = pyo.ComponentUID(
                    d, context=m.scenario_blocks[0]
                ).find_component_on(m.scenario_blocks[s])
                return d == block_design_var

            model.add_component(
                con_name, pyo.Constraint(model.scenarios, rule=global_design_fixing)
            )

        # Clean up the base model used to generate the scenarios
        model.del_component(model.base_model)

        # ToDo: consider this logic? Multi-block systems need something more fancy
        self._built_scenarios = True

    # Create objective function
    def create_objective_function(self, model=None):
        """
        Generates the objective function as an expression and as a
        Pyomo Objective object

        The function alters the ``model`` input.

        In the single experiment case, ``model`` will be self.model. In the
        multi-experiment case, ``model`` will be one experiment to be enumerated.

        Parameters
        ----------
        model: model to add finite difference scenarios
        """
        if model is None:
            model = self.model

        if self.objective_option not in [
            ObjectiveLib.determinant,
            ObjectiveLib.trace,
            ObjectiveLib.zero,
        ]:
            raise AttributeError(
                "Objective option not recognized. Please contact the developers as you should not see this error."
            )

        if not hasattr(model, "fim"):
            raise RuntimeError(
                "Model provided does not have variable `fim`. Please make sure the model is built properly before creating the objective."
            )

        small_number = 1e-10

        # Make objective block for constraints connected to objective
        model.obj_cons = pyo.Block()

        # Assemble the FIM matrix. This is helpful for initialization!
        fim_vals = [
            model.fim[bu, un].value
            for i, bu in enumerate(model.parameter_names)
            for j, un in enumerate(model.parameter_names)
        ]
        fim = np.array(fim_vals).reshape(
            len(model.parameter_names), len(model.parameter_names)
        )

        ### Initialize the Cholesky decomposition matrix
        if self.Cholesky_option and self.objective_option == ObjectiveLib.determinant:
            # Calculate the eigenvalues of the FIM matrix
            eig = np.linalg.eigvals(fim)

            # If the smallest eigenvalue is (practically) negative, add a diagonal matrix to make it positive definite
            small_number = 1e-10
            if min(eig) < small_number:
                fim = fim + np.eye(len(model.parameter_names)) * (
                    small_number - min(eig)
                )

            # Compute the Cholesky decomposition of the FIM matrix
            L = np.linalg.cholesky(fim)

            # Initialize the Cholesky matrix
            for i, c in enumerate(model.parameter_names):
                for j, d in enumerate(model.parameter_names):
                    model.L[c, d].value = L[i, j]

        def cholesky_imp(b, c, d):
            """
            Calculate Cholesky L matrix using algebraic constraints
            """
            # If the row is greater than or equal to the column, we are in the
            # lower triangle region of the L and FIM matrices.
            # This region is where our equations are well-defined.
            m = b.model()
            if list(m.parameter_names).index(c) >= list(m.parameter_names).index(d):
                return m.fim[c, d] == sum(
                    m.L[c, m.parameter_names.at(k + 1)]
                    * m.L[d, m.parameter_names.at(k + 1)]
                    for k in range(list(m.parameter_names).index(d) + 1)
                )
            else:
                # This is the empty half of L above the diagonal
                return pyo.Constraint.Skip

        def trace_calc(b):
            """
            Calculate FIM elements. Can scale each element with 1000 for performance
            """
            m = b.model()
            return m.trace == sum(m.fim[j, j] for j in m.parameter_names)

        def determinant_general(b):
            r"""Calculate determinant. Can be applied to FIM of any size.
            det(A) = \sum_{\sigma in \S_n} (sgn(\sigma) * \Prod_{i=1}^n a_{i,\sigma_i})
            Use permutation() to get permutations, sgn() to get signature
            """
            m = b.model()
            r_list = list(range(len(m.parameter_names)))
            # get all permutations
            object_p = permutations(r_list)
            list_p = list(object_p)

            # generate a name_order to iterate \sigma_i
            det_perm = 0
            for i in range(len(list_p)):
                name_order = []
                x_order = list_p[i]
                # sigma_i is the value in the i-th position after the reordering \sigma
                for x in range(len(x_order)):
                    for y, element in enumerate(m.parameter_names):
                        if x_order[x] == y:
                            name_order.append(element)
            # det(A) = sum_{\sigma \in \S_n} (sgn(\sigma) * \Prod_{i=1}^n a_{i,\sigma_i})
            det_perm = sum(
                self._sgn(list_p[d])
                * math.prod(
                    m.fim[m.parameter_names.at(val + 1), m.parameter_names.at(ind + 1)]
                    for ind, val in enumerate(list_p[d])
                )
                for d in range(len(list_p))
            )
            return m.determinant == det_perm

        if self.Cholesky_option and self.objective_option == ObjectiveLib.determinant:
            model.obj_cons.cholesky_cons = pyo.Constraint(
                model.parameter_names, model.parameter_names, rule=cholesky_imp
            )
            model.objective = pyo.Objective(
                expr=2 * sum(pyo.log10(model.L[j, j]) for j in model.parameter_names),
                sense=pyo.maximize,
            )

        elif self.objective_option == ObjectiveLib.determinant:
            # if not cholesky but determinant, calculating det and evaluate the OBJ with det
            model.determinant = pyo.Var(
                initialize=np.linalg.det(fim), bounds=(small_number, None)
            )
            model.obj_cons.determinant_rule = pyo.Constraint(rule=determinant_general)
            model.objective = pyo.Objective(
                expr=pyo.log10(model.determinant + 1e-6), sense=pyo.maximize
            )

        elif self.objective_option == ObjectiveLib.trace:
            # if not determinant or cholesky, calculating the OBJ with trace
            model.trace = pyo.Var(initialize=np.trace(fim), bounds=(small_number, None))
            model.obj_cons.trace_rule = pyo.Constraint(rule=trace_calc)
            model.objective = pyo.Objective(
                expr=pyo.log10(model.trace), sense=pyo.maximize
            )

        elif self.objective_option == ObjectiveLib.zero:
            # add dummy objective function
            model.objective = pyo.Objective(expr=0)

    # Check to see if the model has all the required suffixes
    def check_model_labels(self, model=None):
        """
        Checks if the model contains the necessary suffixes for the
        DoE model to be constructed automatically.

        Parameters
        ----------
        model: model for suffix checking

        """
        # Check that experimental outputs exist
        try:
            outputs = [k.name for k, v in model.experiment_outputs.items()]
        except:
            raise RuntimeError(
                "Experiment model does not have suffix " + '"experiment_outputs".'
            )

        # Check that experimental inputs exist
        try:
            outputs = [k.name for k, v in model.experiment_inputs.items()]
        except:
            raise RuntimeError(
                "Experiment model does not have suffix " + '"experiment_inputs".'
            )

        # Check that unknown parameters exist
        try:
            outputs = [k.name for k, v in model.unknown_parameters.items()]
        except:
            raise RuntimeError(
                "Experiment model does not have suffix " + '"unknown_parameters".'
            )

        # Check that measurement errors exist
        try:
            outputs = [k.name for k, v in model.measurement_error.items()]
        except:
            raise RuntimeError(
                "Experiment model does not have suffix " + '"measurement_error".'
            )

        self.logger.info("Model has expected labels.")

    # Check the FIM shape against what is expected from the model.
    def check_model_FIM(self, model=None, FIM=None):
        """
        Checks if the specified matrix, FIM, matches the shape expected
        from the model. This method should only be called after the
        model has been probed for the length of the unknown parameter,
        experiment input, experiment output, and measurement error
        has been stored to the object.

        Parameters
        ----------
        model: model for suffix checking, Default: None, (self.model)
        FIM: FIM value to check on the model
        """
        if model is None:
            model = self.model

        if FIM.shape != (self.n_parameters, self.n_parameters):
            raise ValueError(
                "Shape of FIM provided should be n parameters by n parameters, or {} by {}, FIM provided has shape {} by {}".format(
                    self.n_parameters, self.n_parameters, FIM.shape[0], FIM.shape[1]
                )
            )

        # Check FIM is positive definite and symmetric
        check_FIM(FIM)

        self.logger.info(
            "FIM provided matches expected dimensions from model and is approximately positive (semi) definite."
        )

    # Check the jacobian shape against what is expected from the model.
    def check_model_jac(self, jac=None):
        if jac.shape != (self.n_experiment_outputs, self.n_parameters):
            raise ValueError(
                "Shape of Jacobian provided should be n experiment outputs by n parameters, or {} by {}, Jacobian provided has shape {} by {}".format(
                    self.n_experiment_outputs,
                    self.n_parameters,
                    jac.shape[0],
                    jac.shape[1],
                )
            )

        self.logger.info("Jacobian provided matches expected dimensions from model.")

    # Update the FIM for the specified model
    def update_FIM_prior(self, model=None, FIM=None):
        """
        Updates the prior FIM on the model object. This may be useful when
        running a loop and the user doesn't want to rebuild the model
        because it is expensive to build/initialize.

        Parameters
        ----------
        model: model where FIM prior is to be updated, Default: None, (self.model)
        FIM: 2D np array to be the new FIM prior, Default: None
        """
        if model is None:
            model = self.model

        # Check FIM input
        if FIM is None:
            raise ValueError(
                "FIM input for update_FIM_prior must be a 2D, square numpy array."
            )

        if not hasattr(model, "fim"):
            raise RuntimeError(
                "``fim`` is not defined on the model provided. Please build the model first."
            )

        self.check_model_FIM(model=model, FIM=FIM)

        # Update FIM prior
        for ind1, p1 in enumerate(model.parameter_names):
            for ind2, p2 in enumerate(model.parameter_names):
                model.prior_FIM[p1, p2].set_value(FIM[ind1, ind2])

        self.logger.info("FIM prior has been updated.")

    # TODO: Add an update function for the parameter values? --> closed loop parameter estimation?
    # Or leave this to the user?????
    def update_unknown_parameter_values(self, model=None, param_vals=None):
        raise NotImplementedError(
            "Updating unknown parameter values not yet supported."
        )

    # Evaluates FIM and statistics for a full factorial space (same as run_grid_search)
    def compute_FIM_full_factorial(
        self, model=None, design_ranges=None, method="sequential"
    ):
        """
        Will run a simulation-based full factorial exploration of
        the experimental input space (i.e., a ``grid search`` or
        ``parameter sweep``) to understand how the FIM metrics
        change as a function of the experimental design space.

        Parameters
        ----------
        model: DoE model, optional
            model to perform the full factorial exploration on
        design_ranges: dict
            dictionary of lists, of the form {<var_name>: [start, stop, numsteps]}
        method: str, optional
            to specify which method should be used.
            Options are ``kaug`` and ``sequential``

        Returns
        -------
        fim_factorial_results: dict
            a dictionary of the results with the following keys and their corresponding
            values as a list.
            - keys of model's experiment_inputs
            - "log10 D-opt": list of log10(D-optimality)
            - "log10 A-opt": list of log10(A-optimality)
            - "log10 E-opt": list of log10(E-optimality)
            - "log10 ME-opt": list of log10(ME-optimality)
            - "eigval_min": list of minimum eigenvalues
            - "eigval_max": list of maximum eigenvalues
            - "det_FIM": list of determinants
            - "trace_FIM": list of traces
            - "solve_time": list of solve times

        Raises
        ------
        ValueError
            If the design_ranges' keys do not match the model's experiment_inputs' keys.
        """

        # Start timer
        sp_timer = TicTocTimer()
        sp_timer.tic(msg=None)
        self.logger.info("Beginning Full Factorial Design.")

        # Make new model for factorial design
        self.factorial_model = self.experiment.get_labeled_model(
            **self.get_labeled_model_args
        ).clone()
        model = self.factorial_model

        # Permute the inputs to be aligned with the experiment input indices
        design_ranges_enum = {k: np.linspace(*v) for k, v in design_ranges.items()}
        design_map = {
            ind: (k[0].name, k[0])
            for ind, k in enumerate(model.experiment_inputs.items())
        }

        # Make the full space
        try:
            valid_inputs = 0
            des_ranges = []
            for k, v in design_map.items():
                if v[0] in design_ranges_enum.keys():
                    des_ranges.append(design_ranges_enum[v[0]])
                    valid_inputs += 1
            assert valid_inputs > 0

            factorial_points = product(*des_ranges)
        except:
            raise ValueError(
                "Design ranges keys must be a subset of experimental design names."
            )

        # TODO: Add more objective types? i.e., modified-E; G-opt; V-opt; etc?
        # TODO: Also, make this a result object, or more user friendly.
        fim_factorial_results = {k.name: [] for k, v in model.experiment_inputs.items()}
        fim_factorial_results.update(
            {
                "log10 D-opt": [],
                "log10 A-opt": [],
                "log10 E-opt": [],
                "log10 ME-opt": [],
                "eigval_min": [],
                "eigval_max": [],
                "det_FIM": [],
                "trace_FIM": [],
                "solve_time": [],
            }
        )

        successes = 0
        failures = 0
        total_points = np.prod(
            np.array([len(v) for k, v in design_ranges_enum.items()])
        )
        time_set = []
        curr_point = 1  # Initial current point
        for design_point in factorial_points:
            # Fix design variables at fixed experimental design point
            for i in range(len(design_point)):
                design_map[i][1].fix(design_point[i])

            # Timing and logging objects
            self.logger.info("=======Iteration Number: %s =====", curr_point)
            iter_timer = TicTocTimer()
            iter_timer.tic(msg=None)

            # Compute FIM with given options
            try:
                curr_point = successes + failures + 1

                # Logging information for each run
                self.logger.info("This is run %s out of %s.", curr_point, total_points)

                # Attempt the FIM computation
                self.compute_FIM(model=model, method=method)
                successes += 1

                # iteration time
                iter_t = iter_timer.toc(msg=None)
                time_set.append(iter_t)

                # More logging
                self.logger.info(
                    "The code has run for %s seconds.", round(sum(time_set), 2)
                )
                self.logger.info(
                    "Estimated remaining time:  %s seconds",
                    round(
                        sum(time_set) / (curr_point) * (total_points - curr_point + 1),
                        2,
                    ),
                )
            except:
                self.logger.warning(
                    ":::::::::::Warning: Cannot converge this run.::::::::::::"
                )
                failures += 1
                self.logger.warning("failed count:", failures)

                self._computed_FIM = np.zeros(self.prior_FIM.shape)

                iter_t = iter_timer.toc(msg=None)
                time_set.append(iter_t)

            FIM = self._computed_FIM

            det_FIM, trace_FIM, E_vals, E_vecs, D_opt, A_opt, E_opt, ME_opt = (
                compute_FIM_metrics(FIM)
            )

            # Append the values for each of the experiment inputs
            for k, v in model.experiment_inputs.items():
                fim_factorial_results[k.name].append(pyo.value(k))

            fim_factorial_results["log10 D-opt"].append(D_opt)
            fim_factorial_results["log10 A-opt"].append(A_opt)
            fim_factorial_results["log10 E-opt"].append(E_opt)
            fim_factorial_results["log10 ME-opt"].append(ME_opt)
            fim_factorial_results["eigval_min"].append(E_vals.min())
            fim_factorial_results["eigval_max"].append(E_vals.max())
            fim_factorial_results["det_FIM"].append(det_FIM)
            fim_factorial_results["trace_FIM"].append(trace_FIM)
            fim_factorial_results["solve_time"].append(time_set[-1])

        self.fim_factorial_results = fim_factorial_results

        return self.fim_factorial_results

    def compute_FIM_factorial(
        self,
        model=None,
        design_values: dict = None,
        method="sequential",
        change_one_design_at_a_time=True,
        file_name: str = None,
    ):
        """Will run a simulation-based factorial exploration of the experimental input
        space (i.e., a ``grid search`` or ``parameter sweep``) to understand how the
        FIM metrics change as a function of the experimental design space. This method
        can be used for both full factorial and fractional factorial designs.

        Parameters
        ----------
        model : DoE model, optional
            The model to perform the full factorial exploration on. Default: None
        design_values : dict,
            dict of lists or other array-like objects, of the form {"var_name": <var_values>}. Default: None.
            The `design_values` should have the key(s) passed as strings that is a
            subset of the `experiment_inputs`. If one or more design variables are not
            to be changed, then they should not be passed in the `design_values`
            dictionary, but if they are passed in the dictionary, then they must be a
            array-like object of floats. For example, if our experiment has 4 design variables
            (i.e., `experiment_inputs`): model.x1, model.x2, model.x3, and model.x4,
            their values may be passed as, design_values= {"x1": [1, 2, 3], "x3": [7],
            "x4": [-10, 20]}. In this case, x2 will not be changed and will be fixed at
            the value in the model.
        method : str, optional
            string to specify which method should be used. options are ``kaug`` and
            ``sequential`. Default: "sequential"
        change_one_design_at_a_time : bool, optional
            If True, will generate a snake-like zigzag combination of the design values
            thatchanges only one of the design variables at a time. This combination
            may help with the convergence in some scenarios. If False, will
            generate a regular nested for loop that can change from one to all the
            design variables at a time. Default: True
        file_name : str, optional
            if provided, will save the results to a json file. Default: None

        Returns
        -------
        factorial_results: dict
            A dictionary containing the results of the factorial design with the
            following keys:
            - keys of model's experiment_inputs
            - "log10(D-opt)": list of D-optimality values
            - "log10(A-opt)": list of A-optimality values
            - "log10(E-opt)": list of E-optimality values
            - "log10(ME-opt)": list of ME-optimality values
            - "solve_time": list of solve times
            - "total_points": total number of points in the factorial design
            - "success_count": number of successful runs
            - "failure_count": number of failed runs
            - "FIM_all": list of all FIMs computed for each point in the factorial
              design.

        Raises
        ------
        ValueError
            If the design_values' keys are not a subset of the model's
            `experiment_inputs` keys or if the design_values are not provided.
        """

        # Start timer
        sp_timer = TicTocTimer()
        sp_timer.tic(msg=None)
        self.logger.info("Beginning Factorial Design.")

        # Make new model for factorial design
        self.factorial_model = self.experiment.get_labeled_model(
            **self.get_labeled_model_args
        ).clone()
        model = self.factorial_model

        if not design_values:
            raise ValueError(
                "design_values must be provided as a dictionary of array-like objects "
                "in the form {<'var_name'>: <var_values>}."
            )

        # Check whether the design_ranges keys are in the experiment_inputs
        design_keys = set(design_values.keys())
        map_keys = set([k.name for k in model.experiment_inputs.keys()])
        if not design_keys.issubset(map_keys):
            incorrect_given_keys = design_keys - map_keys
            suggested_keys = map_keys - design_keys
            raise ValueError(
                f"design_values keys: {incorrect_given_keys} are incorrect."
                f"The keys should be from the following keys: {suggested_keys}."
            )

        # Get the design map keys that match the design_values keys
        design_map_keys = [
            k for k in model.experiment_inputs.keys() if k.name in design_values.keys()
        ]
        # This ensures that the order of the design_values keys matches the order of the
        # design_map_keys so that design_point can be constructed correctly in the loop.
        # TODO: define an Enum to add different sensitivity analysis sequences
        des_ranges = [design_values[k.name] for k in design_map_keys]
        if change_one_design_at_a_time:
            factorial_points = generate_snake_zigzag_pattern(*des_ranges)
        else:
            factorial_points = product(*des_ranges)

        factorial_points_list = list(factorial_points)

        factorial_results = {k.name: [] for k in model.experiment_inputs.keys()}
        factorial_results.update(
            {
                "log10(D-opt)": [],
                "log10(A-opt)": [],
                "log10(E-opt)": [],
                "log10(ME-opt)": [],
                "eigval_min": [],
                "eigval_max": [],
                "det_FIM": [],
                "trace_FIM": [],
                "solve_time": [],
            }
        )

        success_count = 0
        failure_count = 0
        total_points = len(factorial_points_list)

        # save all the FIMs for each point in the factorial design
        self.n_parameters = len(model.unknown_parameters)
        FIM_all = np.zeros((total_points, self.n_parameters, self.n_parameters))

        time_set = []
        curr_point = 1  # Initial current point
        for design_point in factorial_points_list:
            # Fix design variables at fixed experimental design point
            for i in range(len(design_point)):
                design_map_keys[i].fix(design_point[i])

            # Timing and logging objects
            self.logger.info(f"=======Iteration Number: {curr_point} =======")
            iter_timer = TicTocTimer()
            iter_timer.tic(msg=None)

            try:
                curr_point = success_count + failure_count + 1
                self.logger.info(f"This is run {curr_point} out of {total_points}.")
                self.compute_FIM(model=model, method=method)
                success_count += 1
                # iteration time
                iter_t = iter_timer.toc(msg=None)
                time_set.append(iter_t)

                # More logging
                self.logger.info(
                    f"The code has run for {round(sum(time_set), 2)} seconds."
                )
                self.logger.info(
                    "Estimated remaining time:  %s seconds",
                    round(
                        sum(time_set) / (curr_point) * (total_points - curr_point + 1),
                        2,
                    ),
                )
            except:
                self.logger.warning(
                    ":::::::::::Warning: Cannot converge this run.::::::::::::"
                )
                failure_count += 1
                self.logger.warning("failed count:", failure_count)

                self._computed_FIM = np.zeros(self.prior_FIM.shape)

                iter_t = iter_timer.toc(msg=None)
                time_set.append(iter_t)

            FIM = self._computed_FIM

            # Save FIM for the current design point
            FIM_all[curr_point - 1, :, :] = FIM

            # Compute and record metrics on FIM
            det_FIM, trace_FIM, E_vals, E_vecs, D_opt, A_opt, E_opt, ME_opt = (
                compute_FIM_metrics(FIM)
            )

            for k in model.experiment_inputs.keys():
                factorial_results[k.name].append(pyo.value(k))

            factorial_results["log10(D-opt)"].append(D_opt)
            factorial_results["log10(A-opt)"].append(A_opt)
            factorial_results["log10(E-opt)"].append(E_opt)
            factorial_results["log10(ME-opt)"].append(ME_opt)
            factorial_results["eigval_min"].append(np.min(E_vals))
            factorial_results["eigval_max"].append(np.max(E_vals))
            factorial_results["det_FIM"].append(det_FIM)
            factorial_results["trace_FIM"].append(trace_FIM)
            factorial_results["solve_time"].append(time_set[-1])

        factorial_results.update(
            {
                "total_points": total_points,
                "success_counts": success_count,
                "failure_counts": failure_count,
                "FIM_all": FIM_all.tolist(),  # Save all FIMs
            }
        )

        self.factorial_results = factorial_results

        # Save the results to a json file based on the file_name provided
        if file_name is not None:
            with open(file_name + ".json", "w") as f:
                json.dump(self.factorial_results, f, indent=4)
                self.logger.info(f"Results saved to {file_name}.json.")

        return self.factorial_results

    # TODO: Overhaul plotting functions to not use strings
    # TODO: Make the plotting functionalities work for >2 design features
    def draw_factorial_figure(
        self,
        results=None,
        sensitivity_design_variables=None,
        fixed_design_variables=None,
        full_design_variable_names=None,
        title_text="",
        xlabel_text="",
        ylabel_text="",
        figure_file_name=None,
        font_axes=16,
        font_tick=14,
        log_scale=True,
    ):
        """
        Extract results needed for drawing figures from the results dictionary provided by
        the ``compute_FIM_full_factorial`` function.

        Draw either the 1D sensitivity curve or 2D heatmap.

        Parameters
        ----------
        results: dictionary, results dictionary from ``compute_FIM_full_factorial``, default: None (self.fim_factorial_results)
        sensitivity_design_variables: a list, design variable names to draw sensitivity
        fixed_design_variables: a dictionary, keys are the design variable names to be fixed, values are the value of it to be fixed.
        full_design_variable_names: a list, all the design variables in the problem.
        title_text: a string, name for the figure
        xlabel_text: a string, label for the x-axis of the figure (default: last design variable name)
            In a 1D sensitivity curve, it should be design variable by which the curve is drawn.
            In a 2D heatmap, it should be the second design variable in the design_ranges
        ylabel_text: a string, label for the y-axis of the figure (default: None (1D); first design variable name (2D))
            A 1D sensitivity curve does not need it. In a 2D heatmap, it should be the first design variable in the dv_ranges
        figure_file_name: string or Path, path to save the figure as
        font_axes: axes label font size
        font_tick: tick label font size
        log_scale: if True, the result matrix will be scaled by log10

        """
        if results is None:
            if not hasattr(self, "fim_factorial_results"):
                raise RuntimeError(
                    "Results must be provided or the compute_FIM_full_factorial function must be run."
                )
            results = self.fim_factorial_results
            full_design_variable_names = [
                k.name for k, v in self.factorial_model.experiment_inputs.items()
            ]
        else:
            if full_design_variable_names is None:
                raise ValueError(
                    "If results object is provided, you must include all the design variable names."
                )

        des_names = full_design_variable_names

        # Inputs must exist for the function to do anything
        # ToDo: Put in a default value function?????
        if sensitivity_design_variables is None:
            raise ValueError("``sensitivity_design_variables`` must be included.")

        if fixed_design_variables is None:
            raise ValueError("``fixed_design_variables`` must be included.")

        # Check that the provided design variables are within the results object
        check_des_vars = True
        for k, v in fixed_design_variables.items():
            check_des_vars *= k in ([k2 for k2, v2 in results.items()])
        check_sens_vars = True
        for k in sensitivity_design_variables:
            check_sens_vars *= k in [k2 for k2, v2 in results.items()]

        if not check_des_vars:
            raise ValueError(
                "Fixed design variables do not all appear in the results object keys."
            )
        if not check_sens_vars:
            raise ValueError(
                "Sensitivity design variables do not all appear in the results object keys."
            )

        # ToDo: Make it possible to plot pair-wise sensitivities for all variables
        #       e.g. a curve like low-dimensional posterior distributions
        if len(sensitivity_design_variables) > 2:
            raise NotImplementedError(
                "Currently, only 1D and 2D sensitivity plotting is supported."
            )

        if len(fixed_design_variables.keys()) + len(
            sensitivity_design_variables
        ) != len(des_names):
            raise ValueError(
                "Error: All design variables that are not used to generate sensitivity plots must be fixed."
            )

        if type(results) is dict:
            results_pd = pd.DataFrame(results)
        else:
            results_pd = results

        # generate a combination of logic sentences to filter the results of the DOF needed.
        # an example filter: (self.store_all_results_dataframe["CA0"]==5).
        if len(fixed_design_variables.keys()) != 0:
            filter = ""
            i = 0
            for k, v in fixed_design_variables.items():
                filter += "(results_pd['"
                filter += str(k)
                filter += "']=="
                filter += str(v)
                filter += ")"
                if i < (len(fixed_design_variables.keys()) - 1):
                    filter += "&"
                i += 1
            # extract results with other dimensions fixed
            figure_result_data = results_pd.loc[eval(filter)]

        # if there is no other fixed dimensions
        else:
            figure_result_data = results_pd

        # Add attributes for drawing figures in later functions
        self.figure_result_data = figure_result_data
        self.figure_sens_des_vars = sensitivity_design_variables
        self.figure_fixed_des_vars = fixed_design_variables

        # if one design variable name is given as DOF, draw 1D sensitivity curve
        if len(self.figure_sens_des_vars) == 1:
            self._curve1D(
                title_text,
                xlabel_text,
                font_axes=font_axes,
                font_tick=font_tick,
                log_scale=log_scale,
                figure_file_name=figure_file_name,
            )
        # if two design variable names are given as DOF, draw 2D heatmaps
        elif len(self.figure_sens_des_vars) == 2:
            self._heatmap(
                title_text,
                xlabel_text,
                ylabel_text,
                font_axes=font_axes,
                font_tick=font_tick,
                log_scale=log_scale,
                figure_file_name=figure_file_name,
            )
        # ToDo: Add the multidimensional plotting
        else:
            pass

    def _curve1D(
        self,
        title_text,
        xlabel_text,
        font_axes=16,
        font_tick=14,
        figure_file_name=None,
        log_scale=True,
    ):
        """
        Draw 1D sensitivity curves for all design criteria

        Parameters
        ----------
        title_text: name of the figure, a string
        xlabel_text: x label title, a string.
            In a 1D sensitivity curve, it is the design variable by which the curve is drawn.
        font_axes: axes label font size
        font_tick: tick label font size
        figure_file_name: string or Path, path to save the figure as
        log_scale: if True, the result matrix will be scaled by log10

        Returns
        --------
        4 Figures of 1D sensitivity curves for each criteria
        """
        if figure_file_name is not None:
            show_fig = False
        else:
            show_fig = True

        # extract the range of the DOF design variable
        x_range = self.figure_result_data[self.figure_sens_des_vars[0]].values.tolist()

        # decide if the results are log scaled
        if log_scale:
            y_range_A = np.log10(self.figure_result_data["log10 A-opt"].values.tolist())
            y_range_D = np.log10(self.figure_result_data["log10 D-opt"].values.tolist())
            y_range_E = np.log10(self.figure_result_data["log10 E-opt"].values.tolist())
            y_range_ME = np.log10(
                self.figure_result_data["log10 ME-opt"].values.tolist()
            )
        else:
            y_range_A = self.figure_result_data["log10 A-opt"].values.tolist()
            y_range_D = self.figure_result_data["log10 D-opt"].values.tolist()
            y_range_E = self.figure_result_data["log10 E-opt"].values.tolist()
            y_range_ME = self.figure_result_data["log10 ME-opt"].values.tolist()

        # Draw A-optimality
        fig = plt.pyplot.figure()
        plt.pyplot.rc("axes", titlesize=font_axes)
        plt.pyplot.rc("axes", labelsize=font_axes)
        plt.pyplot.rc("xtick", labelsize=font_tick)
        plt.pyplot.rc("ytick", labelsize=font_tick)
        ax = fig.add_subplot(111)
        params = {"mathtext.default": "regular"}
        # plt.rcParams.update(params)
        ax.plot(x_range, y_range_A)
        ax.scatter(x_range, y_range_A)
        ax.set_ylabel("$log_{10}$ Trace")
        ax.set_xlabel(xlabel_text)
        plt.pyplot.title(title_text + ": A-optimality")
        if show_fig:
            plt.pyplot.show()
        else:
            plt.pyplot.savefig(
                pathlib.Path(figure_file_name + "_A_opt.png"), format="png", dpi=450
            )

        # Draw D-optimality
        fig = plt.pyplot.figure()
        plt.pyplot.rc("axes", titlesize=font_axes)
        plt.pyplot.rc("axes", labelsize=font_axes)
        plt.pyplot.rc("xtick", labelsize=font_tick)
        plt.pyplot.rc("ytick", labelsize=font_tick)
        ax = fig.add_subplot(111)
        params = {"mathtext.default": "regular"}
        # plt.rcParams.update(params)
        ax.plot(x_range, y_range_D)
        ax.scatter(x_range, y_range_D)
        ax.set_ylabel("$log_{10}$ Determinant")
        ax.set_xlabel(xlabel_text)
        plt.pyplot.title(title_text + ": D-optimality")
        if show_fig:
            plt.pyplot.show()
        else:
            plt.pyplot.savefig(
                pathlib.Path(figure_file_name + "_D_opt.png"), format="png", dpi=450
            )

        # Draw E-optimality
        fig = plt.pyplot.figure()
        plt.pyplot.rc("axes", titlesize=font_axes)
        plt.pyplot.rc("axes", labelsize=font_axes)
        plt.pyplot.rc("xtick", labelsize=font_tick)
        plt.pyplot.rc("ytick", labelsize=font_tick)
        ax = fig.add_subplot(111)
        params = {"mathtext.default": "regular"}
        # plt.rcParams.update(params)
        ax.plot(x_range, y_range_E)
        ax.scatter(x_range, y_range_E)
        ax.set_ylabel("$log_{10}$ Minimal eigenvalue")
        ax.set_xlabel(xlabel_text)
        plt.pyplot.title(title_text + ": E-optimality")
        if show_fig:
            plt.pyplot.show()
        else:
            plt.pyplot.savefig(
                pathlib.Path(figure_file_name + "_E_opt.png"), format="png", dpi=450
            )

        # Draw Modified E-optimality
        fig = plt.pyplot.figure()
        plt.pyplot.rc("axes", titlesize=font_axes)
        plt.pyplot.rc("axes", labelsize=font_axes)
        plt.pyplot.rc("xtick", labelsize=font_tick)
        plt.pyplot.rc("ytick", labelsize=font_tick)
        ax = fig.add_subplot(111)
        params = {"mathtext.default": "regular"}
        # plt.rcParams.update(params)
        ax.plot(x_range, y_range_ME)
        ax.scatter(x_range, y_range_ME)
        ax.set_ylabel("$log_{10}$ Condition number")
        ax.set_xlabel(xlabel_text)
        plt.pyplot.title(title_text + ": Modified E-optimality")
        if show_fig:
            plt.pyplot.show()
        else:
            plt.pyplot.savefig(
                pathlib.Path(figure_file_name + "_ME_opt.png"), format="png", dpi=450
            )

    def _heatmap(
        self,
        title_text,
        xlabel_text,
        ylabel_text,
        font_axes=16,
        font_tick=14,
        figure_file_name=None,
        log_scale=True,
    ):
        """
        Draw 2D heatmaps for all design criteria

        Parameters
        ----------
        title_text: name of the figure, a string
        xlabel_text: x label title, a string.
            In a 2D heatmap, it should be the second design variable in the design_ranges
        ylabel_text: y label title, a string.
            In a 2D heatmap, it should be the first design variable in the dv_ranges
        font_axes: axes label font size
        font_tick: tick label font size
        figure_file_name: string or Path, path to save the figure as
        log_scale: if True, the result matrix will be scaled by log10

        Returns
        --------
        4 Figures of 2D heatmap for each criteria
        """
        if figure_file_name is not None:
            show_fig = False
        else:
            show_fig = True

        des_names = [k for k, v in self.figure_fixed_des_vars.items()]
        sens_ranges = {}
        for i in self.figure_sens_des_vars:
            sens_ranges[i] = list(self.figure_result_data[i].unique())

        x_range = sens_ranges[self.figure_sens_des_vars[0]]
        y_range = sens_ranges[self.figure_sens_des_vars[1]]

        # extract the design criteria values
        A_range = self.figure_result_data["log10 A-opt"].values.tolist()
        D_range = self.figure_result_data["log10 D-opt"].values.tolist()
        E_range = self.figure_result_data["log10 E-opt"].values.tolist()
        ME_range = self.figure_result_data["log10 ME-opt"].values.tolist()

        # reshape the design criteria values for heatmaps
        cri_a = np.asarray(A_range).reshape(len(x_range), len(y_range))
        cri_d = np.asarray(D_range).reshape(len(x_range), len(y_range))
        cri_e = np.asarray(E_range).reshape(len(x_range), len(y_range))
        cri_e_cond = np.asarray(ME_range).reshape(len(x_range), len(y_range))

        self.cri_a = cri_a
        self.cri_d = cri_d
        self.cri_e = cri_e
        self.cri_e_cond = cri_e_cond

        # decide if log scaled
        if log_scale:
            hes_a = np.log10(self.cri_a)
            hes_e = np.log10(self.cri_e)
            hes_d = np.log10(self.cri_d)
            hes_e2 = np.log10(self.cri_e_cond)
        else:
            hes_a = self.cri_a
            hes_e = self.cri_e
            hes_d = self.cri_d
            hes_e2 = self.cri_e_cond

        # set heatmap x,y ranges
        xLabel = x_range
        yLabel = y_range

        # A-optimality
        fig = plt.pyplot.figure()
        plt.pyplot.rc("axes", titlesize=font_axes)
        plt.pyplot.rc("axes", labelsize=font_axes)
        plt.pyplot.rc("xtick", labelsize=font_tick)
        plt.pyplot.rc("ytick", labelsize=font_tick)
        ax = fig.add_subplot(111)
        params = {"mathtext.default": "regular"}
        plt.pyplot.rcParams.update(params)
        ax.set_yticks(range(len(yLabel)))
        ax.set_yticklabels(yLabel)
        ax.set_ylabel(ylabel_text)
        ax.set_xticks(range(len(xLabel)))
        ax.set_xticklabels(xLabel)
        ax.set_xlabel(xlabel_text)
        im = ax.imshow(hes_a.T, cmap=plt.pyplot.cm.hot_r)
        ba = plt.pyplot.colorbar(im)
        ba.set_label("log10(trace(FIM))")
        plt.pyplot.title(title_text + ": A-optimality")
        if show_fig:
            plt.pyplot.show()
        else:
            plt.pyplot.savefig(
                pathlib.Path(figure_file_name + "_A_opt.png"), format="png", dpi=450
            )

        # D-optimality
        fig = plt.pyplot.figure()
        plt.pyplot.rc("axes", titlesize=font_axes)
        plt.pyplot.rc("axes", labelsize=font_axes)
        plt.pyplot.rc("xtick", labelsize=font_tick)
        plt.pyplot.rc("ytick", labelsize=font_tick)
        ax = fig.add_subplot(111)
        params = {"mathtext.default": "regular"}
        plt.pyplot.rcParams.update(params)
        ax.set_yticks(range(len(yLabel)))
        ax.set_yticklabels(yLabel)
        ax.set_ylabel(ylabel_text)
        ax.set_xticks(range(len(xLabel)))
        ax.set_xticklabels(xLabel)
        ax.set_xlabel(xlabel_text)
        im = ax.imshow(hes_d.T, cmap=plt.pyplot.cm.hot_r)
        ba = plt.pyplot.colorbar(im)
        ba.set_label("log10(det(FIM))")
        plt.pyplot.title(title_text + ": D-optimality")
        if show_fig:
            plt.pyplot.show()
        else:
            plt.pyplot.savefig(
                pathlib.Path(figure_file_name + "_D_opt.png"), format="png", dpi=450
            )

        # E-optimality
        fig = plt.pyplot.figure()
        plt.pyplot.rc("axes", titlesize=font_axes)
        plt.pyplot.rc("axes", labelsize=font_axes)
        plt.pyplot.rc("xtick", labelsize=font_tick)
        plt.pyplot.rc("ytick", labelsize=font_tick)
        ax = fig.add_subplot(111)
        params = {"mathtext.default": "regular"}
        plt.pyplot.rcParams.update(params)
        ax.set_yticks(range(len(yLabel)))
        ax.set_yticklabels(yLabel)
        ax.set_ylabel(ylabel_text)
        ax.set_xticks(range(len(xLabel)))
        ax.set_xticklabels(xLabel)
        ax.set_xlabel(xlabel_text)
        im = ax.imshow(hes_e.T, cmap=plt.pyplot.cm.hot_r)
        ba = plt.pyplot.colorbar(im)
        ba.set_label("log10(minimal eig(FIM))")
        plt.pyplot.title(title_text + ": E-optimality")
        if show_fig:
            plt.pyplot.show()
        else:
            plt.pyplot.savefig(
                pathlib.Path(figure_file_name + "_E_opt.png"), format="png", dpi=450
            )

        # Modified E-optimality
        fig = plt.pyplot.figure()
        plt.pyplot.rc("axes", titlesize=font_axes)
        plt.pyplot.rc("axes", labelsize=font_axes)
        plt.pyplot.rc("xtick", labelsize=font_tick)
        plt.pyplot.rc("ytick", labelsize=font_tick)
        ax = fig.add_subplot(111)
        params = {"mathtext.default": "regular"}
        plt.pyplot.rcParams.update(params)
        ax.set_yticks(range(len(yLabel)))
        ax.set_yticklabels(yLabel)
        ax.set_ylabel(ylabel_text)
        ax.set_xticks(range(len(xLabel)))
        ax.set_xticklabels(xLabel)
        ax.set_xlabel(xlabel_text)
        im = ax.imshow(hes_e2.T, cmap=plt.pyplot.cm.hot_r)
        ba = plt.pyplot.colorbar(im)
        ba.set_label("log10(cond(FIM))")
        plt.pyplot.title(title_text + ": Modified E-optimality")
        if show_fig:
            plt.pyplot.show()
        else:
            plt.pyplot.savefig(
                pathlib.Path(figure_file_name + "_ME_opt.png"), format="png", dpi=450
            )

    # Gets the FIM from an existing model
    def get_FIM(self, model=None):
        """
        Gets the FIM values from the model specified

        Parameters
        ----------
        model: model to grab FIM from, Default: None, (self.model)

        Returns
        -------
        FIM: 2D list representation of the FIM (can be cast to numpy)

        """
        if model is None:
            model = self.model

        if not hasattr(model, "fim"):
            raise RuntimeError(
                "Model provided does not have variable `fim`. Please make sure the model is built properly before calling `get_FIM`"
            )

        fim_vals = [
            pyo.value(model.fim[i, j])
            for i in model.parameter_names
            for j in model.parameter_names
        ]
        fim_np = np.array(fim_vals).reshape(
            (len(model.parameter_names), len(model.parameter_names))
        )

        # FIM is a lower triangular matrix for the optimal DoE problem.
        # Exploit symmetry to fill in the zeros.
        for i in range(len(model.parameter_names)):
            for j in range(len(model.parameter_names)):
                if j < i:
                    fim_np[j, i] = fim_np[i, j]

        return [list(row) for row in list(fim_np)]

    # Gets the sensitivity matrix from an existing model
    def get_sensitivity_matrix(self, model=None):
        """
        Gets the sensitivity matrix (Q) values from the model specified.

        Parameters
        ----------
        model: model to grab Q from, Default: None, (self.model)

        Returns
        -------
        Q: 2D list representation of the sensitivity matrix (can be cast to numpy)

        """
        if model is None:
            model = self.model

        if not hasattr(model, "sensitivity_jacobian"):
            raise RuntimeError(
                "Model provided does not have variable `sensitivity_jacobian`. Please make sure the model is built properly before calling `get_sensitivity_matrix`"
            )

        Q_vals = [
            pyo.value(model.sensitivity_jacobian[i, j])
            for i in model.output_names
            for j in model.parameter_names
        ]
        Q_np = np.array(Q_vals).reshape(
            (len(model.output_names), len(model.parameter_names))
        )

        return [list(row) for row in list(Q_np)]

    # Gets the experiment input values from an existing model
    def get_experiment_input_values(self, model=None):
        """
        Gets the experiment input values (experimental design)
        from the model specified.

        Parameters
        ----------
        model: model to grab the experimental design from,
             default: None, (self.model)

        Returns
        -------
        d: 1D list of experiment input values (optimal or specified design)

        """
        if model is None:
            model = self.model

        if not hasattr(model, "experiment_inputs"):
            if not hasattr(model, "scenario_blocks"):
                raise RuntimeError(
                    "Model provided does not have expected structure. Please make sure model is built properly before calling `get_experiment_input_values`"
                )

            d_vals = [
                pyo.value(k)
                for k, v in model.scenario_blocks[0].experiment_inputs.items()
            ]
        else:
            d_vals = [pyo.value(k) for k, v in model.experiment_inputs.items()]

        return d_vals

    # Gets the unknown parameter values from an existing model
    def get_unknown_parameter_values(self, model=None):
        """
        Gets the unknown parameter values (theta)
        from the model specified.

        Parameters
        ----------
        model: model to grab theta from,
             default: None, (self.model)

        Returns
        -------
        theta: 1D list of unknown parameter values at which this experiment was designed

        """
        if model is None:
            model = self.model

        if not hasattr(model, "unknown_parameters"):
            if not hasattr(model, "scenario_blocks"):
                raise RuntimeError(
                    "Model provided does not have expected structure. Please make sure model is built properly before calling `get_unknown_parameter_values`"
                )

            theta_vals = [
                pyo.value(k)
                for k, v in model.scenario_blocks[0].unknown_parameters.items()
            ]
        else:
            theta_vals = [pyo.value(k) for k, v in model.unknown_parameters.items()]

        return theta_vals

    # Gets the experiment output values from an existing model
    def get_experiment_output_values(self, model=None):
        """
        Gets the experiment output values (y hat)
        from the model specified.

        Parameters
        ----------
        model: model to grab y hat from,
             default: None, (self.model)

        Returns
        -------
        y_hat: 1D list of experiment output values from the design experiment

        """
        if model is None:
            model = self.model

        if not hasattr(model, "experiment_outputs"):
            if not hasattr(model, "scenario_blocks"):
                raise RuntimeError(
                    "Model provided does not have expected structure. Please make sure model is built properly before calling `get_experiment_output_values`"
                )

            y_hat_vals = [
                pyo.value(k)
                for k, v in model.scenario_blocks[0].experiment_outputs.items()
            ]
        else:
            y_hat_vals = [pyo.value(k) for k, v in model.experiment_outputs.items()]

        return y_hat_vals

    # ToDo: For more complicated error structures, this should become
    #       get cov_y, or so, and this method will be deprecated
    # Gets the measurement error values from an existing model
    def get_measurement_error_values(self, model=None):
        """
        Gets the experiment output values (sigma)
        from the model specified.

        Parameters
        ----------
        model: model to grab sigma values from,
             default: None, (self.model)

        Returns
        -------
        sigma_diag: 1D list of measurement errors used to design the experiment

        """
        if model is None:
            model = self.model

        if not hasattr(model, "measurement_error"):
            if not hasattr(model, "scenario_blocks"):
                raise RuntimeError(
                    "Model provided does not have expected structure. Please make sure model is built properly before calling `get_measurement_error_values`"
                )

            sigma_vals = [
                pyo.value(k)
                for k, v in model.scenario_blocks[0].measurement_error.items()
            ]
        else:
            sigma_vals = [pyo.value(k) for k, v in model.measurement_error.items()]

        return sigma_vals

    # Helper function for determinant calculation
    def _sgn(self, p):
        """
        This is a helper function for when constructing the determinant formula
        without the Cholesky factorization.

        Parameters
        -----------
        p: the permutation (a list)

        Returns
        -------
        1 if the number of exchange is an even number
        -1 if the number is an odd number
        """

        if len(p) == 1:
            return 1

        trans = 0

        for i in range(0, len(p)):
            j = i + 1

            for j in range(j, len(p)):
                if p[i] > p[j]:
                    trans = trans + 1

        if (trans % 2) == 0:
            return 1
        else:
            return -1<|MERGE_RESOLUTION|>--- conflicted
+++ resolved
@@ -46,7 +46,11 @@
 
 import pyomo.environ as pyo
 from pyomo.contrib.doe.utils import (
-<<<<<<< HEAD
+    check_FIM,
+    compute_FIM_metrics,
+    _SMALL_TOLERANCE_DEFINITENESS,
+)
+from pyomo.contrib.doe.utils import (
     generate_snake_zigzag_pattern,
 )  # , compute_FIM_metrics
 
@@ -57,12 +61,6 @@
 When that PR is merged, compute_FIM_metrics will be imported from utils.py and this
 import will be removed.
 """
-=======
-    check_FIM,
-    compute_FIM_metrics,
-    _SMALL_TOLERANCE_DEFINITENESS,
-)
->>>>>>> 26280073
 
 from pyomo.opt import SolverStatus
 
