#  ___________________________________________________________________________
#
#  Pyomo: Python Optimization Modeling Objects
#  Copyright (c) 2008-2025
#  National Technology and Engineering Solutions of Sandia, LLC
#  Under the terms of Contract DE-NA0003525 with National Technology and
#  Engineering Solutions of Sandia, LLC, the U.S. Government retains certain
#  rights in this software.
#  This software is distributed under the 3-clause BSD License.
#
#  Pyomo.DoE was produced under the Department of Energy Carbon Capture Simulation
#  Initiative (CCSI), and is copyright (c) 2022 by the software owners:
#  TRIAD National Security, LLC., Lawrence Livermore National Security, LLC.,
#  Lawrence Berkeley National Laboratory, Pacific Northwest National Laboratory,
#  Battelle Memorial Institute, University of Notre Dame,
#  The University of Pittsburgh, The University of Texas at Austin,
#  University of Toledo, West Virginia University, et al. All rights reserved.
#
#  NOTICE. This Software was developed under funding from the
#  U.S. Department of Energy and the U.S. Government consequently retains
#  certain rights. As such, the U.S. Government has been granted for itself
#  and others acting on its behalf a paid-up, nonexclusive, irrevocable,
#  worldwide license in the Software to reproduce, distribute copies to the
#  public, prepare derivative works, and perform publicly and display
#  publicly, and to permit other to do so.
#  ___________________________________________________________________________

import pyomo.environ as pyo

from pyomo.common.dependencies import numpy as np, numpy_available

from pyomo.core.base.param import ParamData
from pyomo.core.base.var import VarData

import logging

logger = logging.getLogger(__name__)

# This small and positive tolerance is used when checking
# if the prior is negative definite or approximately
# indefinite. It is defined as a tolerance here to ensure
# consistency between the code below and the tests. The
# user should not need to adjust it.
_SMALL_TOLERANCE_DEFINITENESS = 1e-6

# This small and positive tolerance is used to check
# the FIM is approximately symmetric. It is defined as
# a tolerance here to ensure consistency between the code
# below and the tests. The user should not need to adjust it.
_SMALL_TOLERANCE_SYMMETRY = 1e-6

# This small and positive tolerance is used to check
# if the imaginary part of the eigenvalues of the FIM is
# greater than a small tolerance. It is defined as a
# tolerance here to ensure consistency between the code
# below and the tests. The user should not need to adjust it.
_SMALL_TOLERANCE_IMG = 1e-6


# Rescale FIM (a scaling function to help rescale FIM from parameter values)
def rescale_FIM(FIM, param_vals):
    """
    Rescales the FIM based on the input and parameter vals.
    It is assumed the parameter vals align with the FIM
    dimensions such that (1, i) corresponds to the i-th
    column or row of the FIM.

    Parameters
    ----------
    FIM: 2D numpy array to be scaled
    param_vals: scaling factors for the parameters

    """
    if isinstance(param_vals, list):
        param_vals = np.array([param_vals])
    elif isinstance(param_vals, np.ndarray):
        if len(param_vals.shape) > 2 or (
            (len(param_vals.shape) == 2) and (param_vals.shape[0] != 1)
        ):
            raise ValueError(
                "param_vals should be a vector of dimensions: 1 by `n_params`. "
                + "The shape you provided is {}.".format(param_vals.shape)
            )
        if len(param_vals.shape) == 1:
            param_vals = np.array([param_vals])
    else:
        raise ValueError(
            "param_vals should be a list or numpy array of dimensions: 1 by `n_params`"
        )
    scaling_mat = (1 / param_vals).transpose().dot((1 / param_vals))
    scaled_FIM = np.multiply(FIM, scaling_mat)
    return scaled_FIM


# TODO: Add swapping parameters for variables helper function
# def get_parameters_from_suffix(suffix, fix_vars=False):
#     """
#     Finds the Params within the suffix provided. It will also check to see
#     if there are Vars in the suffix provided. ``fix_vars`` will indicate
#     if we should fix all the Vars in the set or not.
#
#     Parameters
#     ----------
#     suffix: pyomo Suffix object, contains the components to be checked
#             as keys
#     fix_vars: boolean, whether or not to fix the Vars, default = False
#
#     Returns
#     -------
#     param_list: list of Param
#     """
#     param_list = []
#
#     # FIX THE MODEL TREE ISSUE WHERE I GET base_model.<param> INSTEAD OF <param>
#     # Check keys if they are Param or Var. Fix the vars if ``fix_vars`` is True
#     for k, v in suffix.items():
#         if isinstance(k, ParamData):
#             param_list.append(k.name)
#         elif isinstance(k, VarData):
#             if fix_vars:
#                 k.fix()
#         else:
#             pass  # ToDo: Write error for suffix keys that aren't ParamData or VarData
#
#     return param_list
<<<<<<< HEAD
=======


def check_FIM(FIM):
    """
    Checks that the FIM is square, positive definite, and symmetric.

    Parameters
    ----------
    FIM: 2D numpy array representing the FIM

    Returns
    -------
    None, but will raise error messages as needed
    """
    # Check that the FIM is a square matrix
    if FIM.shape[0] != FIM.shape[1]:
        raise ValueError("FIM must be a square matrix")

    # Compute the eigenvalues of the FIM
    evals = np.linalg.eigvals(FIM)

    # Check if the FIM is positive definite
    if np.min(evals) < -_SMALL_TOLERANCE_DEFINITENESS:
        raise ValueError(
            "FIM provided is not positive definite. It has one or more negative "
            + "eigenvalue(s) less than -{:.1e}".format(_SMALL_TOLERANCE_DEFINITENESS)
        )

    # Check if the FIM is symmetric
    if not np.allclose(FIM, FIM.T, atol=_SMALL_TOLERANCE_SYMMETRY):
        raise ValueError(
            "FIM provided is not symmetric using absolute tolerance {}".format(
                _SMALL_TOLERANCE_SYMMETRY
            )
        )


# Functions to compute FIM metrics
def compute_FIM_metrics(FIM):
    """
    Parameters
    ----------
    FIM : numpy.ndarray
        2D array representing the Fisher Information Matrix (FIM).

    Returns
    -------
    Returns the following metrics as a tuple in the order shown below:

    det_FIM : float
        Determinant of the FIM.
    trace_FIM : float
        Trace of the FIM.
    E_vals : numpy.ndarray
        1D array of eigenvalues of the FIM.
    E_vecs : numpy.ndarray
        2D array of eigenvectors of the FIM.
    D_opt : float
        log10(D-optimality) metric.
    A_opt : float
        log10(A-optimality) metric.
    E_opt : float
        log10(E-optimality) metric.
    ME_opt : float
        log10(Modified E-optimality) metric.
    """

    # Check whether the FIM is square, positive definite, and symmetric
    check_FIM(FIM)

    # Compute FIM metrics
    det_FIM = np.linalg.det(FIM)
    D_opt = np.log10(det_FIM)

    trace_FIM = np.trace(FIM)
    A_opt = np.log10(trace_FIM)

    E_vals, E_vecs = np.linalg.eig(FIM)
    E_ind = np.argmin(E_vals.real)  # index of smallest eigenvalue

    # Warn the user if there is a ``large`` imaginary component (should not be)
    if abs(E_vals.imag[E_ind]) > _SMALL_TOLERANCE_IMG:
        logger.warning(
            "Eigenvalue has imaginary component greater than "
            + f"{_SMALL_TOLERANCE_IMG}, contact the developers if this issue persists."
        )

    # If the real value is less than or equal to zero, set the E_opt value to nan
    if E_vals.real[E_ind] <= 0:
        E_opt = np.nan
    else:
        E_opt = np.log10(E_vals.real[E_ind])

    ME_opt = np.log10(np.linalg.cond(FIM))

    return det_FIM, trace_FIM, E_vals, E_vecs, D_opt, A_opt, E_opt, ME_opt


# Standalone Function for user to calculate FIM metrics directly without using the class
def get_FIM_metrics(FIM):
    """This function calculates the FIM metrics and returns them as a dictionary.

    Parameters
    ----------
    FIM : numpy.ndarray
        2D numpy array of the FIM

    Returns
    -------
    A dictionary containing the following keys:

    "Determinant of FIM" : float
        determinant of the FIM
    "Trace of FIM" : float
        trace of the FIM
    "Eigenvalues" : numpy.ndarray
        eigenvalues of the FIM
    "Eigenvectors" : numpy.ndarray
        eigenvectors of the FIM
    "log10(D-Optimality)" : float
        log10(D-optimality) metric
    "log10(A-Optimality)" : float
        log10(A-optimality) metric
    "log10(E-Optimality)" : float
        log10(E-optimality) metric
    "log10(Modified E-Optimality)" : float
        log10(Modified E-optimality) metric
    """

    det_FIM, trace_FIM, E_vals, E_vecs, D_opt, A_opt, E_opt, ME_opt = (
        compute_FIM_metrics(FIM)
    )

    return {
        "Determinant of FIM": det_FIM,
        "Trace of FIM": trace_FIM,
        "Eigenvalues": E_vals,
        "Eigenvectors": E_vecs,
        "log10(D-Optimality)": D_opt,
        "log10(A-Optimality)": A_opt,
        "log10(E-Optimality)": E_opt,
        "log10(Modified E-Optimality)": ME_opt,
    }
>>>>>>> 10d6acc3
<|MERGE_RESOLUTION|>--- conflicted
+++ resolved
@@ -123,8 +123,6 @@
 #             pass  # ToDo: Write error for suffix keys that aren't ParamData or VarData
 #
 #     return param_list
-<<<<<<< HEAD
-=======
 
 
 def check_FIM(FIM):
@@ -267,5 +265,4 @@
         "log10(A-Optimality)": A_opt,
         "log10(E-Optimality)": E_opt,
         "log10(Modified E-Optimality)": ME_opt,
-    }
->>>>>>> 10d6acc3
+    }