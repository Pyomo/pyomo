#  ___________________________________________________________________________
#
#  Pyomo: Python Optimization Modeling Objects
#  Copyright (c) 2008-2025
#  National Technology and Engineering Solutions of Sandia, LLC
#  Under the terms of Contract DE-NA0003525 with National Technology and
#  Engineering Solutions of Sandia, LLC, the U.S. Government retains certain
#  rights in this software.
#  This software is distributed under the 3-clause BSD License.
#  ___________________________________________________________________________
import json
import os.path

from pyomo.common.dependencies import (
    numpy as np,
    numpy_available,
    pandas as pd,
    pandas_available,
    scipy_available,
)

from pyomo.common.errors import DeveloperError
from pyomo.common.fileutils import this_file_dir
import pyomo.common.unittest as unittest

if not (numpy_available and scipy_available):
    raise unittest.SkipTest("Pyomo.DoE needs scipy and numpy to run tests")

if scipy_available:
    from pyomo.contrib.doe import DesignOfExperiments
    from pyomo.contrib.doe.tests.experiment_class_example_flags import (
        BadExperiment,
        FullReactorExperiment,
    )

from pyomo.opt import SolverFactory

ipopt_available = SolverFactory("ipopt").available()

currdir = this_file_dir()
file_path = os.path.join(currdir, "..", "examples", "result.json")

with open(file_path) as f:
    data_ex = json.load(f)
data_ex["control_points"] = {float(k): v for k, v in data_ex["control_points"].items()}


def get_standard_args(experiment, fd_method, obj_used, flag):
    args = {}
    args['experiment'] = experiment
    args['fd_formula'] = fd_method
    args['step'] = 1e-3
    args['objective_option'] = obj_used
    args['scale_constant_value'] = 1
    args['scale_nominal_param_value'] = True
    args['prior_FIM'] = None
    args['jac_initial'] = None
    args['fim_initial'] = None
    args['L_diagonal_lower_bound'] = 1e-7
    # Make solver object with
    # good linear subroutines
    solver = SolverFactory("ipopt")
    solver.options["linear_solver"] = "ma57"
    solver.options["halt_on_ampl_error"] = "yes"
    solver.options["max_iter"] = 3000
    args['solver'] = solver
    args['tee'] = False
    args['get_labeled_model_args'] = {"flag": flag}
    args['_Cholesky_option'] = True
    args['_only_compute_fim_lower'] = True
    return args


@unittest.skipIf(not numpy_available, "Numpy is not available")
@unittest.skipIf(not scipy_available, "scipy is not available")
class TestReactorExampleErrors(unittest.TestCase):
    def test_experiment_none_error(self):
        fd_method = "central"
        obj_used = "trace"
        flag_val = 1  # Value for faulty model build mode - 1: No exp outputs

        with self.assertRaisesRegex(
            ValueError, "Experiment object must be provided to perform DoE."
        ):
            # Experiment provided as None
            DoE_args = get_standard_args(None, fd_method, obj_used, flag_val)

            doe_obj = DesignOfExperiments(**DoE_args)

    def test_reactor_check_no_get_labeled_model(self):
        fd_method = "central"
        obj_used = "trace"
        flag_val = 1  # Value for faulty model build mode - 1: No exp outputs

        experiment = BadExperiment()

        with self.assertRaisesRegex(
            ValueError,
            "The experiment object must have a ``get_labeled_model`` function",
        ):
            DoE_args = get_standard_args(experiment, fd_method, obj_used, flag_val)

            doe_obj = DesignOfExperiments(**DoE_args)

    def test_reactor_check_no_experiment_outputs(self):
        fd_method = "central"
        obj_used = "trace"
        flag_val = 1  # Value for faulty model build mode - 1: No exp outputs

        experiment = FullReactorExperiment(data_ex, 10, 3)

        DoE_args = get_standard_args(experiment, fd_method, obj_used, flag_val)

        doe_obj = DesignOfExperiments(**DoE_args)

        with self.assertRaisesRegex(
            RuntimeError,
            "Experiment model does not have suffix " + '"experiment_outputs".',
        ):
            doe_obj.create_doe_model()

    def test_reactor_check_no_measurement_error(self):
        fd_method = "central"
        obj_used = "trace"
        flag_val = 2  # Value for faulty model build mode - 2: No meas error

        experiment = FullReactorExperiment(data_ex, 10, 3)

        DoE_args = get_standard_args(experiment, fd_method, obj_used, flag_val)

        doe_obj = DesignOfExperiments(**DoE_args)

        with self.assertRaisesRegex(
            RuntimeError,
            "Experiment model does not have suffix " + '"measurement_error".',
        ):
            doe_obj.create_doe_model()

    def test_reactor_check_no_experiment_inputs(self):
        fd_method = "central"
        obj_used = "trace"
        flag_val = 3  # Value for faulty model build mode - 3: No exp inputs/design vars

        experiment = FullReactorExperiment(data_ex, 10, 3)

        DoE_args = get_standard_args(experiment, fd_method, obj_used, flag_val)

        doe_obj = DesignOfExperiments(**DoE_args)

        with self.assertRaisesRegex(
            RuntimeError,
            "Experiment model does not have suffix " + '"experiment_inputs".',
        ):
            doe_obj.create_doe_model()

    def test_reactor_check_no_unknown_parameters(self):
        fd_method = "central"
        obj_used = "trace"
        flag_val = 4  # Value for faulty model build mode - 4: No unknown params

        experiment = FullReactorExperiment(data_ex, 10, 3)

        DoE_args = get_standard_args(experiment, fd_method, obj_used, flag_val)

        doe_obj = DesignOfExperiments(**DoE_args)

        with self.assertRaisesRegex(
            RuntimeError,
            "Experiment model does not have suffix " + '"unknown_parameters".',
        ):
            doe_obj.create_doe_model()

    def test_reactor_check_bad_prior_size(self):
        fd_method = "central"
        obj_used = "trace"
        flag_val = 0  # Value for faulty model build mode - 0: full model

        prior_FIM = np.ones((5, 5))

        experiment = FullReactorExperiment(data_ex, 10, 3)

        DoE_args = get_standard_args(experiment, fd_method, obj_used, flag_val)
        DoE_args['prior_FIM'] = prior_FIM

        doe_obj = DesignOfExperiments(**DoE_args)

        with self.assertRaisesRegex(
            ValueError,
            "Shape of FIM provided should be n parameters by n parameters, "
            "or {} by {}, FIM provided has shape {} by {}".format(
                4, 4, prior_FIM.shape[0], prior_FIM.shape[1]
            ),
        ):
            doe_obj.create_doe_model()

    def test_reactor_check_bad_prior_negative_eigenvalue(self):
        from pyomo.contrib.doe.doe import _SMALL_TOLERANCE_DEFINITENESS

        fd_method = "central"
        obj_used = "trace"
        flag_val = 0  # Value for faulty model build mode - 0: full model

        prior_FIM = -np.ones((4, 4))

        experiment = FullReactorExperiment(data_ex, 10, 3)

        DoE_args = get_standard_args(experiment, fd_method, obj_used, flag_val)
        DoE_args['prior_FIM'] = prior_FIM

        doe_obj = DesignOfExperiments(**DoE_args)

        with self.assertRaisesRegex(
            ValueError,
<<<<<<< HEAD
            r"Matrix provided is not positive definite. It has one or more negative eigenvalue\(s\) less than -{:.1e}".format(
=======
            r"FIM provided is not positive definite. It has one or more "
            r"negative eigenvalue\(s\) less than -{:.1e}".format(
>>>>>>> 56a503bb
                _SMALL_TOLERANCE_DEFINITENESS
            ),
        ):
            doe_obj.create_doe_model()

    def test_reactor_check_bad_prior_not_symmetric(self):
        from pyomo.contrib.doe.utils import _SMALL_TOLERANCE_SYMMETRY

        fd_method = "central"
        obj_used = "trace"
        flag_val = 0  # Value for faulty model build mode - 0: full model

        prior_FIM = np.zeros((4, 4))
        prior_FIM[0, 1] = 1e-3

        experiment = FullReactorExperiment(data_ex, 10, 3)

        DoE_args = get_standard_args(experiment, fd_method, obj_used, flag_val)
        DoE_args['prior_FIM'] = prior_FIM

        doe_obj = DesignOfExperiments(**DoE_args)

        with self.assertRaisesRegex(
            ValueError,
            "Matrix provided is not symmetric using absolute tolerance {}".format(
                _SMALL_TOLERANCE_SYMMETRY
            ),
        ):
            doe_obj.create_doe_model()

    def test_reactor_check_bad_jacobian_init_size(self):
        fd_method = "central"
        obj_used = "trace"
        flag_val = 0  # Value for faulty model build mode - 0: full model

        jac_init = np.ones((5, 5))

        experiment = FullReactorExperiment(data_ex, 10, 3)

        DoE_args = get_standard_args(experiment, fd_method, obj_used, flag_val)
        DoE_args['jac_initial'] = jac_init

        doe_obj = DesignOfExperiments(**DoE_args)

        with self.assertRaisesRegex(
            ValueError,
            "Shape of Jacobian provided should be n experiment outputs "
            "by n parameters, or {} by {}, Jacobian provided has "
            "shape {} by {}".format(27, 4, jac_init.shape[0], jac_init.shape[1]),
        ):
            doe_obj.create_doe_model()

    def test_reactor_check_unbuilt_update_FIM(self):
        fd_method = "central"
        obj_used = "trace"
        flag_val = 0  # Value for faulty model build mode - 0: full model

        FIM_update = np.ones((4, 4))

        experiment = FullReactorExperiment(data_ex, 10, 3)

        DoE_args = get_standard_args(experiment, fd_method, obj_used, flag_val)

        doe_obj = DesignOfExperiments(**DoE_args)

        with self.assertRaisesRegex(
            RuntimeError,
            "``fim`` is not defined on the model provided. "
            "Please build the model first.",
        ):
            doe_obj.update_FIM_prior(FIM=FIM_update)

    def test_reactor_check_none_update_FIM(self):
        fd_method = "central"
        obj_used = "trace"
        flag_val = 0  # Value for faulty model build mode - 0: full model

        FIM_update = None

        experiment = FullReactorExperiment(data_ex, 10, 3)

        DoE_args = get_standard_args(experiment, fd_method, obj_used, flag_val)

        doe_obj = DesignOfExperiments(**DoE_args)

        with self.assertRaisesRegex(
            ValueError,
            "FIM input for update_FIM_prior must be a 2D, square numpy array.",
        ):
            doe_obj.update_FIM_prior(FIM=FIM_update)

    def test_reactor_check_results_file_name(self):
        fd_method = "central"
        obj_used = "trace"
        flag_val = 0  # Value for faulty model build mode - 0: Full model

        experiment = FullReactorExperiment(data_ex, 10, 3)

        DoE_args = get_standard_args(experiment, fd_method, obj_used, flag_val)

        doe_obj = DesignOfExperiments(**DoE_args)

        with self.assertRaisesRegex(
            ValueError, "``results_file`` must be either a Path object or a string."
        ):
            doe_obj.run_doe(results_file=int(15))

    def test_reactor_check_measurement_and_output_length_match(self):
        fd_method = "central"
        obj_used = "trace"
        flag_val = (
            5  # Value for faulty model build mode - 5: Mismatch error and output length
        )

        experiment = FullReactorExperiment(data_ex, 10, 3)

        DoE_args = get_standard_args(experiment, fd_method, obj_used, flag_val)

        doe_obj = DesignOfExperiments(**DoE_args)

        with self.assertRaisesRegex(
            ValueError,
            "Number of experiment outputs, {}, and length of measurement error, "
            "{}, do not match. Please check model labeling.".format(27, 1),
        ):
            doe_obj.create_doe_model()

    @unittest.skipIf(not ipopt_available, "The 'ipopt' command is not available")
    @unittest.skipIf(not pandas_available, "pandas is not available")
    def test_reactor_grid_search_des_range_inputs(self):
        fd_method = "central"
        obj_used = "determinant"

        experiment = FullReactorExperiment(data_ex, 10, 3)

        DoE_args = get_standard_args(experiment, fd_method, obj_used, flag=0)

        doe_obj = DesignOfExperiments(**DoE_args)

        design_ranges = {"not": [1, 5, 3], "correct": [300, 700, 3]}

        with self.assertRaisesRegex(
            ValueError,
            "Design ranges keys must be a subset of experimental design names.",
        ):
            doe_obj.compute_FIM_full_factorial(
                design_ranges=design_ranges, method="sequential"
            )

    @unittest.skipIf(not ipopt_available, "The 'ipopt' command is not available")
    @unittest.skipIf(not pandas_available, "pandas is not available")
    def test_reactor_premature_figure_drawing(self):
        fd_method = "central"
        obj_used = "determinant"

        experiment = FullReactorExperiment(data_ex, 10, 3)

        DoE_args = get_standard_args(experiment, fd_method, obj_used, flag=0)

        doe_obj = DesignOfExperiments(**DoE_args)

        with self.assertRaisesRegex(
            RuntimeError,
            "Results must be provided "
            "or the compute_FIM_full_factorial function must be run.",
        ):
            doe_obj.draw_factorial_figure()

    @unittest.skipIf(not ipopt_available, "The 'ipopt' command is not available")
    @unittest.skipIf(not pandas_available, "pandas is not available")
    def test_reactor_figure_drawing_no_des_var_names(self):
        fd_method = "central"
        obj_used = "determinant"

        experiment = FullReactorExperiment(data_ex, 10, 3)

        DoE_args = get_standard_args(experiment, fd_method, obj_used, flag=0)

        doe_obj = DesignOfExperiments(**DoE_args)

        design_ranges = {"CA[0]": [1, 5, 2], "T[0]": [300, 700, 2]}

        doe_obj.compute_FIM_full_factorial(
            design_ranges=design_ranges, method="sequential"
        )

        with self.assertRaisesRegex(
            ValueError,
            "If results object is provided, you must "
            "include all the design variable names.",
        ):
            doe_obj.draw_factorial_figure(results=doe_obj.fim_factorial_results)

    @unittest.skipIf(not ipopt_available, "The 'ipopt' command is not available")
    @unittest.skipIf(not pandas_available, "pandas is not available")
    def test_reactor_figure_drawing_no_sens_names(self):
        fd_method = "central"
        obj_used = "determinant"

        experiment = FullReactorExperiment(data_ex, 10, 3)

        DoE_args = get_standard_args(experiment, fd_method, obj_used, flag=0)

        doe_obj = DesignOfExperiments(**DoE_args)

        design_ranges = {"CA[0]": [1, 5, 2], "T[0]": [300, 700, 2]}

        doe_obj.compute_FIM_full_factorial(
            design_ranges=design_ranges, method="sequential"
        )

        with self.assertRaisesRegex(
            ValueError, "``sensitivity_design_variables`` must be included."
        ):
            doe_obj.draw_factorial_figure()

    @unittest.skipIf(not ipopt_available, "The 'ipopt' command is not available")
    @unittest.skipIf(not pandas_available, "pandas is not available")
    def test_reactor_figure_drawing_no_fixed_names(self):
        fd_method = "central"
        obj_used = "determinant"

        experiment = FullReactorExperiment(data_ex, 10, 3)

        DoE_args = get_standard_args(experiment, fd_method, obj_used, flag=0)

        doe_obj = DesignOfExperiments(**DoE_args)

        design_ranges = {"CA[0]": [1, 5, 2], "T[0]": [300, 700, 2]}

        doe_obj.compute_FIM_full_factorial(
            design_ranges=design_ranges, method="sequential"
        )

        with self.assertRaisesRegex(
            ValueError, "``fixed_design_variables`` must be included."
        ):
            doe_obj.draw_factorial_figure(sensitivity_design_variables={"dummy": "var"})

    @unittest.skipIf(not ipopt_available, "The 'ipopt' command is not available")
    @unittest.skipIf(not pandas_available, "pandas is not available")
    def test_reactor_figure_drawing_bad_fixed_names(self):
        fd_method = "central"
        obj_used = "determinant"

        experiment = FullReactorExperiment(data_ex, 10, 3)

        DoE_args = get_standard_args(experiment, fd_method, obj_used, flag=0)

        doe_obj = DesignOfExperiments(**DoE_args)

        design_ranges = {"CA[0]": [1, 5, 2], "T[0]": [300, 700, 2]}

        doe_obj.compute_FIM_full_factorial(
            design_ranges=design_ranges, method="sequential"
        )

        with self.assertRaisesRegex(
            ValueError,
            "Fixed design variables do not all appear in the results object keys.",
        ):
            doe_obj.draw_factorial_figure(
                sensitivity_design_variables={"CA[0]": 1},
                fixed_design_variables={"bad": "entry"},
            )

    @unittest.skipIf(not ipopt_available, "The 'ipopt' command is not available")
    @unittest.skipIf(not pandas_available, "pandas is not available")
    def test_reactor_figure_drawing_bad_sens_names(self):
        fd_method = "central"
        obj_used = "determinant"

        experiment = FullReactorExperiment(data_ex, 10, 3)

        DoE_args = get_standard_args(experiment, fd_method, obj_used, flag=0)

        doe_obj = DesignOfExperiments(**DoE_args)

        design_ranges = {"CA[0]": [1, 5, 2], "T[0]": [300, 700, 2]}

        doe_obj.compute_FIM_full_factorial(
            design_ranges=design_ranges, method="sequential"
        )

        with self.assertRaisesRegex(
            ValueError,
            "Sensitivity design variables do not all appear "
            "in the results object keys.",
        ):
            doe_obj.draw_factorial_figure(
                sensitivity_design_variables={"bad": "entry"},
                fixed_design_variables={"CA[0]": 1},
            )

    def test_reactor_check_get_FIM_without_FIM(self):
        fd_method = "central"
        obj_used = "trace"
        flag_val = (
            0  # Value for faulty model build mode - 5: Mismatch error and output length
        )

        experiment = FullReactorExperiment(data_ex, 10, 3)

        DoE_args = get_standard_args(experiment, fd_method, obj_used, flag_val)

        doe_obj = DesignOfExperiments(**DoE_args)

        with self.assertRaisesRegex(
            RuntimeError,
            "Model provided does not have variable `fim`. Please make sure "
            "the model is built properly before calling `get_FIM`",
        ):
            doe_obj.get_FIM()

    def test_reactor_check_get_sens_mat_without_model(self):
        fd_method = "central"
        obj_used = "trace"
        flag_val = (
            0  # Value for faulty model build mode - 5: Mismatch error and output length
        )

        experiment = FullReactorExperiment(data_ex, 10, 3)

        DoE_args = get_standard_args(experiment, fd_method, obj_used, flag_val)

        doe_obj = DesignOfExperiments(**DoE_args)

        with self.assertRaisesRegex(
            RuntimeError,
            "Model provided does not have variable `sensitivity_jacobian`. "
            "Please make sure the model is built properly before calling "
            "`get_sensitivity_matrix`",
        ):
            doe_obj.get_sensitivity_matrix()

    def test_reactor_check_get_exp_inputs_without_model(self):
        fd_method = "central"
        obj_used = "trace"
        flag_val = (
            0  # Value for faulty model build mode - 5: Mismatch error and output length
        )

        experiment = FullReactorExperiment(data_ex, 10, 3)

        DoE_args = get_standard_args(experiment, fd_method, obj_used, flag_val)

        doe_obj = DesignOfExperiments(**DoE_args)

        with self.assertRaisesRegex(
            RuntimeError,
            "Model provided does not have expected structure. "
            "Please make sure model is built properly before "
            "calling `get_experiment_input_values`",
        ):
            doe_obj.get_experiment_input_values()

    def test_reactor_check_get_exp_outputs_without_model(self):
        fd_method = "central"
        obj_used = "trace"
        flag_val = (
            0  # Value for faulty model build mode - 5: Mismatch error and output length
        )

        experiment = FullReactorExperiment(data_ex, 10, 3)

        DoE_args = get_standard_args(experiment, fd_method, obj_used, flag_val)

        doe_obj = DesignOfExperiments(**DoE_args)

        with self.assertRaisesRegex(
            RuntimeError,
            "Model provided does not have expected structure. Please make "
            "sure model is built properly before calling "
            "`get_experiment_output_values`",
        ):
            doe_obj.get_experiment_output_values()

    def test_reactor_check_get_unknown_params_without_model(self):
        fd_method = "central"
        obj_used = "trace"
        flag_val = (
            0  # Value for faulty model build mode - 5: Mismatch error and output length
        )

        experiment = FullReactorExperiment(data_ex, 10, 3)

        DoE_args = get_standard_args(experiment, fd_method, obj_used, flag_val)

        doe_obj = DesignOfExperiments(**DoE_args)

        with self.assertRaisesRegex(
            RuntimeError,
            "Model provided does not have expected structure. Please make "
            "sure model is built properly before calling "
            "`get_unknown_parameter_values`",
        ):
            doe_obj.get_unknown_parameter_values()

    def test_reactor_check_get_meas_error_without_model(self):
        fd_method = "central"
        obj_used = "trace"
        flag_val = (
            0  # Value for faulty model build mode - 5: Mismatch error and output length
        )

        experiment = FullReactorExperiment(data_ex, 10, 3)

        DoE_args = get_standard_args(experiment, fd_method, obj_used, flag_val)

        doe_obj = DesignOfExperiments(**DoE_args)

        with self.assertRaisesRegex(
            RuntimeError,
            "Model provided does not have expected structure. Please make "
            "sure model is built properly before calling "
            "`get_measurement_error_values`",
        ):
            doe_obj.get_measurement_error_values()

    def test_multiple_exp_not_implemented_seq(self):
        fd_method = "central"
        obj_used = "trace"
        flag_val = (
            0  # Value for faulty model build mode - 5: Mismatch error and output length
        )

        experiment = FullReactorExperiment(data_ex, 10, 3)

        DoE_args = get_standard_args(experiment, fd_method, obj_used, flag_val)

        doe_obj = DesignOfExperiments(**DoE_args)

        with self.assertRaisesRegex(
            NotImplementedError, "Multiple experiment optimization not yet supported."
        ):
            doe_obj.run_multi_doe_sequential(N_exp=1)

    def test_multiple_exp_not_implemented_sim(self):
        fd_method = "central"
        obj_used = "trace"
        flag_val = (
            0  # Value for faulty model build mode - 5: Mismatch error and output length
        )

        experiment = FullReactorExperiment(data_ex, 10, 3)

        DoE_args = get_standard_args(experiment, fd_method, obj_used, flag_val)

        doe_obj = DesignOfExperiments(**DoE_args)

        with self.assertRaisesRegex(
            NotImplementedError, "Multiple experiment optimization not yet supported."
        ):
            doe_obj.run_multi_doe_simultaneous(N_exp=1)

    def test_update_unknown_parameter_values_not_implemented_seq(self):
        fd_method = "central"
        obj_used = "trace"
        flag_val = (
            0  # Value for faulty model build mode - 5: Mismatch error and output length
        )

        experiment = FullReactorExperiment(data_ex, 10, 3)

        DoE_args = get_standard_args(experiment, fd_method, obj_used, flag_val)

        doe_obj = DesignOfExperiments(**DoE_args)

        with self.assertRaisesRegex(
            NotImplementedError, "Updating unknown parameter values not yet supported."
        ):
            doe_obj.update_unknown_parameter_values()

    @unittest.skipIf(not ipopt_available, "The 'ipopt' command is not available")
    def test_bad_FD_generate_scens(self):
        fd_method = "central"
        obj_used = "trace"
        flag_val = (
            0  # Value for faulty model build mode - 5: Mismatch error and output length
        )

        experiment = FullReactorExperiment(data_ex, 10, 3)

        DoE_args = get_standard_args(experiment, fd_method, obj_used, flag_val)

        doe_obj = DesignOfExperiments(**DoE_args)

        with self.assertRaisesRegex(
            DeveloperError,
            "Internal Pyomo implementation error:\n"
            "        "
            "'Finite difference option not recognized. Please contact the\n"
            "        "
            "developers as you should not see this error.'\n"
            "    "
            "Please report this to the Pyomo Developers.",
        ):
            doe_obj.fd_formula = "bad things"
            doe_obj._generate_scenario_blocks()

    @unittest.skipIf(not ipopt_available, "The 'ipopt' command is not available")
    def test_bad_FD_seq_compute_FIM(self):
        fd_method = "central"
        obj_used = "trace"
        flag_val = (
            0  # Value for faulty model build mode - 5: Mismatch error and output length
        )

        experiment = FullReactorExperiment(data_ex, 10, 3)

        DoE_args = get_standard_args(experiment, fd_method, obj_used, flag_val)

        doe_obj = DesignOfExperiments(**DoE_args)

        with self.assertRaisesRegex(
            DeveloperError,
            "Internal Pyomo implementation error:\n"
            "        "
            "'Finite difference option not recognized. Please contact the\n"
            "        "
            "developers as you should not see this error.'\n"
            "    "
            "Please report this to the Pyomo Developers.",
        ):
            doe_obj.fd_formula = "bad things"
            doe_obj.compute_FIM(method="sequential")

    def test_bad_objective(self):
        fd_method = "central"
        obj_used = "trace"
        flag_val = (
            0  # Value for faulty model build mode - 5: Mismatch error and output length
        )

        experiment = FullReactorExperiment(data_ex, 10, 3)

        DoE_args = get_standard_args(experiment, fd_method, obj_used, flag_val)

        doe_obj = DesignOfExperiments(**DoE_args)

        with self.assertRaisesRegex(
            DeveloperError,
            "Internal Pyomo implementation error:\n"
            "        "
            "'Objective option not recognized. Please contact the developers as\n"
            "        "
            "you should not see this error.'\n"
            "    "
            "Please report this to the Pyomo Developers.",
        ):
            doe_obj.objective_option = "bad things"
            doe_obj.create_objective_function()

    def test_no_model_for_objective(self):
        fd_method = "central"
        obj_used = "trace"
        flag_val = (
            0  # Value for faulty model build mode - 5: Mismatch error and output length
        )

        experiment = FullReactorExperiment(data_ex, 10, 3)

        DoE_args = get_standard_args(experiment, fd_method, obj_used, flag_val)

        doe_obj = DesignOfExperiments(**DoE_args)

        with self.assertRaisesRegex(
            RuntimeError,
            "Model provided does not have variable `fim`. Please make "
            "sure the model is built properly before creating the objective.",
        ):
            doe_obj.create_objective_function()

    @unittest.skipIf(not ipopt_available, "The 'ipopt' command is not available")
    def test_bad_compute_FIM_option(self):
        fd_method = "central"
        obj_used = "trace"
        flag_val = (
            0  # Value for faulty model build mode - 5: Mismatch error and output length
        )

        experiment = FullReactorExperiment(data_ex, 10, 3)

        DoE_args = get_standard_args(experiment, fd_method, obj_used, flag_val)

        doe_obj = DesignOfExperiments(**DoE_args)

        with self.assertRaisesRegex(
            ValueError,
            "The method provided, {}, must be either `sequential` or `kaug`".format(
                "Bad Method"
            ),
        ):
            doe_obj.compute_FIM(method="Bad Method")


if __name__ == "__main__":
    unittest.main()<|MERGE_RESOLUTION|>--- conflicted
+++ resolved
@@ -211,12 +211,7 @@
 
         with self.assertRaisesRegex(
             ValueError,
-<<<<<<< HEAD
             r"Matrix provided is not positive definite. It has one or more negative eigenvalue\(s\) less than -{:.1e}".format(
-=======
-            r"FIM provided is not positive definite. It has one or more "
-            r"negative eigenvalue\(s\) less than -{:.1e}".format(
->>>>>>> 56a503bb
                 _SMALL_TOLERANCE_DEFINITENESS
             ),
         ):
