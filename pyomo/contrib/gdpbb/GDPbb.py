--- conflicted
+++ resolved
@@ -15,15 +15,9 @@
 from pyomo.core.kernel.component_set import ComponentSet
 from pyomo.common.config import (ConfigBlock, ConfigValue, PositiveInt)
 from pyomo.contrib.gdpopt.util import create_utility_block, time_code, a_logger, restore_logger_level, \
-<<<<<<< HEAD
-    setup_results_object
-from pyomo.contrib.satsolver.satsolver import satisfiable
-from pyomo.core.base import (
-=======
     setup_results_object, get_main_elapsed_time, process_objective
 from pyomo.contrib.satsolver.satsolver import satisfiable
 from pyomo.core import (
->>>>>>> d06027b9
     Objective, TransformationFactory,
     minimize, value, Constraint, Suffix)
 from pyomo.gdp import Disjunct, Disjunction
@@ -258,37 +252,6 @@
                     solve_data.results.solver.termination_condition = incumbent_results.solver.termination_condition
                     return solve_data.results
 
-<<<<<<< HEAD
-                next_disjunction = mdl.GDPbb_utils.unenforced_disjunctions.pop(0)
-                config.logger.info("Activating disjunction %s" % next_disjunction.name)
-                next_disjunction.activate()
-                mdl.GDPbb_utils.curr_active_disjunctions.append(next_disjunction)
-                djn_left = len(mdl.GDPbb_utils.unenforced_disjunctions)
-                for disj in next_disjunction.disjuncts:
-                    disj._activate_without_unfixing_indicator()
-                    if not disj.indicator_var.fixed:
-                        disj.indicator_var = 0  # initially set all indicator vars to zero
-                added_disj_counter = 0
-                for disj in next_disjunction.disjuncts:
-                    if not disj.indicator_var.fixed:
-                        disj.indicator_var = 1
-                    mnew = mdl.clone()
-                    if not disj.indicator_var.fixed:
-                        disj.indicator_var = 0
-
-                    # Check feasibility
-                    if config.check_sat and satisfiable(mnew, config.logger) is False:
-                        # problem is not satisfiable. Skip this disjunct.
-                        continue
-
-                    obj_value, result, vars = self.subproblem_solve(mnew, solver, config)
-                    counter += 1
-                    ordering_tuple = (obj_sign * obj_value, djn_left, -counter)
-                    heapq.heappush(heap, (ordering_tuple, mnew, result, vars))
-                    added_disj_counter = added_disj_counter + 1
-                config.logger.info("Added %s new nodes with %s relaxed disjunctions to the heap. Size now %s." % (
-                    added_disj_counter, djn_left, len(heap)))
-=======
                 # Pick the next disjunction to branch on
                 next_disjunction = incumbent_model.GDPbb_utils.unenforced_disjunctions[0]
                 config.logger.info("Branching on disjunction %s" % next_disjunction.name)
@@ -374,7 +337,6 @@
 
                 config.logger.info("Added %s new nodes with %s relaxed disjunctions to the heap. Size now %s." % (
                     new_nodes_counter, disjunctions_left - 1, len(heap)))
->>>>>>> d06027b9
 
     @staticmethod
     def validate_model(model):
