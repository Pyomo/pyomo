#  ___________________________________________________________________________
#
#  Pyomo: Python Optimization Modeling Objects
#  Copyright 2017 National Technology and Engineering Solutions of Sandia, LLC
#  Under the terms of Contract DE-NA0003525 with National Technology and
#  Engineering Solutions of Sandia, LLC, the U.S. Government retains certain
#  rights in this software.
#  This software is distributed under the 3-clause BSD License.
#  ___________________________________________________________________________
from __future__ import division

import logging
from math import pi

from six import StringIO

import pyutilib.th as unittest
from pyomo.common.log import LoggingIntercept
from pyomo.contrib.mcpp.pyomo_mcpp import McCormick as mc, mcpp_available, MCPP_Error
from pyomo.core import (
    ConcreteModel, Expression, Var, acos, asin, atan, cos, exp, quicksum, sin,
    tan, value,
<<<<<<< HEAD
    ComponentMap)
=======
    ComponentMap, log)
>>>>>>> 19fe5c4e
from pyomo.core.expr.current import identify_variables


@unittest.skipIf(not mcpp_available(), "MC++ is not available")
class TestMcCormick(unittest.TestCase):

    def test_outofbounds(self):
        m = ConcreteModel()
        m.x = Var(bounds=(-1, 5), initialize=2)
        with self.assertRaisesRegexp(MCPP_Error, '.*Log with negative values in range'):
            mc(log(m.x))

    def test_mc_2d(self):
        m = ConcreteModel()
        m.x = Var(bounds=(pi / 6, pi / 3), initialize=pi / 4)
        m.e = Expression(expr=cos(pow(m.x, 2)) * sin(pow(m.x, -3)))
        mc_ccVals, mc_cvVals, aff_cc, aff_cv = make2dPlot(m.e.expr, 50)
        self.assertAlmostEqual(mc_ccVals[1], 0.6443888590411435)
        self.assertAlmostEqual(mc_cvVals[1], 0.2328315489072924)
        self.assertAlmostEqual(aff_cc[1], 0.9674274332870583)
        self.assertAlmostEqual(aff_cv[1], -1.578938503009686)

    def test_mc_3d(self):
        m = ConcreteModel()
        m.x = Var(bounds=(-2, 1), initialize=-1)
        m.y = Var(bounds=(-1, 2), initialize=0)
        m.e = Expression(expr=m.x * pow(exp(m.x) - m.y, 2))
        ccSurf, cvSurf, ccAffine, cvAffine = make3dPlot(m.e.expr, 30)
        self.assertAlmostEqual(ccSurf[48], 11.5655473482574)
        self.assertAlmostEqual(cvSurf[48], -15.28102124928224)
        self.assertAlmostEqual(ccAffine[48], 11.565547348257398)
        self.assertAlmostEqual(cvAffine[48], -23.131094696514797)

    def test_var(self):
        m = ConcreteModel()
        m.x = Var(bounds=(-1, 1), initialize=3)
        mc_var = mc(m.x)
        self.assertEqual(mc_var.lower(), -1)
        self.assertEqual(mc_var.upper(), 1)
        m.no_ub = Var(bounds=(0, None), initialize=3)
        output = StringIO()
        with LoggingIntercept(output, 'pyomo.contrib.mcpp', logging.WARNING):
            mc_var = mc(m.no_ub)
            self.assertIn("Var no_ub missing upper bound.",
                          output.getvalue().strip())
            self.assertEqual(mc_var.lower(), 0)
            self.assertEqual(mc_var.upper(), 500000)
        m.no_lb = Var(bounds=(None, -3), initialize=-1)
        output = StringIO()
        with LoggingIntercept(output, 'pyomo.contrib.mcpp', logging.WARNING):
            mc_var = mc(m.no_lb)
            self.assertIn("Var no_lb missing lower bound.",
                          output.getvalue().strip())
            self.assertEqual(mc_var.lower(), -500000)
            self.assertEqual(mc_var.upper(), -3)
        m.no_val = Var(bounds=(0, 1))
        output = StringIO()
        with LoggingIntercept(output, 'pyomo.contrib.mcpp', logging.WARNING):
            mc_var = mc(m.no_val)
            mc_var.subcv()
            self.assertIn("Var no_val missing value.",
                          output.getvalue().strip())
            self.assertEqual(mc_var.lower(), 0)
            self.assertEqual(mc_var.upper(), 1)

    def test_fixed_var(self):
        m = ConcreteModel()
        m.x = Var(bounds=(-50, 80), initialize=3)
        m.y = Var(bounds=(0, 6), initialize=2)
        m.y.fix()
        mc_expr = mc(m.x * m.y)
        self.assertEqual(mc_expr.lower(), -100)
        self.assertEqual(mc_expr.upper(), 160)
        self.assertEqual(
            str(mc_expr),
            "[ -1.00000e+02 :  1.60000e+02 ] [  6.00000e+00 :  6.00000e+00 ] [ ( 2.00000e+00) : ( 2.00000e+00) ]")

    def test_reciprocal(self):
        m = ConcreteModel()
        m.x = Var(bounds=(1, 2), initialize=1)
        m.y = Var(bounds=(2, 3), initialize=2)
        mc_expr = mc(m.x / m.y)
        self.assertEqual(mc_expr.lower(), 1 / 3)
        self.assertEqual(mc_expr.upper(), 1)

    def test_nonpyomo_numeric(self):
        mc_expr = mc(-2)
        self.assertEqual(mc_expr.lower(), -2)
        self.assertEqual(mc_expr.upper(), -2)

    def test_linear_expression(self):
        m = ConcreteModel()
        m.x = Var(bounds=(1, 2), initialize=1)
        with self.assertRaises(NotImplementedError):
            mc_expr = mc(quicksum([m.x, m.x], linear=True))
            self.assertEqual(mc_expr.lower(), 2)
            self.assertEqual(mc_expr.upper(), 4)

    def test_trig(self):
        m = ConcreteModel()
        m.x = Var(bounds=(pi / 4, pi / 2), initialize=pi / 4)
        mc_expr = mc(tan(atan((m.x))))
        self.assertAlmostEqual(mc_expr.lower(), pi / 4)
        self.assertAlmostEqual(mc_expr.upper(), pi / 2)
        m.y = Var(bounds=(0, sin(pi / 4)), initialize=0)
        mc_expr = mc(asin((m.y)))
        self.assertEqual(mc_expr.lower(), 0)
        self.assertAlmostEqual(mc_expr.upper(), pi / 4)
        m.z = Var(bounds=(0, cos(pi / 4)), initialize=0)
        mc_expr = mc(acos((m.z)))
        self.assertAlmostEqual(mc_expr.lower(), pi / 4)
        self.assertAlmostEqual(mc_expr.upper(), pi / 2)

    def test_abs(self):
        m = ConcreteModel()
        m.x = Var(bounds=(-1, 1), initialize=0)
        mc_expr = mc(abs((m.x)))
        self.assertEqual(mc_expr.lower(), 0)
        self.assertEqual(mc_expr.upper(), 1)

    def test_lmtd(self):
        m = ConcreteModel()
        m.x = Var(bounds=(0.1, 500), initialize=33.327)
        m.y = Var(bounds=(0.1, 500), initialize=14.436)
        m.z = Var(bounds=(0, 90), initialize=22.5653)
        mc_expr = mc(m.z - (m.x * m.y * (m.x + m.y) / 2) ** (1/3))
        self.assertAlmostEqual(mc_expr.convex(), -407.95444629965016)
        self.assertAlmostEqual(mc_expr.lower(), -499.99999999999983)

    def test_improved_bounds(self):
        m = ConcreteModel()
        m.x = Var(bounds=(0, 100), initialize=5)
        improved_bounds = ComponentMap()
        improved_bounds[m.x] = (10, 20)
        mc_expr = mc(m.x, improved_var_bounds=improved_bounds)
        self.assertEqual(mc_expr.lower(), 10)
        self.assertEqual(mc_expr.upper(), 20)

<<<<<<< HEAD
=======
    def test_powers(self):
        m = ConcreteModel()
        m.x = Var(bounds=(0, 2), initialize=1)
        m.y = Var(bounds=(1e-4, 2), initialize=1)
        with self.assertRaisesRegexp(MCPP_Error, "Log with negative values in range"):
            mc(m.x ** 1.5)
        mc_expr = mc(m.y ** 1.5)
        self.assertAlmostEqual(mc_expr.lower(), 1e-4**1.5)
        self.assertAlmostEqual(mc_expr.upper(), 2**1.5)
        mc_expr = mc(m.y ** m.x)
        self.assertAlmostEqual(mc_expr.lower(), 1e-4**2)
        self.assertAlmostEqual(mc_expr.upper(), 4)
        m.z = Var(bounds=(-1, 1), initialize=0)
        mc_expr = mc(m.z ** 2)
        self.assertAlmostEqual(mc_expr.lower(), 0)
        self.assertAlmostEqual(mc_expr.upper(), 1)

>>>>>>> 19fe5c4e

def make2dPlot(expr, numticks=10, show_plot=False):
    mc_ccVals = [None] * (numticks + 1)
    mc_cvVals = [None] * (numticks + 1)
    aff_cc = [None] * (numticks + 1)
    aff_cv = [None] * (numticks + 1)
    fvals = [None] * (numticks + 1)
    mc_expr = mc(expr)
    x = next(identify_variables(expr))  # get the first variable
    tick_length = (x.ub - x.lb) / numticks
    xaxis = [x.lb + tick_length * n for n in range(numticks + 1)]

    x_val = value(x)  # initial value of x
    cc = mc_expr.subcc()  # Concave overestimator subgradient at x_val
    cv = mc_expr.subcv()  # Convex underestimator subgradient at x_val
    f_cc = mc_expr.concave()  # Concave overestimator value at x_val
    f_cv = mc_expr.convex()  # Convex underestimator value at x_val
    for i, x_tick in enumerate(xaxis):
        aff_cc[i] = cc[x] * (x_tick - x_val) + f_cc
        aff_cv[i] = cv[x] * (x_tick - x_val) + f_cv
        mc_expr.changePoint(x, x_tick)
        mc_ccVals[i] = mc_expr.concave()
        mc_cvVals[i] = mc_expr.convex()
        fvals[i] = value(expr)
    if show_plot:
        import matplotlib.pyplot as plt
        plt.plot(xaxis, fvals, 'r', xaxis, mc_ccVals, 'b--', xaxis,
                 mc_cvVals, 'b--', xaxis, aff_cc, 'k|', xaxis, aff_cv, 'k|')
        plt.show()
    return mc_ccVals, mc_cvVals, aff_cc, aff_cv


def make3dPlot(expr, numticks=30, show_plot=False):
    ccSurf = [None] * ((numticks + 1)**2)
    cvSurf = [None] * ((numticks + 1)**2)
    fvals = [None] * ((numticks + 1)**2)
    xaxis2d = [None] * ((numticks + 1)**2)
    yaxis2d = [None] * ((numticks + 1)**2)
    ccAffine = [None] * ((numticks + 1)**2)
    cvAffine = [None] * ((numticks + 1)**2)

    eqn = mc(expr)
    vars = identify_variables(expr)
    x = next(vars)
    y = next(vars)
    x_tick_length = (x.ub - x.lb) / numticks
    y_tick_length = (y.ub - y.lb) / numticks
    xaxis = [x.lb + x_tick_length * n for n in range(numticks + 1)]
    yaxis = [y.lb + y_tick_length * n for n in range(numticks + 1)]

    # Making the affine tangent planes
    ccSlope = eqn.subcc()
    cvSlope = eqn.subcv()
    x_val = value(x)
    y_val = value(y)
    f_cc = eqn.concave()
    f_cv = eqn.convex()

    # To Visualize Concave Affine Plane for different points
    for i, x_tick in enumerate(xaxis):
        eqn.changePoint(x, x_tick)
        for j, y_tick in enumerate(yaxis):
            ccAffine[i + (numticks + 1) * j] = (
                ccSlope[x] * (x_tick - x_val) +
                ccSlope[y] * (y_tick - y_val) + f_cc)
            cvAffine[i + (numticks + 1) * j] = (
                cvSlope[x] * (x_tick - x_val) +
                cvSlope[y] * (y_tick - y_val) + f_cv)
            xaxis2d[i + (numticks + 1) * j] = x_tick
            yaxis2d[i + (numticks + 1) * j] = y_tick
            eqn.changePoint(y, y_tick)
            ccSurf[i + (numticks + 1) * j] = eqn.concave()
            cvSurf[i + (numticks + 1) * j] = eqn.convex()
            fvals[i + (numticks + 1) * j] = value(expr)

    if show_plot:
        import matplotlib.pyplot as plt
        from mpl_toolkits.mplot3d import Axes3D
        assert Axes3D  # silence pyflakes

        # Plotting Solutions in 3D
        fig = plt.figure()
        ax = fig.add_subplot(1, 1, 1, projection='3d')
        ax.scatter(xaxis2d, yaxis2d, cvSurf, color='b')
        ax.scatter(xaxis2d, yaxis2d, fvals, color='r')
        ax.scatter(xaxis2d, yaxis2d, ccSurf, color='b')

        # To Visualize Concave Affine Plane for different points
        ax.scatter(xaxis2d, yaxis2d, cvAffine, color='k')

        # Create a better view
        ax.view_init(10, 270)
        plt.show()

    return ccSurf, cvSurf, ccAffine, cvAffine


if __name__ == '__main__':
    unittest.main()<|MERGE_RESOLUTION|>--- conflicted
+++ resolved
@@ -20,11 +20,7 @@
 from pyomo.core import (
     ConcreteModel, Expression, Var, acos, asin, atan, cos, exp, quicksum, sin,
     tan, value,
-<<<<<<< HEAD
-    ComponentMap)
-=======
     ComponentMap, log)
->>>>>>> 19fe5c4e
 from pyomo.core.expr.current import identify_variables
 
 
@@ -163,8 +159,6 @@
         self.assertEqual(mc_expr.lower(), 10)
         self.assertEqual(mc_expr.upper(), 20)
 
-<<<<<<< HEAD
-=======
     def test_powers(self):
         m = ConcreteModel()
         m.x = Var(bounds=(0, 2), initialize=1)
@@ -182,7 +176,6 @@
         self.assertAlmostEqual(mc_expr.lower(), 0)
         self.assertAlmostEqual(mc_expr.upper(), 1)
 
->>>>>>> 19fe5c4e
 
 def make2dPlot(expr, numticks=10, show_plot=False):
     mc_ccVals = [None] * (numticks + 1)
