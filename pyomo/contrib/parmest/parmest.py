#  ___________________________________________________________________________
#
#  Pyomo: Python Optimization Modeling Objects
#  Copyright 2017 National Technology and Engineering Solutions of Sandia, LLC
#  Under the terms of Contract DE-NA0003525 with National Technology and
#  Engineering Solutions of Sandia, LLC, the U.S. Government retains certain
#  rights in this software.
#  This software is distributed under the 3-clause BSD License.
#  ___________________________________________________________________________
#### Using mpi-sppy instead of PySP; May 2020
#### Adding option for "local" EF starting Sept 2020
<<<<<<< HEAD

use_mpisppy_ef = True  # this is for testing only as Sept 2020
=======
#### Wrapping mpi-sppy functionality and local option Jan 2021, Feb 2021

# False implies always use the EF that is local to parmest
use_mpisppy = True  # Use it if we can but use local if not.
if use_mpisppy:
    try:
        import mpisppy.utils.sputils as sputils
    except:
        use_mpisppy = False  # we can't use it
if use_mpisppy:
    # These things should be outside the try block.
    sputils.disable_tictoc_output()
    import mpisppy.opt.ef as st
    import mpisppy.scenario_tree as scenario_tree
else:
    import pyomo.contrib.parmest.create_ef as local_ef
    import pyomo.contrib.parmest.scenario_tree as scenario_tree
>>>>>>> 52025ded

import re
import importlib as im
import logging
import types
import json
from itertools import combinations
import mpisppy.utils.sputils as sputils
import pyomo.contrib.parmest.create_ef as local_ef

from pyomo.common.dependencies import (
    attempt_import,
    numpy as np, numpy_available,
    pandas as pd, pandas_available,
    scipy, scipy_available,
)

import pyomo.environ as pyo
<<<<<<< HEAD
####import pyomo.pysp.util.rapper as st
import mpisppy.opt.ef as st
import mpisppy.scenario_tree as scenario_tree
=======

>>>>>>> 52025ded
from pyomo.opt import SolverFactory
from pyomo.environ import Block, ComponentUID

import pyomo.contrib.parmest.mpi_utils as mpiu
import pyomo.contrib.parmest.ipopt_solver_wrapper as ipopt_solver_wrapper
import pyomo.contrib.parmest.graphics as graphics

parmest_available = numpy_available & pandas_available & scipy_available

<<<<<<< HEAD
__version__ = 0.3

if numpy_available and scipy_available:
    from pyomo.contrib.pynumero.asl import AmplInterface
    asl_available = AmplInterface.available()
else:
    asl_available = False

if asl_available:
    from pyomo.contrib.interior_point.inverse_reduced_hessian import inv_reduced_hessian_barrier



#=============================================
def _object_from_string(instance, vstr):
    """
    Create a Pyomo object from a string; it is attached to instance
    args:
        instance: a concrete pyomo model
        vstr: a particular Var or Param (e.g. "pp.Keq_a[2]")
    output:
        the object
    NOTE: We need to deal with blocks
          and with indexes that might really be strings or ints
    """

    def ni(s):
        l = s.find('[')
        if l == -1:
            indexstr = None
            basestr = s
        else:
            r = s.find(']')
            indexstr = s[l+1:r]
            basestr = s[:l]
        return basestr, indexstr

    retval = instance
    parts = vstr.split('.')
    for i in range(len(parts)):
        bname, bindex = ni(parts[i])
        if bindex is None:
            retval = getattr(retval, bname)
        else:
            try:
                bindex = int(bindex)  # TBD: improve
            except:
                pass
            retval = getattr(retval, bname)[bindex]
    return retval

#=============================================
def _ef_ROOT_node_Object_from_string(efinstance, vstr):
    """
    Wrapper for _object_from_string for PySP extensive forms
    but only for Vars at the node named RootNode.
    DLW April 2018: needs work to be generalized.
    """
    efvstr = "MASTER_BLEND_VAR_RootNode["+vstr+"]"
    return _object_from_string(efinstance, efvstr)

#=============================================
###def _build_compdatalists(model, complist):
    # March 2018: not used
    """
    Convert a list of names of pyomo components (Var and Param)
    into two lists of so-called data objects found on model.

    args:
        model: ConcreteModel
        complist: pyo.Var and pyo.Param names in model
    return:
        vardatalist: a list of Vardata objects (perhaps empty)
        paramdatalist: a list of Paramdata objects or (perhaps empty)
    """
    """
    vardatalist = list()
    paramdatalist = list()

    if complist is None:
        raise RuntimeError("Internal: complist cannot be empty")
    # TBD: require a list (even if it there is only a single element
    
    for comp in complist:
        c = getattr(model, comp)
        if c.is_indexed() and isinstance(c, pyo.Var):
            vardatalist.extend([c[i] for i in sorted(c.keys())])
        elif isinstance(c, pyo.Var):
            vardatalist.append(c)
        elif c.is_indexed() and isinstance(c, pyo.Param):
            paramdatalist.extend([c[i] for i in sorted(c.keys())])
        elif isinstance(c, pyo.Param):
            paramdatalist.append(c)
        else:
            raise RuntimeError("Invalid component list entry= "+\
                               (str(c)) + " Expecting Param or Var")
    
    return vardatalist, paramdatalist
    """

def _pysp_instance_creation_callback(scenario_name, node_names=None, cb_data=None):
    """
    This is going to be called by mpi-sppy and it will call into
=======
inverse_reduced_hessian, inverse_reduced_hessian_available = attempt_import(
    'pyomo.contrib.interior_point.inverse_reduced_hessian')

logger = logging.getLogger(__name__)

def ef_nonants(ef):
    # Wrapper to call someone's ef_nonants
    # (the function being called is very short, but it might be changed)
    if use_mpisppy:
        return sputils.ef_nonants(ef)
    else:
        return local_ef.ef_nonants(ef)


def _experiment_instance_creation_callback(scenario_name, node_names=None, cb_data=None):
    """
    This is going to be called by mpi-sppy or the local EF and it will call into
>>>>>>> 52025ded
    the user's model's callback.

    Parameters:
    -----------
    scenario_name: `str` Scenario name should end with a number
    node_names: `None` ( Not used here )
<<<<<<< HEAD
    outer_cb_data : dict with ["callback"], ["BootList"], 
                     ["theta_names"], ["cb_data"], etc.
                    "cb_data" is passed through to user's callback function
                    that is the "callback" value.
                    "BootList" is None or bootstrap experiment number list.
                    (called cb_data by mpisppy)
=======
    cb_data : dict with ["callback"], ["BootList"], 
              ["theta_names"], ["cb_data"], etc.
              "cb_data" is passed through to user's callback function
                        that is the "callback" value.
              "BootList" is None or bootstrap experiment number list.
                       (called cb_data by mpisppy)
>>>>>>> 52025ded
 

    Returns:
    --------
    instance: `ConcreteModel`
        instantiated scenario

    Note:
    ----
    There is flexibility both in how the function is passed and its signature.
    """
    assert(cb_data is not None)
    outer_cb_data = cb_data
    scen_num_str = re.compile(r'(\d+)$').search(scenario_name).group(1)
    scen_num = int(scen_num_str)
    basename = scenario_name[:-len(scen_num_str)] # to reconstruct name

    CallbackFunction = outer_cb_data["callback"]
    
    if callable(CallbackFunction):
        callback = CallbackFunction
    else:
        cb_name = CallbackFunction

        if "CallbackModule" not in outer_cb_data:
            raise RuntimeError(\
                "Internal Error: need CallbackModule in parmest callback")
        else:
            modname = outer_cb_data["CallbackModule"]

        if isinstance(modname, str):
            cb_module = im.import_module(modname, package=None)
        elif isinstance(modname, types.ModuleType):
            cb_module = modname
        else:
            print("Internal Error: bad CallbackModule")
            raise

        try:
            callback = getattr(cb_module, cb_name)
        except:
            print("Error getting function="+cb_name+" from module="+str(modname))
            raise

    if "BootList" in outer_cb_data:
        bootlist = outer_cb_data["BootList"]
        #print("debug in callback: using bootlist=",str(bootlist))
        # assuming bootlist itself is zero based
        exp_num = bootlist[scen_num]
    else:
        exp_num = scen_num

    scen_name = basename + str(exp_num)

    cb_data = outer_cb_data["cb_data"] # cb_data might be None.

    # at least three signatures are supported. The first is preferred
    try:
        instance = callback(experiment_number = exp_num, cb_data = cb_data)
    except TypeError:
        raise RuntimeError("Only one callback signature is supported: "
                           "callback(experiment_number, cb_data) ")
        """
        try:
            instance = callback(scenario_tree_model, scen_name, node_names)
        except TypeError:  # deprecated signature?
            try:
                instance = callback(scen_name, node_names)
            except:
                print("Failed to create instance using callback; TypeError+")
                raise
        except:
            print("Failed to create instance using callback.")
            raise
        """
<<<<<<< HEAD
    if hasattr(instance, "_PySPnode_list"):
        raise RuntimeError ("scenario for experiment {} has _PySPnode_list".\
                            format(exp_num))
    nonant_list = [_object_from_string(instance, vstr) for vstr in\
                   outer_cb_data["theta_names"]]
    instance._PySPnode_list = [scenario_tree.ScenarioNode(
=======
    if hasattr(instance, "_mpisppy_node_list"):
        raise RuntimeError (f"scenario for experiment {exp_num} has _mpisppy_node_list")
    nonant_list = [instance.find_component(vstr) for vstr in\
                   outer_cb_data["theta_names"]]
    instance._mpisppy_node_list = [scenario_tree.ScenarioNode(
>>>>>>> 52025ded
                                                name="ROOT",
                                                cond_prob=1.0,
                                                stage=1,
                                                cost_expression=instance.FirstStageCost,
                                                scen_name_list=None, # Deprecated?
                                                nonant_list=nonant_list,
                                                scen_model=instance)]


    if "ThetaVals" in outer_cb_data:
        thetavals = outer_cb_data["ThetaVals"]

        # dlw august 2018: see mea code for more general theta
        for vstr in thetavals:
            object = instance.find_component(vstr)
            if thetavals[vstr] is not None:
                #print("Fixing",vstr,"at",str(thetavals[vstr]))
                object.fix(thetavals[vstr])
            else:
                #print("Freeing",vstr)
                object.fixed = False

    return instance

#=============================================
<<<<<<< HEAD
=======
def _treemaker(scenlist):
    """
    Makes a scenario tree (avoids dependence on daps)
    
    Parameters
    ---------- 
    scenlist (list of `int`): experiment (i.e. scenario) numbers

    Returns
    -------
    a `ConcreteModel` that is the scenario tree
    """

    num_scenarios = len(scenlist)
    m = scenariotree.tree_structure_model.CreateAbstractScenarioTreeModel()
    m = m.create_instance()
    m.Stages.add('Stage1')
    m.Stages.add('Stage2')
    m.Nodes.add('RootNode')
    for i in scenlist:
        m.Nodes.add('LeafNode_Experiment'+str(i))
        m.Scenarios.add('Experiment'+str(i))
    m.NodeStage['RootNode'] = 'Stage1'
    m.ConditionalProbability['RootNode'] = 1.0
    for node in m.Nodes:
        if node != 'RootNode':
            m.NodeStage[node] = 'Stage2'
            m.Children['RootNode'].add(node)
            m.Children[node].clear()
            m.ConditionalProbability[node] = 1.0/num_scenarios
            m.ScenarioLeafNode[node.replace('LeafNode_','')] = node

    return m

>>>>>>> 52025ded
    
def group_data(data, groupby_column_name, use_mean=None):
    """
    Group data by scenario
    
    Parameters
    ----------
    data: DataFrame
        Data
    groupby_column_name: strings
        Name of data column which contains scenario numbers
    use_mean: list of column names or None, optional
        Name of data columns which should be reduced to a single value per 
        scenario by taking the mean
        
    Returns
    ----------
    grouped_data: list of dictionaries
        Grouped data
    """
    grouped_data = []
    for exp_num, group in data.groupby(data[groupby_column_name]):
        d = {}
        for col in group.columns:
            if col in use_mean:
                d[col] = group[col].mean()
            else:
                d[col] = list(group[col])
        grouped_data.append(d)

    return grouped_data


class _SecondStateCostExpr(object):
    """
    Class to pass objective expression into the Pyomo model
    """
    def __init__(self, ssc_function, data):
        self._ssc_function = ssc_function
        self._data = data
    def __call__(self, model):
        return self._ssc_function(model, self._data)


class Estimator(object):
    """
    Parameter estimation class

    Parameters
    ----------
    model_function: function
        Function that generates an instance of the Pyomo model using 'data' 
        as the input argument
    data: pandas DataFrame, list of dictionaries, or list of json file names
        Data that is used to build an instance of the Pyomo model and build 
        the objective function
    theta_names: list of strings
        List of Var names to estimate
    obj_function: function, optional
        Function used to formulate parameter estimation objective, generally
        sum of squared error between measurements and model variables.  
        If no function is specified, the model is used 
        "as is" and should be defined with a "FirstStateCost" and 
        "SecondStageCost" expression that are used to build an objective.
    tee: bool, optional
        Indicates that ef solver output should be teed
    diagnostic_mode: bool, optional
        If True, print diagnostics from the solver
    solver_options: dict, optional
        Provides options to the solver (also the name of an attribute)
    """
    def __init__(self, model_function, data, theta_names, obj_function=None, 
                 tee=False, diagnostic_mode=False, solver_options=None):
        
        self.model_function = model_function
        self.callback_data = data

        if len(theta_names) == 0:
            self.theta_names = ['parmest_dummy_var']
        else:
            self.theta_names = theta_names 
            
        self.obj_function = obj_function 
        self.tee = tee
        self.diagnostic_mode = diagnostic_mode
        self.solver_options = solver_options
        
        self._second_stage_cost_exp = "SecondStageCost"
        self._numbers_list = list(range(len(data)))


    def _create_parmest_model(self, data):
        """
        Modify the Pyomo model for parameter estimation
        """
        from pyomo.core import Objective
        
        model = self.model_function(data)
        
        if (len(self.theta_names) == 1) and (self.theta_names[0] == 'parmest_dummy_var'):
            model.parmest_dummy_var = pyo.Var(initialize = 1.0)
            
        for i, theta in enumerate(self.theta_names):
            # First, leverage the parser in ComponentUID to locate the
            # component.  If that fails, fall back on the original
            # (insecure) use of 'eval'
            var_cuid = ComponentUID(theta)
            var_validate = var_cuid.find_component_on(model)
            if var_validate is None:
                logger.warning(
                    "theta_name[%s] (%s) was not found on the model",
                    (i, theta))
            else:
                try:
                    # If the component that was found is not a variable,
                    # this will generate an exception (and the warning
                    # in the 'except')
                    var_validate.fixed = False
                    # We want to standardize on the CUID string
                    # representation
                    self.theta_names[i] = repr(var_cuid)
                except:
                    logger.warning(theta + ' is not a variable')
        
        if self.obj_function:
            for obj in model.component_objects(Objective):
                obj.deactivate()
        
            def FirstStageCost_rule(model):
                return 0
            model.FirstStageCost = pyo.Expression(rule=FirstStageCost_rule)
            model.SecondStageCost = pyo.Expression(rule=_SecondStateCostExpr(self.obj_function, data))
            
            def TotalCost_rule(model):
                return model.FirstStageCost + model.SecondStageCost
            model.Total_Cost_Objective = pyo.Objective(rule=TotalCost_rule, sense=pyo.minimize)
        
        self.parmest_model = model
        
        return model
    
    
    def _instance_creation_callback(self, experiment_number=None, cb_data=None):
        
        # DataFrame
        if isinstance(cb_data, pd.DataFrame):
            # Keep single experiments in a Dataframe (not a Series)
            exp_data = cb_data.loc[experiment_number,:].to_frame().transpose() 
        
        # List of dictionaries OR list of json file names
        elif isinstance(cb_data, list):
            exp_data = cb_data[experiment_number]
            if isinstance(exp_data, dict):
                pass
            if isinstance(exp_data, str):
                try:
                    with open(exp_data,'r') as infile:
                        exp_data = json.load(infile)
                except:
                    raise RuntimeError(f'Could not read {exp_data} as json')
        else:
            raise RuntimeError(f'Unexpected data format for cb_data={cb_data}')
        model = self._create_parmest_model(exp_data)
        
        return model
    

    def _Q_opt(self, ThetaVals=None, solver="ef_ipopt",
               return_values=[], bootlist=None, calc_cov=False):
        """
        Set up all thetas as first stage Vars, return resulting theta
        values as well as the objective function value.

        """
        if (solver == "k_aug"):
            raise RuntimeError("k_aug no longer supported.")

        # (Bootstrap scenarios will use indirection through the bootlist)
        if bootlist is None:
            scen_names = ["Scenario{}".format(i) for i in self._numbers_list]
        else:
            scen_names = ["Scenario{}".format(i)\
                         for i in range(len(self._numbers_list))]

        # tree_model.CallbackModule = None
        outer_cb_data = dict()
        outer_cb_data["callback"] = self._instance_creation_callback
        if ThetaVals is not None:
            outer_cb_data["ThetaVals"] = ThetaVals
        if bootlist is not None:
            outer_cb_data["BootList"] = bootlist
        outer_cb_data["cb_data"] = self.callback_data  # None is OK
        outer_cb_data["theta_names"] = self.theta_names

        options = {"solver": "ipopt"}
        scenario_creator_options = {"cb_data": outer_cb_data}
<<<<<<< HEAD
        if use_mpisppy_ef:
            EF = st.ExtensiveForm(options,
                                  scen_names,
                                  _pysp_instance_creation_callback,
                                  model_name = "_Q_opt",
                                  scenario_creator_options\
                                  =scenario_creator_options,
                                  suppress_warnings=True)
            ef = EF.ef
        else:
            ef = local_ef.create_EF(scen_names,
                                    _pysp_instance_creation_callback,
                                    EF_name = "_Q_opt",
                                    creator_options=scenario_creator_options)
                                    
=======
        if use_mpisppy:
            ef = sputils.create_EF(scen_names,
                              _experiment_instance_creation_callback,
                              EF_name = "_Q_opt",
                              suppress_warnings=True,
                              scenario_creator_kwargs=scenario_creator_options)
        else:
            ef = local_ef.create_EF(scen_names,
                                    _experiment_instance_creation_callback,
                                    EF_name = "_Q_opt",
                                    suppress_warnings=True,
                                    scenario_creator_kwargs=scenario_creator_options)
        self.ef_instance = ef
        
>>>>>>> 52025ded
        # Solve the extensive form with ipopt
        if solver == "ef_ipopt":
        
            if not calc_cov:
                # Do not calculate the reduced hessian

                solver = SolverFactory('ipopt')
                if self.solver_options is not None:
                    for key in self.solver_options:
                        solver.options[key] = self.solver_options[key]

                solve_result = solver.solve(ef, tee = self.tee)

            # The import error will be raised when we attempt to use
            # inv_reduced_hessian_barrier below.
            #
            #elif not asl_available:
            #    raise ImportError("parmest requires ASL to calculate the "
            #                      "covariance matrix with solver 'ipopt'")
            else:
                # parmest makes the fitted parameters stage 1 variables
                ind_vars = []
<<<<<<< HEAD
                for ndname, Var, solval in sputils.ef_nonants(ef):
                    ind_vars.append(Var)
                # calculate the reduced hessian
                solve_result, inv_red_hes = inv_reduced_hessian_barrier(ef, 
                    independent_variables= ind_vars,
                    solver_options=self.solver_options,
                    tee=self.tee)
=======
                for ndname, Var, solval in ef_nonants(ef):
                    ind_vars.append(Var)
                # calculate the reduced hessian
                solve_result, inv_red_hes = \
                    inverse_reduced_hessian.inv_reduced_hessian_barrier(
                        self.ef_instance,
                        independent_variables= ind_vars,
                        solver_options=self.solver_options,
                        tee=self.tee)
>>>>>>> 52025ded
            
            if self.diagnostic_mode:
                print('    Solver termination condition = ',
                       str(solve_result.solver.termination_condition))

            # assume all first stage are thetas...
            thetavals = {}
<<<<<<< HEAD
            for ndname, Var, solval in sputils.ef_nonants(ef):
=======
            for ndname, Var, solval in ef_nonants(ef):
>>>>>>> 52025ded
                # process the name
                # the scenarios are blocks, so strip the scenario name
                vname  = Var.name[Var.name.find(".")+1:]
                thetavals[vname] = solval

            objval = pyo.value(ef.EF_Obj)
            
            if calc_cov:
                # Calculate the covariance matrix
                
                # Extract number of data points considered
                n = len(self.callback_data)
                
                # Extract number of fitted parameters
                l = len(thetavals)
                
                # Assumption: Objective value is sum of squared errors
                sse = objval
                
                '''Calculate covariance assuming experimental observation errors are
                independent and follow a Gaussian 
                distribution with constant variance.
                
                The formula used in parmest was verified against equations (7-5-15) and
                (7-5-16) in "Nonlinear Parameter Estimation", Y. Bard, 1974.
                
                This formula is also applicable if the objective is scaled by a constant;
                the constant cancels out. (was scaled by 1/n because it computes an
                expected value.)
                '''
                cov = 2 * sse / (n - l) * inv_red_hes
                cov = pd.DataFrame(cov, index=thetavals.keys(), columns=thetavals.keys())
            
            if len(return_values) > 0:
                var_values = []
                # assumes we solved using mpi-sppy
                for exp_i in ef.component_objects(Block, descend_into=False):
                    vals = {}
                    for var in return_values:
                        exp_i_var = exp_i.find_component(str(var))
                        if exp_i_var is None:  # we might have a block such as _mpisppy_data
                            continue
                        temp = [pyo.value(_) for _ in exp_i_var.values()]
                        if len(temp) == 1:
                            vals[var] = temp[0]
                        else:
                            vals[var] = temp
                    if len(vals) > 0:
                        var_values.append(vals)                    
                var_values = pd.DataFrame(var_values)
                if calc_cov:
                    return objval, thetavals, var_values, cov
                else:
                    return objval, thetavals, var_values

            if calc_cov:
                
                return objval, thetavals, cov
            else:
                return objval, thetavals
        
        else:
            raise RuntimeError("Unknown solver in Q_Opt="+solver)
        

    def _Q_at_theta(self, thetavals):
        """
        Return the objective function value with fixed theta values.
        
        Parameters
        ----------
        thetavals: dict
            A dictionary of theta values.

        Returns
        -------
        objectiveval: float
            The objective function value.
        thetavals: dict
            A dictionary of all values for theta that were input.
        solvertermination: Pyomo TerminationCondition
            Tries to return the "worst" solver status across the scenarios.
            pyo.TerminationCondition.optimal is the best and 
            pyo.TerminationCondition.infeasible is the worst.
        """

        dummy_cb = {"callback": self._instance_creation_callback,
                    "ThetaVals": thetavals,
                    "theta_names": self.theta_names,
                    "cb_data": self.callback_data}
        
        optimizer = pyo.SolverFactory('ipopt')
        
        if self.diagnostic_mode:
            print('    Compute objective at theta = ',str(thetavals))

        # start block of code to deal with models with no constraints
        # (ipopt will crash or complain on such problems without special care)
<<<<<<< HEAD
        instance = _pysp_instance_creation_callback("FOO1", None, dummy_cb)
=======
        instance = _experiment_instance_creation_callback("FOO1", None, dummy_cb)
>>>>>>> 52025ded
        try: # deal with special problems so Ipopt will not crash
            first = next(instance.component_objects(pyo.Constraint, active=True))
        except:
            sillylittle = True 
        else:
            sillylittle = False
        # end block of code to deal with models with no constraints

        WorstStatus = pyo.TerminationCondition.optimal
        totobj = 0
        for snum in self._numbers_list:
            sname = "scenario_NODE"+str(snum)
<<<<<<< HEAD
            instance = _pysp_instance_creation_callback(sname, None, dummy_cb)
=======
            instance = _experiment_instance_creation_callback(sname, None, dummy_cb)
>>>>>>> 52025ded
            if not sillylittle:
                if self.diagnostic_mode:
                    print('      Experiment = ',snum)
                    print('     First solve with with special diagnostics wrapper')
                    status_obj, solved, iters, time, regu \
                        = ipopt_solver_wrapper.ipopt_solve_with_stats(instance, optimizer, max_iter=500, max_cpu_time=120)
                    print("   status_obj, solved, iters, time, regularization_stat = ",
                           str(status_obj), str(solved), str(iters), str(time), str(regu))

                results = optimizer.solve(instance)
                if self.diagnostic_mode:
                    print('standard solve solver termination condition=',
                            str(results.solver.termination_condition))

                if results.solver.termination_condition \
                   != pyo.TerminationCondition.optimal :
                    # DLW: Aug2018: not distinguishing "middlish" conditions
                    if WorstStatus != pyo.TerminationCondition.infeasible:
                        WorstStatus = results.solver.termination_condition
                    
            objobject = getattr(instance, self._second_stage_cost_exp)
            objval = pyo.value(objobject)
            totobj += objval
        retval = totobj / len(self._numbers_list) # -1??

        return retval, thetavals, WorstStatus

    def _get_sample_list(self, samplesize, num_samples, replacement=True):
        
        samplelist = list()
        
        if num_samples is None:
            # This could get very large
            for i, l in enumerate(combinations(self._numbers_list, samplesize)):
                samplelist.append((i, np.sort(l)))
        else:
            for i in range(num_samples):
                attempts = 0
                unique_samples = 0 # check for duplicates in each sample
                duplicate = False # check for duplicates between samples
                while (unique_samples <= len(self.theta_names)) and (not duplicate):
                    sample = np.random.choice(self._numbers_list,
                                                samplesize,
                                                replace=replacement)
                    sample = np.sort(sample).tolist()
                    unique_samples = len(np.unique(sample))
                    if sample in samplelist:
                        duplicate = True
                    
                    attempts += 1
                    if attempts > num_samples: # arbitrary timeout limit
                        raise RuntimeError("""Internal error: timeout constructing 
                                           a sample, the dim of theta may be too 
                                           close to the samplesize""")
    
                samplelist.append((i, sample))
            
        return samplelist
    
    def theta_est(self, solver="ef_ipopt", return_values=[], bootlist=None, calc_cov=False): 
        """
        Parameter estimation using all scenarios in the data

        Parameters
        ----------
        solver: string, optional
            "ef_ipopt" or "k_aug". Default is "ef_ipopt".
        return_values: list, optional
            List of Variable names used to return values from the model
        bootlist: list, optional
            List of bootstrap sample numbers, used internally when calling theta_est_bootstrap
        calc_cov: boolean, optional
            If True, calculate and return the covariance matrix (only for "ef_ipopt" solver)
            
        Returns
        -------
        objectiveval: float
            The objective function value
        thetavals: dict
            A dictionary of all values for theta
        variable values: pd.DataFrame
            Variable values for each variable name in return_values (only for solver='ef_ipopt')
        Hessian: dict
            A dictionary of dictionaries for the Hessian (only for solver='k_aug')
        cov: pd.DataFrame
            Covariance matrix of the fitted parameters (only for solver='ef_ipopt')
        """
        assert isinstance(solver, str)
        assert isinstance(return_values, list)
        assert isinstance(bootlist, (type(None), list))
        
        return self._Q_opt(solver=solver, return_values=return_values,
                           bootlist=bootlist, calc_cov=calc_cov)
    
    
    def theta_est_bootstrap(self, bootstrap_samples, samplesize=None, 
                            replacement=True, seed=None, return_samples=False):
        """
        Parameter estimation using bootstrap resampling of the data

        Parameters
        ----------
        bootstrap_samples: int
            Number of bootstrap samples to draw from the data
        samplesize: int or None, optional
            Size of each bootstrap sample. If samplesize=None, samplesize will be 
            set to the number of samples in the data
        replacement: bool, optional
            Sample with or without replacement
        seed: int or None, optional
            Random seed
        return_samples: bool, optional
            Return a list of sample numbers used in each bootstrap estimation
        
        Returns
        -------
        bootstrap_theta: DataFrame 
            Theta values for each sample and (if return_samples = True) 
            the sample numbers used in each estimation
        """
        assert isinstance(bootstrap_samples, int)
        assert isinstance(samplesize, (type(None), int))
        assert isinstance(replacement, bool)
        assert isinstance(seed, (type(None), int))
        assert isinstance(return_samples, bool)
        
        if samplesize is None:
            samplesize = len(self._numbers_list)  
        
        if seed is not None:
            np.random.seed(seed)
        
        global_list = self._get_sample_list(samplesize, bootstrap_samples, 
                                            replacement)

        task_mgr = mpiu.ParallelTaskManager(bootstrap_samples)
        local_list = task_mgr.global_to_local_data(global_list)

        # Reset numbers_list
        self._numbers_list =  list(range(samplesize))
        
        bootstrap_theta = list()
        for idx, sample in local_list:
            objval, thetavals = self.theta_est(bootlist=list(sample))
            thetavals['samples'] = sample
            bootstrap_theta.append(thetavals)
            
        # Reset numbers_list (back to original)
        self._numbers_list =  list(range(len(self.callback_data)))
        
        global_bootstrap_theta = task_mgr.allgather_global_data(bootstrap_theta)
        bootstrap_theta = pd.DataFrame(global_bootstrap_theta)       

        if not return_samples:
            del bootstrap_theta['samples']
            
        return bootstrap_theta
    
    
    def theta_est_leaveNout(self, lNo, lNo_samples=None, seed=None, 
                            return_samples=False):
        """
        Parameter estimation where N data points are left out of each sample

        Parameters
        ----------
        lNo: int
            Number of data points to leave out for parameter estimation
        lNo_samples: int
            Number of leave-N-out samples. If lNo_samples=None, the maximum 
            number of combinations will be used
        seed: int or None, optional
            Random seed
        return_samples: bool, optional
            Return a list of sample numbers that were left out
        
        Returns
        -------
        lNo_theta: DataFrame 
            Theta values for each sample and (if return_samples = True) 
            the sample numbers left out of each estimation
        """
        assert isinstance(lNo, int)
        assert isinstance(lNo_samples, (type(None), int))
        assert isinstance(seed, (type(None), int))
        assert isinstance(return_samples, bool)
        
        samplesize = len(self._numbers_list)-lNo

        if seed is not None:
            np.random.seed(seed)
        
        global_list = self._get_sample_list(samplesize, lNo_samples, replacement=False)
            
        task_mgr = mpiu.ParallelTaskManager(len(global_list))
        local_list = task_mgr.global_to_local_data(global_list)
        
        # Reset numbers_list
        self._numbers_list =  list(range(samplesize))
        
        lNo_theta = list()
        for idx, sample in local_list:
            objval, thetavals = self.theta_est(bootlist=list(sample))
            lNo_s = list(set(range(len(self.callback_data))) - set(sample))
            thetavals['lNo'] = np.sort(lNo_s)
            lNo_theta.append(thetavals)
        
        # Reset numbers_list (back to original)
        self._numbers_list =  list(range(len(self.callback_data)))
        
        global_bootstrap_theta = task_mgr.allgather_global_data(lNo_theta)
        lNo_theta = pd.DataFrame(global_bootstrap_theta)   
        
        if not return_samples:
            del lNo_theta['lNo']
                    
        return lNo_theta
    
    
    def leaveNout_bootstrap_test(self, lNo, lNo_samples, bootstrap_samples, 
                                     distribution, alphas, seed=None):
        """
        Leave-N-out bootstrap test to compare theta values where N data points are 
        left out to a bootstrap analysis using the remaining data, 
        results indicate if theta is within a confidence region
        determined by the bootstrap analysis

        Parameters
        ----------
        lNo: int
            Number of data points to leave out for parameter estimation
        lNo_samples: int
            Leave-N-out sample size. If lNo_samples=None, the maximum number 
            of combinations will be used
        bootstrap_samples: int:
            Bootstrap sample size
        distribution: string
            Statistical distribution used to define a confidence region,  
            options = 'MVN' for multivariate_normal, 'KDE' for gaussian_kde, 
            and 'Rect' for rectangular.
        alphas: list
            List of alpha values used to determine if theta values are inside 
            or outside the region.
        seed: int or None, optional
            Random seed
            
        Returns
        ----------
        List of tuples with one entry per lNo_sample:
            
        * The first item in each tuple is the list of N samples that are left 
          out.
        * The second item in each tuple is a DataFrame of theta estimated using 
          the N samples.
        * The third item in each tuple is a DataFrame containing results from 
          the bootstrap analysis using the remaining samples.
        
        For each DataFrame a column is added for each value of alpha which 
        indicates if the theta estimate is in (True) or out (False) of the 
        alpha region for a given distribution (based on the bootstrap results)
        """
        assert isinstance(lNo, int)
        assert isinstance(lNo_samples, (type(None), int))
        assert isinstance(bootstrap_samples, int)
        assert distribution in ['Rect', 'MVN', 'KDE']
        assert isinstance(alphas, list)
        assert isinstance(seed, (type(None), int))
        
        if seed is not None:
            np.random.seed(seed)
            
        data = self.callback_data.copy()
        
        global_list = self._get_sample_list(lNo, lNo_samples, replacement=False)
            
        results = []
        for idx, sample in global_list:
            
            # Reset callback_data and numbers_list
            self.callback_data = data.loc[sample,:] 
            self._numbers_list = self.callback_data.index
            obj, theta = self.theta_est()
            
            # Reset callback_data and numbers_list
            self.callback_data = data.drop(index=sample)
            self._numbers_list = self.callback_data.index
            bootstrap_theta = self.theta_est_bootstrap(bootstrap_samples)
            
            training, test = self.confidence_region_test(bootstrap_theta, 
                                    distribution=distribution, alphas=alphas, 
                                    test_theta_values=theta)
                
            results.append((sample, test, training))
        
        # Reset callback_data and numbers_list (back to original)
        self.callback_data = data
        self._numbers_list = self.callback_data.index
        
        return results
    
    
    def objective_at_theta(self, theta_values):
        """
        Objective value for each theta

        Parameters
        ----------
        theta_values: DataFrame, columns=theta_names
            Values of theta used to compute the objective
            
        Returns
        -------
        obj_at_theta: DataFrame
            Objective value for each theta (infeasible solutions are 
            omitted).
        """
        assert isinstance(theta_values, pd.DataFrame)
        
        # for parallel code we need to use lists and dicts in the loop
        theta_names = theta_values.columns
        all_thetas = theta_values.to_dict('records')
        task_mgr = mpiu.ParallelTaskManager(len(all_thetas))
        local_thetas = task_mgr.global_to_local_data(all_thetas)
        
        # walk over the mesh, return objective function
        all_obj = list()
        for Theta in local_thetas:
            obj, thetvals, worststatus = self._Q_at_theta(Theta)
            if worststatus != pyo.TerminationCondition.infeasible:
                 all_obj.append(list(Theta.values()) + [obj])
            # DLW, Aug2018: should we also store the worst solver status?
            
        global_all_obj = task_mgr.allgather_global_data(all_obj)
        dfcols = list(theta_names) + ['obj']
        obj_at_theta = pd.DataFrame(data=global_all_obj, columns=dfcols)
            
        return obj_at_theta
    
    
    def likelihood_ratio_test(self, obj_at_theta, obj_value, alphas, 
                              return_thresholds=False):
        r"""
        Likelihood ratio test to identify theta values within a confidence 
        region using the :math:`\chi^2` distribution
        
        Parameters
        ----------
        obj_at_theta: DataFrame, columns = theta_names + 'obj'
            Objective values for each theta value (returned by 
            objective_at_theta)
        obj_value: int or float
            Objective value from parameter estimation using all data
        alphas: list
            List of alpha values to use in the chi2 test
        return_thresholds: bool, optional
            Return the threshold value for each alpha
            
        Returns
        -------
        LR: DataFrame 
            Objective values for each theta value along with True or False for 
            each alpha
        thresholds: dictionary
            If return_threshold = True, the thresholds are also returned.
        """
        assert isinstance(obj_at_theta, pd.DataFrame)
        assert isinstance(obj_value, (int, float))
        assert isinstance(alphas, list)
        assert isinstance(return_thresholds, bool)
            
        LR = obj_at_theta.copy()
        S = len(self.callback_data)
        thresholds = {}
        for a in alphas:
            chi2_val = scipy.stats.chi2.ppf(a, 2)
            thresholds[a] = obj_value * ((chi2_val / (S - 2)) + 1)
            LR[a] = LR['obj'] < thresholds[a]
        
        if return_thresholds:
            return LR, thresholds
        else:
            return LR

    def confidence_region_test(self, theta_values, distribution, alphas, 
                               test_theta_values=None):
        """
        Confidence region test to determine if theta values are within a 
        rectangular, multivariate normal, or Gaussian kernel density distribution 
        for a range of alpha values
        
        Parameters
        ----------
        theta_values: DataFrame, columns = theta_names
            Theta values used to generate a confidence region 
            (generally returned by theta_est_bootstrap)
        distribution: string
            Statistical distribution used to define a confidence region,  
            options = 'MVN' for multivariate_normal, 'KDE' for gaussian_kde, 
            and 'Rect' for rectangular.
        alphas: list
            List of alpha values used to determine if theta values are inside 
            or outside the region.
        test_theta_values: dictionary or DataFrame, keys/columns = theta_names, optional
            Additional theta values that are compared to the confidence region
            to determine if they are inside or outside.
        
        Returns
        -------
        training_results: DataFrame 
            Theta value used to generate the confidence region along with True 
            (inside) or False (outside) for each alpha
        test_results: DataFrame 
            If test_theta_values is not None, returns test theta value along 
            with True (inside) or False (outside) for each alpha
        """
        assert isinstance(theta_values, pd.DataFrame)
        assert distribution in ['Rect', 'MVN', 'KDE']
        assert isinstance(alphas, list)
        assert isinstance(test_theta_values, (type(None), dict, pd.DataFrame))
        
        if isinstance(test_theta_values, dict):
            test_theta_values = pd.Series(test_theta_values).to_frame().transpose()
            
        training_results = theta_values.copy()
        
        if test_theta_values is not None:
            test_result = test_theta_values.copy()
        
        for a in alphas:
            
            if distribution == 'Rect':
                lb, ub = graphics.fit_rect_dist(theta_values, a)
                training_results[a] = ((theta_values > lb).all(axis=1) & \
                                  (theta_values < ub).all(axis=1))
                
                if test_theta_values is not None:
                    # use upper and lower bound from the training set
                    test_result[a] = ((test_theta_values > lb).all(axis=1) & \
                                  (test_theta_values < ub).all(axis=1))
                    
            elif distribution == 'MVN':
                dist = graphics.fit_mvn_dist(theta_values)
                Z = dist.pdf(theta_values)
                score = scipy.stats.scoreatpercentile(Z, (1-a)*100) 
                training_results[a] = (Z >= score)
                
                if test_theta_values is not None:
                    # use score from the training set
                    Z = dist.pdf(test_theta_values)
                    test_result[a] = (Z >= score) 
                
            elif distribution == 'KDE':
                dist = graphics.fit_kde_dist(theta_values)
                Z = dist.pdf(theta_values.transpose())
                score = scipy.stats.scoreatpercentile(Z, (1-a)*100) 
                training_results[a] = (Z >= score)
                
                if test_theta_values is not None:
                    # use score from the training set
                    Z = dist.pdf(test_theta_values.transpose())
                    test_result[a] = (Z >= score) 
                    
        if test_theta_values is not None:
            return training_results, test_result
        else:
            return training_results<|MERGE_RESOLUTION|>--- conflicted
+++ resolved
@@ -9,10 +9,6 @@
 #  ___________________________________________________________________________
 #### Using mpi-sppy instead of PySP; May 2020
 #### Adding option for "local" EF starting Sept 2020
-<<<<<<< HEAD
-
-use_mpisppy_ef = True  # this is for testing only as Sept 2020
-=======
 #### Wrapping mpi-sppy functionality and local option Jan 2021, Feb 2021
 
 # False implies always use the EF that is local to parmest
@@ -30,7 +26,6 @@
 else:
     import pyomo.contrib.parmest.create_ef as local_ef
     import pyomo.contrib.parmest.scenario_tree as scenario_tree
->>>>>>> 52025ded
 
 import re
 import importlib as im
@@ -38,8 +33,6 @@
 import types
 import json
 from itertools import combinations
-import mpisppy.utils.sputils as sputils
-import pyomo.contrib.parmest.create_ef as local_ef
 
 from pyomo.common.dependencies import (
     attempt_import,
@@ -49,13 +42,7 @@
 )
 
 import pyomo.environ as pyo
-<<<<<<< HEAD
-####import pyomo.pysp.util.rapper as st
-import mpisppy.opt.ef as st
-import mpisppy.scenario_tree as scenario_tree
-=======
-
->>>>>>> 52025ded
+
 from pyomo.opt import SolverFactory
 from pyomo.environ import Block, ComponentUID
 
@@ -65,111 +52,6 @@
 
 parmest_available = numpy_available & pandas_available & scipy_available
 
-<<<<<<< HEAD
-__version__ = 0.3
-
-if numpy_available and scipy_available:
-    from pyomo.contrib.pynumero.asl import AmplInterface
-    asl_available = AmplInterface.available()
-else:
-    asl_available = False
-
-if asl_available:
-    from pyomo.contrib.interior_point.inverse_reduced_hessian import inv_reduced_hessian_barrier
-
-
-
-#=============================================
-def _object_from_string(instance, vstr):
-    """
-    Create a Pyomo object from a string; it is attached to instance
-    args:
-        instance: a concrete pyomo model
-        vstr: a particular Var or Param (e.g. "pp.Keq_a[2]")
-    output:
-        the object
-    NOTE: We need to deal with blocks
-          and with indexes that might really be strings or ints
-    """
-
-    def ni(s):
-        l = s.find('[')
-        if l == -1:
-            indexstr = None
-            basestr = s
-        else:
-            r = s.find(']')
-            indexstr = s[l+1:r]
-            basestr = s[:l]
-        return basestr, indexstr
-
-    retval = instance
-    parts = vstr.split('.')
-    for i in range(len(parts)):
-        bname, bindex = ni(parts[i])
-        if bindex is None:
-            retval = getattr(retval, bname)
-        else:
-            try:
-                bindex = int(bindex)  # TBD: improve
-            except:
-                pass
-            retval = getattr(retval, bname)[bindex]
-    return retval
-
-#=============================================
-def _ef_ROOT_node_Object_from_string(efinstance, vstr):
-    """
-    Wrapper for _object_from_string for PySP extensive forms
-    but only for Vars at the node named RootNode.
-    DLW April 2018: needs work to be generalized.
-    """
-    efvstr = "MASTER_BLEND_VAR_RootNode["+vstr+"]"
-    return _object_from_string(efinstance, efvstr)
-
-#=============================================
-###def _build_compdatalists(model, complist):
-    # March 2018: not used
-    """
-    Convert a list of names of pyomo components (Var and Param)
-    into two lists of so-called data objects found on model.
-
-    args:
-        model: ConcreteModel
-        complist: pyo.Var and pyo.Param names in model
-    return:
-        vardatalist: a list of Vardata objects (perhaps empty)
-        paramdatalist: a list of Paramdata objects or (perhaps empty)
-    """
-    """
-    vardatalist = list()
-    paramdatalist = list()
-
-    if complist is None:
-        raise RuntimeError("Internal: complist cannot be empty")
-    # TBD: require a list (even if it there is only a single element
-    
-    for comp in complist:
-        c = getattr(model, comp)
-        if c.is_indexed() and isinstance(c, pyo.Var):
-            vardatalist.extend([c[i] for i in sorted(c.keys())])
-        elif isinstance(c, pyo.Var):
-            vardatalist.append(c)
-        elif c.is_indexed() and isinstance(c, pyo.Param):
-            paramdatalist.extend([c[i] for i in sorted(c.keys())])
-        elif isinstance(c, pyo.Param):
-            paramdatalist.append(c)
-        else:
-            raise RuntimeError("Invalid component list entry= "+\
-                               (str(c)) + " Expecting Param or Var")
-    
-    return vardatalist, paramdatalist
-    """
-
-def _pysp_instance_creation_callback(scenario_name, node_names=None, cb_data=None):
-    """
-    This is going to be called by mpi-sppy and it will call into
-=======
 inverse_reduced_hessian, inverse_reduced_hessian_available = attempt_import(
     'pyomo.contrib.interior_point.inverse_reduced_hessian')
 
@@ -187,28 +69,18 @@
 def _experiment_instance_creation_callback(scenario_name, node_names=None, cb_data=None):
     """
     This is going to be called by mpi-sppy or the local EF and it will call into
->>>>>>> 52025ded
     the user's model's callback.
 
     Parameters:
     -----------
     scenario_name: `str` Scenario name should end with a number
     node_names: `None` ( Not used here )
-<<<<<<< HEAD
-    outer_cb_data : dict with ["callback"], ["BootList"], 
-                     ["theta_names"], ["cb_data"], etc.
-                    "cb_data" is passed through to user's callback function
-                    that is the "callback" value.
-                    "BootList" is None or bootstrap experiment number list.
-                    (called cb_data by mpisppy)
-=======
     cb_data : dict with ["callback"], ["BootList"], 
               ["theta_names"], ["cb_data"], etc.
               "cb_data" is passed through to user's callback function
                         that is the "callback" value.
               "BootList" is None or bootstrap experiment number list.
                        (called cb_data by mpisppy)
->>>>>>> 52025ded
  
 
     Returns:
@@ -284,20 +156,11 @@
             print("Failed to create instance using callback.")
             raise
         """
-<<<<<<< HEAD
-    if hasattr(instance, "_PySPnode_list"):
-        raise RuntimeError ("scenario for experiment {} has _PySPnode_list".\
-                            format(exp_num))
-    nonant_list = [_object_from_string(instance, vstr) for vstr in\
-                   outer_cb_data["theta_names"]]
-    instance._PySPnode_list = [scenario_tree.ScenarioNode(
-=======
     if hasattr(instance, "_mpisppy_node_list"):
         raise RuntimeError (f"scenario for experiment {exp_num} has _mpisppy_node_list")
     nonant_list = [instance.find_component(vstr) for vstr in\
                    outer_cb_data["theta_names"]]
     instance._mpisppy_node_list = [scenario_tree.ScenarioNode(
->>>>>>> 52025ded
                                                 name="ROOT",
                                                 cond_prob=1.0,
                                                 stage=1,
@@ -323,8 +186,6 @@
     return instance
 
 #=============================================
-<<<<<<< HEAD
-=======
 def _treemaker(scenlist):
     """
     Makes a scenario tree (avoids dependence on daps)
@@ -359,7 +220,6 @@
 
     return m
 
->>>>>>> 52025ded
     
 def group_data(data, groupby_column_name, use_mean=None):
     """
@@ -556,23 +416,6 @@
 
         options = {"solver": "ipopt"}
         scenario_creator_options = {"cb_data": outer_cb_data}
-<<<<<<< HEAD
-        if use_mpisppy_ef:
-            EF = st.ExtensiveForm(options,
-                                  scen_names,
-                                  _pysp_instance_creation_callback,
-                                  model_name = "_Q_opt",
-                                  scenario_creator_options\
-                                  =scenario_creator_options,
-                                  suppress_warnings=True)
-            ef = EF.ef
-        else:
-            ef = local_ef.create_EF(scen_names,
-                                    _pysp_instance_creation_callback,
-                                    EF_name = "_Q_opt",
-                                    creator_options=scenario_creator_options)
-                                    
-=======
         if use_mpisppy:
             ef = sputils.create_EF(scen_names,
                               _experiment_instance_creation_callback,
@@ -587,7 +430,6 @@
                                     scenario_creator_kwargs=scenario_creator_options)
         self.ef_instance = ef
         
->>>>>>> 52025ded
         # Solve the extensive form with ipopt
         if solver == "ef_ipopt":
         
@@ -610,15 +452,6 @@
             else:
                 # parmest makes the fitted parameters stage 1 variables
                 ind_vars = []
-<<<<<<< HEAD
-                for ndname, Var, solval in sputils.ef_nonants(ef):
-                    ind_vars.append(Var)
-                # calculate the reduced hessian
-                solve_result, inv_red_hes = inv_reduced_hessian_barrier(ef, 
-                    independent_variables= ind_vars,
-                    solver_options=self.solver_options,
-                    tee=self.tee)
-=======
                 for ndname, Var, solval in ef_nonants(ef):
                     ind_vars.append(Var)
                 # calculate the reduced hessian
@@ -628,7 +461,6 @@
                         independent_variables= ind_vars,
                         solver_options=self.solver_options,
                         tee=self.tee)
->>>>>>> 52025ded
             
             if self.diagnostic_mode:
                 print('    Solver termination condition = ',
@@ -636,11 +468,7 @@
 
             # assume all first stage are thetas...
             thetavals = {}
-<<<<<<< HEAD
-            for ndname, Var, solval in sputils.ef_nonants(ef):
-=======
             for ndname, Var, solval in ef_nonants(ef):
->>>>>>> 52025ded
                 # process the name
                 # the scenarios are blocks, so strip the scenario name
                 vname  = Var.name[Var.name.find(".")+1:]
@@ -676,8 +504,7 @@
             
             if len(return_values) > 0:
                 var_values = []
-                # assumes we solved using mpi-sppy
-                for exp_i in ef.component_objects(Block, descend_into=False):
+                for exp_i in self.ef_instance.component_objects(Block, descend_into=False):
                     vals = {}
                     for var in return_values:
                         exp_i_var = exp_i.find_component(str(var))
@@ -739,11 +566,7 @@
 
         # start block of code to deal with models with no constraints
         # (ipopt will crash or complain on such problems without special care)
-<<<<<<< HEAD
-        instance = _pysp_instance_creation_callback("FOO1", None, dummy_cb)
-=======
         instance = _experiment_instance_creation_callback("FOO1", None, dummy_cb)
->>>>>>> 52025ded
         try: # deal with special problems so Ipopt will not crash
             first = next(instance.component_objects(pyo.Constraint, active=True))
         except:
@@ -756,11 +579,7 @@
         totobj = 0
         for snum in self._numbers_list:
             sname = "scenario_NODE"+str(snum)
-<<<<<<< HEAD
-            instance = _pysp_instance_creation_callback(sname, None, dummy_cb)
-=======
             instance = _experiment_instance_creation_callback(sname, None, dummy_cb)
->>>>>>> 52025ded
             if not sillylittle:
                 if self.diagnostic_mode:
                     print('      Experiment = ',snum)
