#  ___________________________________________________________________________
#
#  Pyomo: Python Optimization Modeling Objects
#  Copyright 2017 National Technology and Engineering Solutions of Sandia, LLC
#  Under the terms of Contract DE-NA0003525 with National Technology and
#  Engineering Solutions of Sandia, LLC, the U.S. Government retains certain
#  rights in this software.
#  This software is distributed under the 3-clause BSD License.
#  ___________________________________________________________________________
#### Using mpi-sppy instead of PySP; May 2020
#### Adding option for "local" EF starting Sept 2020

# False implies use the EF that is local to parmset
use_mpisppy_ef = True  # this is for testing only as Sept 2020
# If you really want to be able to run completely without mpisppy
# then you need to put the mpisppy imports in a try bock, BTW

import re
import importlib as im
import logging
import types
import json
from itertools import combinations
import mpisppy.utils.sputils as sputils
sputils.disable_tictoc_output()

import pyomo.contrib.parmest.create_ef as local_ef

from pyomo.common.dependencies import (
    attempt_import,
    numpy as np, numpy_available,
    pandas as pd, pandas_available,
    scipy, scipy_available,
)

import pyomo.environ as pyo
<<<<<<< HEAD

####import pyomo.pysp.util.rapper as st
import mpisppy.opt.ef as st
import mpisppy.scenario_tree as scenario_tree
=======
import pyomo.pysp.util.rapper as st
from pyomo.pysp.scenariotree import tree_structure
from pyomo.pysp.scenariotree.tree_structure_model import (
    CreateAbstractScenarioTreeModel
)
>>>>>>> ce16f8d0
from pyomo.opt import SolverFactory
from pyomo.environ import Block, ComponentUID

import pyomo.contrib.parmest.mpi_utils as mpiu
import pyomo.contrib.parmest.ipopt_solver_wrapper as ipopt_solver_wrapper
from pyomo.contrib.parmest.graphics import (fit_rect_dist,
                                            fit_mvn_dist,
                                            fit_kde_dist)

parmest_available = numpy_available & pandas_available & scipy_available

<<<<<<< HEAD
__version__ = 0.31

if numpy_available and scipy_available:
    from pyomo.contrib.pynumero.asl import AmplInterface
    asl_available = AmplInterface.available()
else:
    asl_available = False
=======
inverse_reduced_hessian, inverse_reduced_hessian_available = attempt_import(
    'pyomo.contrib.interior_point.inverse_reduced_hessian')
>>>>>>> ce16f8d0

logger = logging.getLogger(__name__)



#=============================================
def _object_from_string(instance, vstr):
    """
    Create a Pyomo object from a string; it is attached to instance
    args:
        instance: a concrete pyomo model
        vstr: a particular Var or Param (e.g. "pp.Keq_a[2]")
    output:
        the object 
    NOTE: We need to deal with blocks 
          and with indexes that might really be strings or ints.
          There can be blocks within blocks and the Var might not be indexed...
    TBD: do a better job with indexes (e.g., tuples of integers)
    """

    def ni(s):
        l = s.find('[')
        if l == -1:
            indexstr = None
            basestr = s
        else:
            r = s.find(']')
            indexstr = s[l+1:r]
            basestr = s[:l]
        return basestr, indexstr

    retval = instance
    parts = vstr.split('.')
    for i in range(len(parts)):
        bname, bindex = ni(parts[i])
        if bindex is None:
            retval = getattr(retval, bname)
        else:
            try:
                bindex = int(bindex)  # TBD: improve
            except:
                pass
            retval = getattr(retval, bname)[bindex]
    return retval

#=============================================
def _ef_ROOT_node_Object_from_string(efinstance, vstr):
    """
    Wrapper for _object_from_string for PySP extensive forms
    but only for Vars at the node named RootNode.
    DLW April 2018: needs work to be generalized.
    """
    efvstr = "MASTER_BLEND_VAR_RootNode["+vstr+"]"
    return _object_from_string(efinstance, efvstr)

#=============================================
###def _build_compdatalists(model, complist):
    # March 2018: not used
    """
    Convert a list of names of pyomo components (Var and Param)
    into two lists of so-called data objects found on model.

    args:
        model: ConcreteModel
        complist: pyo.Var and pyo.Param names in model
    return:
        vardatalist: a list of Vardata objects (perhaps empty)
        paramdatalist: a list of Paramdata objects or (perhaps empty)
    """
    """
    vardatalist = list()
    paramdatalist = list()

    if complist is None:
        raise RuntimeError("Internal: complist cannot be empty")
    # TBD: require a list (even if it there is only a single element
    
    for comp in complist:
        c = getattr(model, comp)
        if c.is_indexed() and isinstance(c, pyo.Var):
            vardatalist.extend([c[i] for i in sorted(c.keys())])
        elif isinstance(c, pyo.Var):
            vardatalist.append(c)
        elif c.is_indexed() and isinstance(c, pyo.Param):
            paramdatalist.extend([c[i] for i in sorted(c.keys())])
        elif isinstance(c, pyo.Param):
            paramdatalist.append(c)
        else:
            raise RuntimeError("Invalid component list entry= "+\
                               (str(c)) + " Expecting Param or Var")
    
    return vardatalist, paramdatalist
    """

def _pysp_instance_creation_callback(scenario_name, node_names=None, cb_data=None):
    """
    This is going to be called by mpi-sppy and it will call into
    the user's model's callback.

    Parameters:
    -----------
    scenario_name: `str` Scenario name should end with a number
    node_names: `None` ( Not used here )
    outer_cb_data : dict with ["callback"], ["BootList"], 
                     ["theta_names"], ["cb_data"], etc.
                    "cb_data" is passed through to user's callback function
                    that is the "callback" value.
                    "BootList" is None or bootstrap experiment number list.
                    (called cb_data by mpisppy)
 

    Returns:
    --------
    instance: `ConcreteModel`
        instantiated scenario

    Note:
    ----
    There is flexibility both in how the function is passed and its signature.
    """
    assert(cb_data is not None)
    outer_cb_data = cb_data
    scen_num_str = re.compile(r'(\d+)$').search(scenario_name).group(1)
    scen_num = int(scen_num_str)
    basename = scenario_name[:-len(scen_num_str)] # to reconstruct name

    CallbackFunction = outer_cb_data["callback"]
    
    if callable(CallbackFunction):
        callback = CallbackFunction
    else:
        cb_name = CallbackFunction

        if "CallbackModule" not in outer_cb_data:
            raise RuntimeError(\
                "Internal Error: need CallbackModule in parmest callback")
        else:
            modname = outer_cb_data["CallbackModule"]

        if isinstance(modname, str):
            cb_module = im.import_module(modname, package=None)
        elif isinstance(modname, types.ModuleType):
            cb_module = modname
        else:
            print("Internal Error: bad CallbackModule")
            raise

        try:
            callback = getattr(cb_module, cb_name)
        except:
            print("Error getting function="+cb_name+" from module="+str(modname))
            raise

    if "BootList" in outer_cb_data:
        bootlist = outer_cb_data["BootList"]
        #print("debug in callback: using bootlist=",str(bootlist))
        # assuming bootlist itself is zero based
        exp_num = bootlist[scen_num]
    else:
        exp_num = scen_num

    scen_name = basename + str(exp_num)

    cb_data = outer_cb_data["cb_data"] # cb_data might be None.

    # at least three signatures are supported. The first is preferred
    try:
        instance = callback(experiment_number = exp_num, cb_data = cb_data)
    except TypeError:
        raise RuntimeError("Only one callback signature is supported: "
                           "callback(experiment_number, cb_data) ")
        """
        try:
            instance = callback(scenario_tree_model, scen_name, node_names)
        except TypeError:  # deprecated signature?
            try:
                instance = callback(scen_name, node_names)
            except:
                print("Failed to create instance using callback; TypeError+")
                raise
        except:
            print("Failed to create instance using callback.")
            raise
        """
    if hasattr(instance, "_PySPnode_list"):
        raise RuntimeError ("scenario for experiment {} has _PySPnode_list".\
                            format(exp_num))
    nonant_list = [_object_from_string(instance, vstr) for vstr in\
                   outer_cb_data["theta_names"]]
    instance._PySPnode_list = [scenario_tree.ScenarioNode(
                                                name="ROOT",
                                                cond_prob=1.0,
                                                stage=1,
                                                cost_expression=instance.FirstStageCost,
                                                scen_name_list=None, # Deprecated?
                                                nonant_list=nonant_list,
                                                scen_model=instance)]


    if "ThetaVals" in outer_cb_data:
        thetavals = outer_cb_data["ThetaVals"]

        # dlw august 2018: see mea code for more general theta
        for vstr in thetavals:
            object = _object_from_string(instance, vstr)
            if thetavals[vstr] is not None:
                #print("Fixing",vstr,"at",str(thetavals[vstr]))
                object.fix(thetavals[vstr])
            else:
                #print("Freeing",vstr)
                object.fixed = False

    return instance

#=============================================
    
def group_data(data, groupby_column_name, use_mean=None):
    """
    Group data by scenario
    
    Parameters
    ----------
    data: DataFrame
        Data
    groupby_column_name: strings
        Name of data column which contains scenario numbers
    use_mean: list of column names or None, optional
        Name of data columns which should be reduced to a single value per 
        scenario by taking the mean
        
    Returns
    ----------
    grouped_data: list of dictionaries
        Grouped data
    """
    grouped_data = []
    for exp_num, group in data.groupby(data[groupby_column_name]):
        d = {}
        for col in group.columns:
            if col in use_mean:
                d[col] = group[col].mean()
            else:
                d[col] = list(group[col])
        grouped_data.append(d)

    return grouped_data


class _SecondStateCostExpr(object):
    """
    Class to pass objective expression into the Pyomo model
    """
    def __init__(self, ssc_function, data):
        self._ssc_function = ssc_function
        self._data = data
    def __call__(self, model):
        return self._ssc_function(model, self._data)


class Estimator(object):
    """
    Parameter estimation class

    Parameters
    ----------
    model_function: function
        Function that generates an instance of the Pyomo model using 'data' 
        as the input argument
    data: pandas DataFrame, list of dictionaries, or list of json file names
        Data that is used to build an instance of the Pyomo model and build 
        the objective function
    theta_names: list of strings
        List of Var names to estimate
    obj_function: function, optional
        Function used to formulate parameter estimation objective, generally
        sum of squared error between measurements and model variables.  
        If no function is specified, the model is used 
        "as is" and should be defined with a "FirstStateCost" and 
        "SecondStageCost" expression that are used to build an objective 
        for pysp.
    tee: bool, optional
        Indicates that ef solver output should be teed
    diagnostic_mode: bool, optional
        If True, print diagnostics from the solver
    solver_options: dict, optional
        Provides options to the solver (also the name of an attribute)
    """
    def __init__(self, model_function, data, theta_names, obj_function=None, 
                 tee=False, diagnostic_mode=False, solver_options=None):
        
        self.model_function = model_function
        self.callback_data = data

        if len(theta_names) == 0:
            self.theta_names = ['parmest_dummy_var']
        else:
            self.theta_names = theta_names 
            
        self.obj_function = obj_function 
        self.tee = tee
        self.diagnostic_mode = diagnostic_mode
        self.solver_options = solver_options
        
        self._second_stage_cost_exp = "SecondStageCost"
        self._numbers_list = list(range(len(data)))


    def _create_parmest_model(self, data):
        """
        Modify the Pyomo model for parameter estimation
        """
        from pyomo.core import Objective
        
        model = self.model_function(data)
        
        if (len(self.theta_names) == 1) and (self.theta_names[0] == 'parmest_dummy_var'):
            model.parmest_dummy_var = pyo.Var(initialize = 1.0)
            
        for i, theta in enumerate(self.theta_names):
            # First, leverage the parser in ComponentUID to locate the
            # component.  If that fails, fall back on the original
            # (insecure) use of 'eval'
            var_cuid = ComponentUID(theta)
            var_validate = var_cuid.find_component_on(model)
            if var_validate is None:
                logger.warning(
                    "theta_name[%s] (%s) was not found on the model",
                    (i, theta))
            else:
                try:
                    # If the component that was found is not a variable,
                    # this will generate an exception (and the warning
                    # in the 'except')
                    var_validate.fixed = False
                    # We want to standardize on the CUID string
                    # representation (which is what PySP will use
                    # internally)
                    self.theta_names[i] = repr(var_cuid)
                except:
                    logger.warning(theta + ' is not a variable')
        
        if self.obj_function:
            for obj in model.component_objects(Objective):
                obj.deactivate()
        
            def FirstStageCost_rule(model):
                return 0
            model.FirstStageCost = pyo.Expression(rule=FirstStageCost_rule)
            model.SecondStageCost = pyo.Expression(rule=_SecondStateCostExpr(self.obj_function, data))
            
            def TotalCost_rule(model):
                return model.FirstStageCost + model.SecondStageCost
            model.Total_Cost_Objective = pyo.Objective(rule=TotalCost_rule, sense=pyo.minimize)
        
        self.parmest_model = model
        
        return model
    
    
    def _instance_creation_callback(self, experiment_number=None, cb_data=None):
        
        # DataFrame
        if isinstance(cb_data, pd.DataFrame):
            # Keep single experiments in a Dataframe (not a Series)
            exp_data = cb_data.loc[experiment_number,:].to_frame().transpose() 
        
        # List of dictionaries OR list of json file names
        elif isinstance(cb_data, list):
            exp_data = cb_data[experiment_number]
            if isinstance(exp_data, dict):
                pass
            if isinstance(exp_data, str):
                try:
                    with open(exp_data,'r') as infile:
                        exp_data = json.load(infile)
                except:
                    print('Unexpected data format')
                    return
        else:
            print('Unexpected data format')
            return
        model = self._create_parmest_model(exp_data)
        
        return model
    

    def _Q_opt(self, ThetaVals=None, solver="ef_ipopt",
               return_values=[], bootlist=None, calc_cov=False):
        """
        Set up all thetas as first stage Vars, return resulting theta
        values as well as the objective function value.

        """
        if (solver == "k_aug"):
            raise RuntimeError("k_aug no longer supported.")

        # (Bootstrap scenarios will use indirection through the bootlist)
        if bootlist is None:
            scen_names = ["Scenario{}".format(i) for i in self._numbers_list]
        else:
            scen_names = ["Scenario{}".format(i)\
                         for i in range(len(self._numbers_list))]

        # tree_model.CallbackModule = None
        outer_cb_data = dict()
        outer_cb_data["callback"] = self._instance_creation_callback
        if ThetaVals is not None:
            outer_cb_data["ThetaVals"] = ThetaVals
        if bootlist is not None:
            outer_cb_data["BootList"] = bootlist
        outer_cb_data["cb_data"] = self.callback_data  # None is OK
        outer_cb_data["theta_names"] = self.theta_names

        options = {"solver": "ipopt"}
        scenario_creator_options = {"cb_data": outer_cb_data}
        if use_mpisppy_ef:
            EF = st.ExtensiveForm(options,
                                  scen_names,
                                  _pysp_instance_creation_callback,
                                  model_name = "_Q_opt",
                                  scenario_creator_options\
                                  =scenario_creator_options,
                                  suppress_warnings=True)
            ef = EF.ef
        else:
            ef = local_ef.create_EF(scen_names,
                                    _pysp_instance_creation_callback,
                                    EF_name = "_Q_opt",
                                    creator_options=scenario_creator_options)
                                    
        # Solve the extensive form with ipopt
        if solver == "ef_ipopt":
        
            if not calc_cov:
                # Do not calculate the reduced hessian

                solver = SolverFactory('ipopt')
                if self.solver_options is not None:
                    for key in self.solver_options:
                        solver.options[key] = self.solver_options[key]

                solve_result = solver.solve(ef, tee = self.tee)

            # The import error will be raised when we attempt to use
            # inv_reduced_hessian_barrier below.
            #
            #elif not asl_available:
            #    raise ImportError("parmest requires ASL to calculate the "
            #                      "covariance matrix with solver 'ipopt'")
            else:
                # parmest makes the fitted parameters stage 1 variables
                ind_vars = []
                for ndname, Var, solval in sputils.ef_nonants(ef):
                    ind_vars.append(Var)
                # calculate the reduced hessian
<<<<<<< HEAD
                solve_result, inv_red_hes = inv_reduced_hessian_barrier(ef, 
                    independent_variables= ind_vars,
                    solver_options=self.solver_options,
                    tee=self.tee)
=======
                solve_result, inv_red_hes = \
                    inverse_reduced_hessian.inv_reduced_hessian_barrier(
                        self.ef_instance,
                        independent_variables= ind_vars,
                        solver_options=self.solver_options,
                        tee=self.tee)
>>>>>>> ce16f8d0
            
            if self.diagnostic_mode:
                print('    Solver termination condition = ',
                       str(solve_result.solver.termination_condition))

            # assume all first stage are thetas...
            thetavals = {}
            for ndname, Var, solval in sputils.ef_nonants(ef):
                # process the name
                # the scenarios are blocks, so strip the scenario name
                vname  = Var.name[Var.name.find(".")+1:]
                thetavals[vname] = solval

            objval = pyo.value(ef.EF_Obj)
            
            if calc_cov:
                # Calculate the covariance matrix
                
                # Extract number of data points considered
                n = len(self.callback_data)
                
                # Extract number of fitted parameters
                l = len(thetavals)
                
                # Assumption: Objective value is sum of squared errors
                sse = objval
                
                '''Calculate covariance assuming experimental observation errors are
                independent and follow a Gaussian 
                distribution with constant variance.
                
                The formula used in parmest was verified against equations (7-5-15) and
                (7-5-16) in "Nonlinear Parameter Estimation", Y. Bard, 1974.
                
                This formula is also applicable if the objective is scaled by a constant;
                the constant cancels out. (PySP scaled by 1/n because it computes an
                expected value.)
                '''
                cov = 2 * sse / (n - l) * inv_red_hes
            
            if len(return_values) > 0:
                var_values = []
                # assumes we solved using mpi-sppy
                for exp_i in ef.component_objects(Block, descend_into=False):
                    vals = {}
                    for var in return_values:
                        exp_i_var = exp_i.find_component(str(var))
                        temp = [pyo.value(_) for _ in exp_i_var.itervalues()]
                        if len(temp) == 1:
                            vals[var] = temp[0]
                        else:
                            vals[var] = temp                    
                    var_values.append(vals)                    
                var_values = pd.DataFrame(var_values)
                if calc_cov:
                    return objval, thetavals, var_values, cov
                else:
                    return objval, thetavals, var_values

            if calc_cov:
                return objval, thetavals, cov
            else:
                return objval, thetavals
        
        else:
            raise RuntimeError("Unknown solver in Q_Opt="+solver)
        

    def _Q_at_theta(self, thetavals):
        """
        Return the objective function value with fixed theta values.
        
        Parameters
        ----------
        thetavals: dict
            A dictionary of theta values.

        Returns
        -------
        objectiveval: float
            The objective function value.
        thetavals: dict
            A dictionary of all values for theta that were input.
        solvertermination: Pyomo TerminationCondition
            Tries to return the "worst" solver status across the scenarios.
            pyo.TerminationCondition.optimal is the best and 
            pyo.TerminationCondition.infeasible is the worst.
        """

        dummy_cb = {"callback": self._instance_creation_callback,
                    "ThetaVals": thetavals,
                    "theta_names": self.theta_names,
                    "cb_data": self.callback_data}
        
        optimizer = pyo.SolverFactory('ipopt')
        
        if self.diagnostic_mode:
            print('    Compute objective at theta = ',str(thetavals))

        # start block of code to deal with models with no constraints
        # (ipopt will crash or complain on such problems without special care)
        instance = _pysp_instance_creation_callback("FOO1", None, dummy_cb)
        try: # deal with special problems so Ipopt will not crash
            first = next(instance.component_objects(pyo.Constraint, active=True))
        except:
            sillylittle = True 
        else:
            sillylittle = False
        # end block of code to deal with models with no constraints

        WorstStatus = pyo.TerminationCondition.optimal
        totobj = 0
        for snum in self._numbers_list:
            sname = "scenario_NODE"+str(snum)
            instance = _pysp_instance_creation_callback(sname, None, dummy_cb)
            if not sillylittle:
                if self.diagnostic_mode:
                    print('      Experiment = ',snum)
                    print('     First solve with with special diagnostics wrapper')
                    status_obj, solved, iters, time, regu \
                        = ipopt_solver_wrapper.ipopt_solve_with_stats(instance, optimizer, max_iter=500, max_cpu_time=120)
                    print("   status_obj, solved, iters, time, regularization_stat = ",
                           str(status_obj), str(solved), str(iters), str(time), str(regu))

                results = optimizer.solve(instance)
                if self.diagnostic_mode:
                    print('standard solve solver termination condition=',
                            str(results.solver.termination_condition))

                if results.solver.termination_condition \
                   != pyo.TerminationCondition.optimal :
                    # DLW: Aug2018: not distinguishing "middlish" conditions
                    if WorstStatus != pyo.TerminationCondition.infeasible:
                        WorstStatus = results.solver.termination_condition
                    
            objobject = getattr(instance, self._second_stage_cost_exp)
            objval = pyo.value(objobject)
            totobj += objval
        retval = totobj / len(self._numbers_list) # -1??

        return retval, thetavals, WorstStatus

    def _get_sample_list(self, samplesize, num_samples, replacement=True):
        
        samplelist = list()
        
        if num_samples is None:
            # This could get very large
            for i, l in enumerate(combinations(self._numbers_list, samplesize)):
                samplelist.append((i, np.sort(l)))
        else:
            for i in range(num_samples):
                attempts = 0
                unique_samples = 0 # check for duplicates in each sample
                duplicate = False # check for duplicates between samples
                while (unique_samples <= len(self.theta_names)) and (not duplicate):
                    sample = np.random.choice(self._numbers_list,
                                                samplesize,
                                                replace=replacement)
                    sample = np.sort(sample).tolist()
                    unique_samples = len(np.unique(sample))
                    if sample in samplelist:
                        duplicate = True
                    
                    attempts += 1
                    if attempts > num_samples: # arbitrary timeout limit
                        raise RuntimeError("""Internal error: timeout constructing 
                                           a sample, the dim of theta may be too 
                                           close to the samplesize""")
    
                samplelist.append((i, sample))
            
        return samplelist
    
    def theta_est(self, solver="ef_ipopt", return_values=[], bootlist=None, calc_cov=False): 
        """
        Parameter estimation using all scenarios in the data

        Parameters
        ----------
        solver: string, optional
            "ef_ipopt" or "k_aug". Default is "ef_ipopt".
        return_values: list, optional
            List of Variable names used to return values from the model
        bootlist: list, optional
            List of bootstrap sample numbers, used internally when calling theta_est_bootstrap
        calc_cov: boolean, optional
            If True, calculate and return the covariance matrix (only for "ef_ipopt" solver)
            
        Returns
        -------
        objectiveval: float
            The objective function value
        thetavals: dict
            A dictionary of all values for theta
        variable values: pd.DataFrame
            Variable values for each variable name in return_values (only for ef_ipopt)
        Hessian: dict
            A dictionary of dictionaries for the Hessian.
            The Hessian is not returned if the solver is ef_ipopt.
        cov: numpy.array
            Covariance matrix of the fitted parameters (only for ef_ipopt)
        """
        assert isinstance(solver, str)
        assert isinstance(return_values, list)
        assert isinstance(bootlist, (type(None), list))
        
        return self._Q_opt(solver=solver, return_values=return_values,
                           bootlist=bootlist, calc_cov=calc_cov)
    
    
    def theta_est_bootstrap(self, bootstrap_samples, samplesize=None, 
                            replacement=True, seed=None, return_samples=False):
        """
        Parameter estimation using bootstrap resampling of the data

        Parameters
        ----------
        bootstrap_samples: int
            Number of bootstrap samples to draw from the data
        samplesize: int or None, optional
            Size of each bootstrap sample. If samplesize=None, samplesize will be 
			set to the number of samples in the data
        replacement: bool, optional
            Sample with or without replacement
        seed: int or None, optional
            Random seed
        return_samples: bool, optional
            Return a list of sample numbers used in each bootstrap estimation
        
        Returns
        -------
        bootstrap_theta: DataFrame 
            Theta values for each sample and (if return_samples = True) 
            the sample numbers used in each estimation
        """
        assert isinstance(bootstrap_samples, int)
        assert isinstance(samplesize, (type(None), int))
        assert isinstance(replacement, bool)
        assert isinstance(seed, (type(None), int))
        assert isinstance(return_samples, bool)
        
        if samplesize is None:
            samplesize = len(self._numbers_list)  
        
        if seed is not None:
            np.random.seed(seed)
        
        global_list = self._get_sample_list(samplesize, bootstrap_samples, 
                                            replacement)

        task_mgr = mpiu.ParallelTaskManager(bootstrap_samples)
        local_list = task_mgr.global_to_local_data(global_list)

        # Reset numbers_list
        self._numbers_list =  list(range(samplesize))
        
        bootstrap_theta = list()
        for idx, sample in local_list:
            objval, thetavals = self.theta_est(bootlist=list(sample))
            thetavals['samples'] = sample
            bootstrap_theta.append(thetavals)
            
        # Reset numbers_list (back to original)
        self._numbers_list =  list(range(len(self.callback_data)))
        
        global_bootstrap_theta = task_mgr.allgather_global_data(bootstrap_theta)
        bootstrap_theta = pd.DataFrame(global_bootstrap_theta)       

        if not return_samples:
            del bootstrap_theta['samples']
            
        return bootstrap_theta
    
    
    def theta_est_leaveNout(self, lNo, lNo_samples=None, seed=None, 
                            return_samples=False):
        """
        Parameter estimation where N data points are left out of each sample

        Parameters
        ----------
        lNo: int
            Number of data points to leave out for parameter estimation
        lNo_samples: int
            Number of leave-N-out samples. If lNo_samples=None, the maximum 
            number of combinations will be used
        seed: int or None, optional
            Random seed
        return_samples: bool, optional
            Return a list of sample numbers that were left out
        
        Returns
        -------
        lNo_theta: DataFrame 
            Theta values for each sample and (if return_samples = True) 
            the sample numbers left out of each estimation
        """
        assert isinstance(lNo, int)
        assert isinstance(lNo_samples, (type(None), int))
        assert isinstance(seed, (type(None), int))
        assert isinstance(return_samples, bool)
        
        samplesize = len(self._numbers_list)-lNo

        if seed is not None:
            np.random.seed(seed)
        
        global_list = self._get_sample_list(samplesize, lNo_samples, replacement=False)
            
        task_mgr = mpiu.ParallelTaskManager(len(global_list))
        local_list = task_mgr.global_to_local_data(global_list)
        
        # Reset numbers_list
        self._numbers_list =  list(range(samplesize))
        
        lNo_theta = list()
        for idx, sample in local_list:
            objval, thetavals = self.theta_est(bootlist=list(sample))
            lNo_s = list(set(range(len(self.callback_data))) - set(sample))
            thetavals['lNo'] = np.sort(lNo_s)
            lNo_theta.append(thetavals)
        
        # Reset numbers_list (back to original)
        self._numbers_list =  list(range(len(self.callback_data)))
        
        global_bootstrap_theta = task_mgr.allgather_global_data(lNo_theta)
        lNo_theta = pd.DataFrame(global_bootstrap_theta)   
        
        if not return_samples:
            del lNo_theta['lNo']
                    
        return lNo_theta
    
    
    def leaveNout_bootstrap_test(self, lNo, lNo_samples, bootstrap_samples, 
                                     distribution, alphas, seed=None):
        """
        Leave-N-out bootstrap test to compare theta values where N data points are 
        left out to a bootstrap analysis using the remaining data, 
        results indicate if theta is within a confidence region
        determined by the bootstrap analysis

        Parameters
        ----------
        lNo: int
            Number of data points to leave out for parameter estimation
        lNo_samples: int
            Leave-N-out sample size. If lNo_samples=None, the maximum number 
            of combinations will be used
        bootstrap_samples: int:
            Bootstrap sample size
        distribution: string
            Statistical distribution used to define a confidence region,  
            options = 'MVN' for multivariate_normal, 'KDE' for gaussian_kde, 
            and 'Rect' for rectangular.
        alphas: list
            List of alpha values used to determine if theta values are inside 
            or outside the region.
        seed: int or None, optional
            Random seed
            
        Returns
        ----------
        List of tuples with one entry per lNo_sample:
            
        * The first item in each tuple is the list of N samples that are left 
          out.
        * The second item in each tuple is a DataFrame of theta estimated using 
          the N samples.
        * The third item in each tuple is a DataFrame containing results from 
          the bootstrap analysis using the remaining samples.
        
        For each DataFrame a column is added for each value of alpha which 
        indicates if the theta estimate is in (True) or out (False) of the 
        alpha region for a given distribution (based on the bootstrap results)
        """
        assert isinstance(lNo, int)
        assert isinstance(lNo_samples, (type(None), int))
        assert isinstance(bootstrap_samples, int)
        assert distribution in ['Rect', 'MVN', 'KDE']
        assert isinstance(alphas, list)
        assert isinstance(seed, (type(None), int))
        
        if seed is not None:
            np.random.seed(seed)
            
        data = self.callback_data.copy()
        
        global_list = self._get_sample_list(lNo, lNo_samples, replacement=False)
            
        results = []
        for idx, sample in global_list:
            
            # Reset callback_data and numbers_list
            self.callback_data = data.loc[sample,:] 
            self._numbers_list = self.callback_data.index
            obj, theta = self.theta_est()
            
            # Reset callback_data and numbers_list
            self.callback_data = data.drop(index=sample)
            self._numbers_list = self.callback_data.index
            bootstrap_theta = self.theta_est_bootstrap(bootstrap_samples)
            
            training, test = self.confidence_region_test(bootstrap_theta, 
                                    distribution=distribution, alphas=alphas, 
                                    test_theta_values=theta)
                
            results.append((sample, test, training))
        
        # Reset callback_data and numbers_list (back to original)
        self.callback_data = data
        self._numbers_list = self.callback_data.index
        
        return results
    
    
    def objective_at_theta(self, theta_values):
        """
        Objective value for each theta

        Parameters
        ----------
        theta_values: DataFrame, columns=theta_names
            Values of theta used to compute the objective
            
        Returns
        -------
        obj_at_theta: DataFrame
            Objective value for each theta (infeasible solutions are 
            omitted).
        """
        assert isinstance(theta_values, pd.DataFrame)
        
        # for parallel code we need to use lists and dicts in the loop
        theta_names = theta_values.columns
        all_thetas = theta_values.to_dict('records')
        task_mgr = mpiu.ParallelTaskManager(len(all_thetas))
        local_thetas = task_mgr.global_to_local_data(all_thetas)
        
        # walk over the mesh, return objective function
        all_obj = list()
        for Theta in local_thetas:
            obj, thetvals, worststatus = self._Q_at_theta(Theta)
            if worststatus != pyo.TerminationCondition.infeasible:
                 all_obj.append(list(Theta.values()) + [obj])
            # DLW, Aug2018: should we also store the worst solver status?
            
        global_all_obj = task_mgr.allgather_global_data(all_obj)
        dfcols = list(theta_names) + ['obj']
        obj_at_theta = pd.DataFrame(data=global_all_obj, columns=dfcols)
            
        return obj_at_theta
    
    
    def likelihood_ratio_test(self, obj_at_theta, obj_value, alphas, 
                              return_thresholds=False):
        """
        Likelihood ratio test to identify theta values within a confidence 
        region using the :math:`\chi^2` distribution
        
        Parameters
        ----------
        obj_at_theta: DataFrame, columns = theta_names + 'obj'
            Objective values for each theta value (returned by 
            objective_at_theta)
        obj_value: int or float
            Objective value from parameter estimation using all data
        alphas: list
            List of alpha values to use in the chi2 test
        return_thresholds: bool, optional
            Return the threshold value for each alpha
            
        Returns
        -------
        LR: DataFrame 
            Objective values for each theta value along with True or False for 
            each alpha
        thresholds: dictionary
            If return_threshold = True, the thresholds are also returned.
        """
        assert isinstance(obj_at_theta, pd.DataFrame)
        assert isinstance(obj_value, (int, float))
        assert isinstance(alphas, list)
        assert isinstance(return_thresholds, bool)
            
        LR = obj_at_theta.copy()
        S = len(self.callback_data)
        thresholds = {}
        for a in alphas:
            chi2_val = scipy.stats.chi2.ppf(a, 2)
            thresholds[a] = obj_value * ((chi2_val / (S - 2)) + 1)
            LR[a] = LR['obj'] < thresholds[a]
        
        if return_thresholds:
            return LR, thresholds
        else:
            return LR

    def confidence_region_test(self, theta_values, distribution, alphas, 
                               test_theta_values=None):
        """
        Confidence region test to determine if theta values are within a 
        rectangular, multivariate normal, or Gaussian kernel density distribution 
        for a range of alpha values
        
        Parameters
        ----------
        theta_values: DataFrame, columns = theta_names
            Theta values used to generate a confidence region 
            (generally returned by theta_est_bootstrap)
        distribution: string
            Statistical distribution used to define a confidence region,  
            options = 'MVN' for multivariate_normal, 'KDE' for gaussian_kde, 
            and 'Rect' for rectangular.
        alphas: list
            List of alpha values used to determine if theta values are inside 
            or outside the region.
        test_theta_values: dictionary or DataFrame, keys/columns = theta_names, optional
            Additional theta values that are compared to the confidence region
            to determine if they are inside or outside.
        
        Returns
        -------
        training_results: DataFrame 
            Theta value used to generate the confidence region along with True 
            (inside) or False (outside) for each alpha
        test_results: DataFrame 
            If test_theta_values is not None, returns test theta value along 
            with True (inside) or False (outside) for each alpha
        """
        assert isinstance(theta_values, pd.DataFrame)
        assert distribution in ['Rect', 'MVN', 'KDE']
        assert isinstance(alphas, list)
        assert isinstance(test_theta_values, (type(None), dict, pd.DataFrame))
        
        if isinstance(test_theta_values, dict):
            test_theta_values = pd.Series(test_theta_values).to_frame().transpose()
            
        training_results = theta_values.copy()
        
        if test_theta_values is not None:
            test_result = test_theta_values.copy()
        
        for a in alphas:
            
            if distribution == 'Rect':
                lb, ub = fit_rect_dist(theta_values, a)
                training_results[a] = ((theta_values > lb).all(axis=1) & \
                                  (theta_values < ub).all(axis=1))
                
                if test_theta_values is not None:
                    # use upper and lower bound from the training set
                    test_result[a] = ((test_theta_values > lb).all(axis=1) & \
                                  (test_theta_values < ub).all(axis=1))
                    
            elif distribution == 'MVN':
                dist = fit_mvn_dist(theta_values)
                Z = dist.pdf(theta_values)
                score = scipy.stats.scoreatpercentile(Z, (1-a)*100) 
                training_results[a] = (Z >= score)
                
                if test_theta_values is not None:
                    # use score from the training set
                    Z = dist.pdf(test_theta_values)
                    test_result[a] = (Z >= score) 
                
            elif distribution == 'KDE':
                dist = fit_kde_dist(theta_values)
                Z = dist.pdf(theta_values.transpose())
                score = scipy.stats.scoreatpercentile(Z, (1-a)*100) 
                training_results[a] = (Z >= score)
                
                if test_theta_values is not None:
                    # use score from the training set
                    Z = dist.pdf(test_theta_values.transpose())
                    test_result[a] = (Z >= score) 
                    
        if test_theta_values is not None:
            return training_results, test_result
        else:
            return training_results<|MERGE_RESOLUTION|>--- conflicted
+++ resolved
@@ -34,18 +34,11 @@
 )
 
 import pyomo.environ as pyo
-<<<<<<< HEAD
 
 ####import pyomo.pysp.util.rapper as st
 import mpisppy.opt.ef as st
 import mpisppy.scenario_tree as scenario_tree
-=======
-import pyomo.pysp.util.rapper as st
-from pyomo.pysp.scenariotree import tree_structure
-from pyomo.pysp.scenariotree.tree_structure_model import (
-    CreateAbstractScenarioTreeModel
-)
->>>>>>> ce16f8d0
+
 from pyomo.opt import SolverFactory
 from pyomo.environ import Block, ComponentUID
 
@@ -57,18 +50,8 @@
 
 parmest_available = numpy_available & pandas_available & scipy_available
 
-<<<<<<< HEAD
-__version__ = 0.31
-
-if numpy_available and scipy_available:
-    from pyomo.contrib.pynumero.asl import AmplInterface
-    asl_available = AmplInterface.available()
-else:
-    asl_available = False
-=======
 inverse_reduced_hessian, inverse_reduced_hessian_available = attempt_import(
     'pyomo.contrib.interior_point.inverse_reduced_hessian')
->>>>>>> ce16f8d0
 
 logger = logging.getLogger(__name__)
 
@@ -524,19 +507,12 @@
                 for ndname, Var, solval in sputils.ef_nonants(ef):
                     ind_vars.append(Var)
                 # calculate the reduced hessian
-<<<<<<< HEAD
-                solve_result, inv_red_hes = inv_reduced_hessian_barrier(ef, 
-                    independent_variables= ind_vars,
-                    solver_options=self.solver_options,
-                    tee=self.tee)
-=======
                 solve_result, inv_red_hes = \
                     inverse_reduced_hessian.inv_reduced_hessian_barrier(
                         self.ef_instance,
                         independent_variables= ind_vars,
                         solver_options=self.solver_options,
                         tee=self.tee)
->>>>>>> ce16f8d0
             
             if self.diagnostic_mode:
                 print('    Solver termination condition = ',
