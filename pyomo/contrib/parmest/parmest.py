#  ___________________________________________________________________________
#
#  Pyomo: Python Optimization Modeling Objects
#  Copyright (c) 2008-2025
#  National Technology and Engineering Solutions of Sandia, LLC
#  Under the terms of Contract DE-NA0003525 with National Technology and
#  Engineering Solutions of Sandia, LLC, the U.S. Government retains certain
#  rights in this software.
#  This software is distributed under the 3-clause BSD License.
#  ___________________________________________________________________________
#### Using mpi-sppy instead of PySP; May 2020
#### Adding option for "local" EF starting Sept 2020
#### Wrapping mpi-sppy functionality and local option Jan 2021, Feb 2021
#### Redesign with Experiment class Dec 2023

# TODO: move use_mpisppy to a Pyomo configuration option
# False implies always use the EF that is local to parmest
use_mpisppy = True  # Use it if we can but use local if not.
if use_mpisppy:
    try:
        # MPI-SPPY has an unfortunate side effect of outputting
        # "[ 0.00] Initializing mpi-sppy" when it is imported.  This can
        # cause things like doctests to fail.  We will suppress that
        # information here.
        from pyomo.common.tee import capture_output

        with capture_output():
            import mpisppy.utils.sputils as sputils
    except ImportError:
        use_mpisppy = False  # we can't use it
if use_mpisppy:
    # These things should be outside the try block.
    sputils.disable_tictoc_output()
    import mpisppy.opt.ef as st
    import mpisppy.scenario_tree as scenario_tree
else:
    import pyomo.contrib.parmest.utils.create_ef as local_ef
    import pyomo.contrib.parmest.utils.scenario_tree as scenario_tree

from enum import Enum
import re
import importlib as im
import logging
import types
import json
from collections.abc import Callable
from itertools import combinations
from functools import singledispatchmethod

from pyomo.common.dependencies import (
    attempt_import,
    numpy as np,
    numpy_available,
    pandas as pd,
    pandas_available,
    scipy,
    scipy_available,
)

import pyomo.environ as pyo

from pyomo.opt import SolverFactory
from pyomo.environ import Block, ComponentUID
from pyomo.opt.results.solver import assert_optimal_termination
from pyomo.common.flags import NOTSET

from pyomo.contrib.sensitivity_toolbox.sens import get_dsdp

import pyomo.contrib.parmest.utils as utils
import pyomo.contrib.parmest.graphics as graphics
from pyomo.dae import ContinuousSet

from pyomo.common.deprecation import deprecated
from pyomo.common.deprecation import deprecation_warning

parmest_available = numpy_available & pandas_available & scipy_available

inverse_reduced_hessian, inverse_reduced_hessian_available = attempt_import(
    'pyomo.contrib.interior_point.inverse_reduced_hessian'
)

logger = logging.getLogger(__name__)


def ef_nonants(ef):
    # Wrapper to call someone's ef_nonants
    # (the function being called is very short, but it might be changed)
    if use_mpisppy:
        return sputils.ef_nonants(ef)
    else:
        return local_ef.ef_nonants(ef)


def _experiment_instance_creation_callback(
    scenario_name, node_names=None, cb_data=None
):
    """
    This is going to be called by mpi-sppy or the local EF and it will call into
    the user's model's callback.

    Parameters:
    -----------
    scenario_name: `str` Scenario name should end with a number
    node_names: `None` ( Not used here )
    cb_data : dict with ["callback"], ["BootList"],
              ["theta_names"], ["cb_data"], etc.
              "cb_data" is passed through to user's callback function
                        that is the "callback" value.
              "BootList" is None or bootstrap experiment number list.
                       (called cb_data by mpisppy)


    Returns:
    --------
    instance: `ConcreteModel`
        instantiated scenario

    Note:
    ----
    There is flexibility both in how the function is passed and its signature.
    """
    assert cb_data is not None
    outer_cb_data = cb_data
    scen_num_str = re.compile(r'(\d+)$').search(scenario_name).group(1)
    scen_num = int(scen_num_str)
    basename = scenario_name[: -len(scen_num_str)]  # to reconstruct name

    CallbackFunction = outer_cb_data["callback"]

    if callable(CallbackFunction):
        callback = CallbackFunction
    else:
        cb_name = CallbackFunction

        if "CallbackModule" not in outer_cb_data:
            raise RuntimeError(
                "Internal Error: need CallbackModule in parmest callback"
            )
        else:
            modname = outer_cb_data["CallbackModule"]

        if isinstance(modname, str):
            cb_module = im.import_module(modname, package=None)
        elif isinstance(modname, types.ModuleType):
            cb_module = modname
        else:
            print("Internal Error: bad CallbackModule")
            raise

        try:
            callback = getattr(cb_module, cb_name)
        except:
            print("Error getting function=" + cb_name + " from module=" + str(modname))
            raise

    if "BootList" in outer_cb_data:
        bootlist = outer_cb_data["BootList"]
        # print("debug in callback: using bootlist=",str(bootlist))
        # assuming bootlist itself is zero based
        exp_num = bootlist[scen_num]
    else:
        exp_num = scen_num

    scen_name = basename + str(exp_num)

    cb_data = outer_cb_data["cb_data"]  # cb_data might be None.

    # at least three signatures are supported. The first is preferred
    try:
        instance = callback(experiment_number=exp_num, cb_data=cb_data)
    except TypeError:
        raise RuntimeError(
            "Only one callback signature is supported: "
            "callback(experiment_number, cb_data) "
        )
        """
        try:
            instance = callback(scenario_tree_model, scen_name, node_names)
        except TypeError:  # deprecated signature?
            try:
                instance = callback(scen_name, node_names)
            except:
                print("Failed to create instance using callback; TypeError+")
                raise
        except:
            print("Failed to create instance using callback.")
            raise
        """
    if hasattr(instance, "_mpisppy_node_list"):
        raise RuntimeError(f"scenario for experiment {exp_num} has _mpisppy_node_list")
    nonant_list = [
        instance.find_component(vstr) for vstr in outer_cb_data["theta_names"]
    ]
    if use_mpisppy:
        instance._mpisppy_node_list = [
            scenario_tree.ScenarioNode(
                name="ROOT",
                cond_prob=1.0,
                stage=1,
                cost_expression=instance.FirstStageCost,
                nonant_list=nonant_list,
                scen_model=instance,
            )
        ]
    else:
        instance._mpisppy_node_list = [
            scenario_tree.ScenarioNode(
                name="ROOT",
                cond_prob=1.0,
                stage=1,
                cost_expression=instance.FirstStageCost,
                scen_name_list=None,
                nonant_list=nonant_list,
                scen_model=instance,
            )
        ]

    if "ThetaVals" in outer_cb_data:
        thetavals = outer_cb_data["ThetaVals"]

        # dlw august 2018: see mea code for more general theta
        for name, val in thetavals.items():
            theta_cuid = ComponentUID(name)
            theta_object = theta_cuid.find_component_on(instance)
            if val is not None:
                # print("Fixing",vstr,"at",str(thetavals[vstr]))
                theta_object.fix(val)
            else:
                # print("Freeing",vstr)
                theta_object.unfix()

    return instance


def SSE(model):
    """
    Returns an expression that is used to compute the sum of squared errors
    ('SSE') objective, assuming Gaussian i.i.d. errors

    Parameters
    ----------
    model : ConcreteModel
        Annotated Pyomo model
    """
    # check if the model has all the required suffixes
    _check_model_labels(model)

    # SSE between the prediction and observation of the measured variables
    expr = sum((y - y_hat) ** 2 for y_hat, y in model.experiment_outputs.items())
    return expr


<<<<<<< HEAD
class Estimator:
=======
def SSE_weighted(model):
    """
    Returns an expression that is used to compute the 'SSE_weighted' objective,
    assuming Gaussian i.i.d. errors, with measurement error standard deviation
    defined in the annotated Pyomo model

    Parameters
    ----------
    model : ConcreteModel
        Annotated Pyomo model
    """
    # check if the model has all the required suffixes
    _check_model_labels(model)

    # Check that measurement errors exist
    if not hasattr(model, "measurement_error"):
        raise AttributeError(
            'Experiment model does not have suffix "measurement_error". '
            '"measurement_error" is a required suffix for the "SSE_weighted" '
            'objective.'
        )

    # check if all the values of the measurement error standard deviation
    # have been supplied
    all_known_errors = all(
        model.measurement_error[y_hat] is not None for y_hat in model.experiment_outputs
    )

    if all_known_errors:
        # calculate the weighted SSE between the prediction
        # and observation of the measured variables
        try:
            expr = (1 / 2) * sum(
                ((y - y_hat) / model.measurement_error[y_hat]) ** 2
                for y_hat, y in model.experiment_outputs.items()
            )
            return expr
        except ZeroDivisionError:
            raise ValueError(
                'Division by zero encountered in the "SSE_weighted" objective. '
                'One or more values of the measurement error are zero.'
            )
    else:
        raise ValueError(
            'One or more values are missing from "measurement_error". All values of '
            'the measurement errors are required for the "SSE_weighted" objective.'
        )


def _check_model_labels(model):
    """
    Checks if the annotated Pyomo model contains the necessary suffixes

    Parameters
    ----------
    model : ConcreteModel
        Annotated Pyomo model
    """
    required_attrs = ("experiment_outputs", "unknown_parameters")

    # check if any of the required attributes are missing
    missing_attr = [attr for attr in required_attrs if not hasattr(model, attr)]
    if missing_attr:
        missing_str = ", ".join(f'"{attr}"' for attr in missing_attr)
        raise AttributeError(
            f"Experiment model is missing required attribute(s): {missing_str}"
        )

    logger.info("Model has expected labels.")


def _get_labeled_model(experiment):
    """
    Returns the annotated Pyomo model from the Experiment class

    Parameters
    ----------
    experiment : Experiment class
        Experiment class object that contains the Pyomo model
        for a particular experimental condition
    """
    # check if the Experiment class has a "get_labeled_model" function
    get_model = getattr(experiment, "get_labeled_model", None)
    if not callable(get_model):
        raise AttributeError(
            'The experiment object must have a "get_labeled_model" function.'
        )

    try:
        return get_model().clone()
    except Exception as exc:
        raise RuntimeError(f"Failed to clone labeled model: {exc}")


def _count_total_experiments(experiment_list):
    """
    Counts the number of data points in the list of experiments

    Parameters
    ----------
    experiment_list : list
        List of Experiment class objects containing the Pyomo model
        for the different experimental conditions

    Returns
    -------
    total_number_data : int
        The total number of data points in the list of experiments
    """
    total_number_data = 0
    for experiment in experiment_list:
        total_number_data += len(experiment.get_labeled_model().experiment_outputs)

    return total_number_data


class CovarianceMethod(Enum):
    finite_difference = "finite_difference"
    automatic_differentiation_kaug = "automatic_differentiation_kaug"
    reduced_hessian = "reduced_hessian"


class ObjectiveType(Enum):
    SSE = "SSE"
    SSE_weighted = "SSE_weighted"


# Compute the Jacobian matrix of measured variables with respect to the parameters
def _compute_jacobian(experiment, theta_vals, step, solver, tee):
    """
    Computes the Jacobian matrix of the measured variables with respect to the
    parameters using the central finite difference scheme

    Parameters
    ----------
    experiment : Experiment class
        Experiment class object that contains the Pyomo model
        for a particular experimental condition
    theta_vals : dict
        Dictionary containing the estimates of the unknown parameters
    step : float
        Float used for relative perturbation of the parameters,
        e.g., step=0.02 is a 2% perturbation
    solver : str
        Solver name specified by the user, e.g., 'ipopt'
    tee : bool
        Boolean solver option to be passed for verbose output

    Returns
    -------
    J : numpy.ndarray
        Jacobian matrix of the measured variables
    """
    # grab the model
    model = _get_labeled_model(experiment)

    # fix the value of the unknown parameters to the estimated values
    for param in model.unknown_parameters:
        param.fix(theta_vals[param.name])

    # re-solve the model with the estimated parameters
    solver = pyo.SolverFactory(solver)
    results = solver.solve(model, tee=tee)
    assert_optimal_termination(results)

    # get the estimated parameter values
    param_values = [p.value for p in model.unknown_parameters]

    # get the number of parameters and measured variables
    n_params = len(param_values)
    n_outputs = len(model.experiment_outputs)

    # compute the sensitivity of the measured variables w.r.t the parameters
    J = np.zeros((n_outputs, n_params))

    for i, param in enumerate(model.unknown_parameters):
        # store original value of the parameter
        orig_value = param_values[i]

        # calculate the relative perturbation
        relative_perturbation = step * orig_value

        # Forward perturbation
        param.fix(orig_value + relative_perturbation)

        # solve the model
        results = solver.solve(model, tee=tee)
        assert_optimal_termination(results)

        # forward perturbation measured variables
        y_hat_plus = [pyo.value(y_hat) for y_hat, y in model.experiment_outputs.items()]

        # Backward perturbation
        param.fix(orig_value - relative_perturbation)

        # re-solve the model
        results = solver.solve(model, tee=tee)
        assert_optimal_termination(results)

        # backward perturbation measured variables
        y_hat_minus = [
            pyo.value(y_hat) for y_hat, y in model.experiment_outputs.items()
        ]

        # Restore the original parameter value
        param.fix(orig_value)

        # Central difference approximation for the Jacobian
        J[:, i] = [
            (y_hat_plus[w] - y_hat_minus[w]) / (2 * relative_perturbation)
            for w in range(len(y_hat_plus))
        ]

    return J


# Compute the covariance matrix of the estimated parameters
def compute_covariance_matrix(
    experiment_list,
    method,
    obj_function,
    theta_vals,
    step,
    solver,
    tee,
    estimated_var=None,
):
    """
    Computes the covariance matrix of the estimated parameters using
    'finite_difference' or 'automatic_differentiation_kaug' methods

    Parameters
    ----------
    experiment_list : list
        List of Experiment class objects containing the Pyomo model
        for the different experimental conditions
    method : str
        Covariance calculation method specified by the user,
        e.g., 'finite_difference'
    obj_function: callable
        Built-in objective function selected by the user, e.g., `SSE`
    theta_vals : dict
        Dictionary containing the estimates of the unknown parameters
    step : float
        Float used for relative perturbation of the parameters,
        e.g., step=0.02 is a 2% perturbation
    solver : str
        Solver name specified by the user, e.g., 'ipopt'
    tee : bool
        Boolean solver option to be passed for verbose output
    estimated_var: float, optional
        Value of the estimated variance of the measurement error
        in cases where the user does not supply the
        measurement error standard deviation

    Returns
    -------
    cov : pd.DataFrame
        Covariance matrix of the estimated parameters
    """
    # store the FIM of all the experiments
    FIM_all_exp = []

    if method == CovarianceMethod.finite_difference.value:
        # loop through the experiments and compute the FIM
        for experiment in experiment_list:
            FIM_all_exp.append(
                _finite_difference_FIM(
                    experiment,
                    theta_vals=theta_vals,
                    step=step,
                    solver=solver,
                    tee=tee,
                    estimated_var=estimated_var,
                )
            )
    elif method == CovarianceMethod.automatic_differentiation_kaug.value:
        # loop through the experiments and compute the FIM
        for experiment in experiment_list:
            FIM_all_exp.append(
                _kaug_FIM(
                    experiment,
                    obj_function=obj_function,
                    theta_vals=theta_vals,
                    solver=solver,
                    tee=tee,
                    estimated_var=estimated_var,
                )
            )

    FIM = np.sum(FIM_all_exp, axis=0)

    # calculate the covariance matrix
    try:
        cov = np.linalg.inv(FIM)
    except np.linalg.LinAlgError:
        cov = np.linalg.pinv(FIM)
        logger.warning("The FIM is singular. Using pseudo-inverse instead.")

    cov = pd.DataFrame(cov, index=theta_vals.keys(), columns=theta_vals.keys())

    return cov


# compute the Fisher information matrix of the estimated parameters using
# 'finite_difference'
def _finite_difference_FIM(
    experiment, theta_vals, step, solver, tee, estimated_var=None
):
    """
    Computes the Fisher information matrix from 'finite_difference' Jacobian matrix
    and measurement errors standard deviation defined in the annotated Pyomo model

    Parameters
    ----------
    experiment : Experiment class
        Experiment class object that contains the Pyomo model
        for a particular experimental condition
    theta_vals : dict
        Dictionary containing the estimates of the unknown parameters
    step : float
        Float used for relative perturbation of the parameters,
        e.g., step=0.02 is a 2% perturbation
    solver : str
        Solver name specified by the user, e.g., 'ipopt'
    tee : bool
        Boolean solver option to be passed for verbose output
    estimated_var: float or int, optional
        Value of the estimated variance of the measurement error
        in cases where the user does not supply the
        measurement error standard deviation

    Returns
    -------
    FIM : numpy.ndarray
        Fisher information matrix of the estimated parameters
    """
    # compute the Jacobian matrix using finite difference
    J = _compute_jacobian(experiment, theta_vals, step, solver, tee)

    # computing the condition number of the Jacobian matrix
    cond_number_jac = np.linalg.cond(J)
    logger.info(f"The condition number of the Jacobian matrix is {cond_number_jac}")

    # grab the model
    model = _get_labeled_model(experiment)

    # extract the measured variables and measurement errors
    y_hat_list = [y_hat for y_hat, y in model.experiment_outputs.items()]

    # check if the model has a 'measurement_error' attribute and
    # the measurement error standard deviation has been supplied
    all_known_errors = all(
        model.measurement_error[y_hat] is not None for y_hat in model.experiment_outputs
    )

    if hasattr(model, "measurement_error") and all_known_errors:
        error_list = [
            model.measurement_error[y_hat] for y_hat in model.experiment_outputs
        ]

        # check if the dimension of error_list is the same with that of y_hat_list
        if len(error_list) != len(y_hat_list):
            raise ValueError(
                "Experiment outputs and measurement errors are not the same length."
            )

        # compute the matrix of the inverse of the measurement error variance
        # the following assumes independent and identically distributed
        # measurement errors
        W = np.diag([1 / (err**2) for err in error_list])

        # calculate the FIM using the formula in our future paper
        # Lilonfe et al. (2025)
        FIM = J.T @ W @ J
    else:
        FIM = (1 / estimated_var) * (J.T @ J)

    return FIM


# compute the Fisher information matrix of the estimated parameters using
# 'automatic_differentiation_kaug'
def _kaug_FIM(experiment, obj_function, theta_vals, solver, tee, estimated_var=None):
    """
    Computes the FIM using 'automatic_differentiation_kaug', a sensitivity-based
    approach that uses the annotated Pyomo model optimality condition and
    user-defined measurement errors standard deviation

    Disclaimer - code adopted from the kaug function implemented in Pyomo.DoE

    Parameters
    ----------
    experiment : Experiment class
        Experiment class object that contains the Pyomo model
        for a particular experimental condition
    obj_function: callable
        Built-in objective function selected by the user, e.g., `SSE`
    theta_vals : dict
        Dictionary containing the estimates of the unknown parameters
    solver : str
        Solver name specified by the user, e.g., 'ipopt'
    tee : bool
        Boolean solver option to be passed for verbose output
    estimated_var: float or int, optional
        Value of the estimated variance of the measurement error
        in cases where the user does not supply the
        measurement error standard deviation

    Returns
    -------
    FIM : numpy.ndarray
        Fisher information matrix of the estimated parameters
    """
    # grab the model
    model = _get_labeled_model(experiment)

    # deactivate any existing objective functions
    for obj in model.component_objects(pyo.Objective):
        obj.deactivate()

    # add the built-in objective function selected by the user
    model.objective = pyo.Objective(expr=obj_function, sense=pyo.minimize)

    # fix the parameter values to the estimated values
    for param in model.unknown_parameters:
        param.fix(theta_vals[param.name])

    solver = pyo.SolverFactory(solver)
    results = solver.solve(model, tee=tee)
    assert_optimal_termination(results)

    # Probe the solved model for dsdp results (sensitivities s.t. parameters)
    params_dict = {k.name: v for k, v in model.unknown_parameters.items()}
    params_names = list(params_dict.keys())

    dsdp_re, col = get_dsdp(model, params_names, params_dict, tee=tee)

    # analyze result
    dsdp_array = dsdp_re.toarray().T

    # store dsdp returned
    dsdp_extract = []

    # get right lines from results
    measurement_index = []

    # loop over measurement variables and their time points
    for k, v in model.experiment_outputs.items():
        name = k.name
        try:
            kaug_no = col.index(name)
            measurement_index.append(kaug_no)
            # get right line of dsdp
            dsdp_extract.append(dsdp_array[kaug_no])
        except ValueError:
            # k_aug does not provide value for fixed variables
            logger.debug("The variable is fixed:  %s", name)
            # produce the sensitivity for fixed variables
            zero_sens = np.zeros(len(params_names))
            # for fixed variables, the sensitivity are a zero vector
            dsdp_extract.append(zero_sens)

    # Extract and calculate sensitivity if scaled by constants or parameters.
    jac = [[] for _ in params_names]

    for d in range(len(dsdp_extract)):
        for k, v in model.unknown_parameters.items():
            p = params_names.index(k.name)  # Index of parameter in np array
            sensi = dsdp_extract[d][p]
            jac[p].append(sensi)

    # record kaug jacobian
    kaug_jac = np.array(jac).T

    # compute FIM
    # compute the matrix of the inverse of the measurement error variance
    # the following assumes independent and identically distributed
    # measurement errors
    W = np.zeros((len(model.measurement_error), len(model.measurement_error)))
    all_known_errors = all(
        model.measurement_error[y_hat] is not None for y_hat in model.experiment_outputs
    )

    count = 0
    for k, v in model.measurement_error.items():
        if all_known_errors:
            W[count, count] = 1 / (v**2)
        else:
            W[count, count] = 1 / estimated_var
        count += 1

    FIM = kaug_jac.T @ W @ kaug_jac

    return FIM


class Estimator(object):
>>>>>>> 613f2ad1
    """
    Parameter estimation class

    Parameters
    ----------
    experiment_list: list of Experiments
        A list of experiment objects which creates one labeled model for
        each experiment
    obj_function: string or function (optional)
        Built-in objective ("SSE" or "SSE_weighted") or custom function
        used to formulate parameter estimation objective.
        If no function is specified, the model is used
        "as is" and should be defined with a "FirstStageCost" and
        "SecondStageCost" expression that are used to build an objective.
        Default is None.
    tee: bool, optional
        If True, print the solver output to the screen. Default is False.
    diagnostic_mode: bool, optional
        If True, print diagnostics from the solver. Default is False.
    solver_options: dict, optional
        Provides options to the solver (also the name of an attribute).
        Default is None.
    """

    # The singledispatchmethod decorator is used here as a deprecation
    # shim to be able to support the now deprecated Estimator interface
    # which had a different number of arguments. When the deprecated API
    # is removed this decorator and the _deprecated_init method below
    # can be removed
    @singledispatchmethod
    def __init__(
        self,
        experiment_list,
        obj_function=None,
        tee=False,
        diagnostic_mode=False,
        solver_options=None,
    ):

        # check that we have a (non-empty) list of experiments
        assert isinstance(experiment_list, list)
        self.exp_list = experiment_list

        # get the number of experiments
        self.number_exp = _count_total_experiments(self.exp_list)

        # check if the experiment has a ``get_labeled_model`` function
        model = _get_labeled_model(self.exp_list[0])

        # check if the model has all the required suffixes
        _check_model_labels(model)

        # populate keyword argument options
        if isinstance(obj_function, str):
            try:
                self.obj_function = ObjectiveType(obj_function)
            except ValueError:
                raise ValueError(
                    f"Invalid objective function: '{obj_function}'. "
                    f"Choose from: {[e.value for e in ObjectiveType]}."
                )
        else:
            self.obj_function = obj_function

        self.tee = tee
        self.diagnostic_mode = diagnostic_mode
        self.solver_options = solver_options

        # TODO: delete this when the deprecated interface is removed
        self.pest_deprecated = None

        # TODO This might not be needed here.
        # We could collect the union (or intersect?) of thetas when the models are built
        theta_names = []
        for experiment in self.exp_list:
            model = _get_labeled_model(experiment)
            theta_names.extend([k.name for k, v in model.unknown_parameters.items()])
        # Utilize list(dict.fromkeys(theta_names)) to preserve parameter
        # order compared with list(set(theta_names)), which had
        # nondeterministic ordering of parameters
        self.estimator_theta_names = list(dict.fromkeys(theta_names))

        self._second_stage_cost_exp = "SecondStageCost"
        # boolean to indicate if model is initialized using a square solve
        self.model_initialized = False

    # The deprecated Estimator constructor
    # This works by checking the type of the first argument passed to
    # the class constructor. If it matches the old interface (i.e. is
    # callable) then this _deprecated_init method is called and the
    # deprecation warning is displayed.
    @__init__.register(Callable)
    def _deprecated_init(
        self,
        model_function,
        data,
        theta_names,
        obj_function=None,
        tee=False,
        diagnostic_mode=False,
        solver_options=None,
    ):

        deprecation_warning(
            "You're using the deprecated parmest interface (model_function, "
            "data, theta_names). This interface will be removed in a future release, "
            "please update to the new parmest interface using experiment lists.",
            version='6.7.2',
        )
        self.pest_deprecated = _DeprecatedEstimator(
            model_function,
            data,
            theta_names,
            obj_function,
            tee,
            diagnostic_mode,
            solver_options,
        )

    def _return_theta_names(self):
        """
        Return list of fitted model parameter names
        """
        # check for deprecated inputs
        if self.pest_deprecated:

            # if fitted model parameter names differ from theta_names
            # created when Estimator object is created
            if hasattr(self, 'theta_names_updated'):
                return self.pest_deprecated.theta_names_updated

            else:

                # default theta_names, created when Estimator object is created
                return self.pest_deprecated.theta_names

        else:

            # if fitted model parameter names differ from theta_names
            # created when Estimator object is created
            if hasattr(self, 'theta_names_updated'):
                return self.theta_names_updated

            else:

                # default theta_names, created when Estimator object is created
                return self.estimator_theta_names

    def _expand_indexed_unknowns(self, model_temp):
        """
        Expand indexed variables to get full list of thetas
        """

        model_theta_list = []
        for c in model_temp.unknown_parameters.keys():
            if c.is_indexed():
                for _, ci in c.items():
                    model_theta_list.append(ci.name)
            else:
                model_theta_list.append(c.name)

        return model_theta_list

    def _create_parmest_model(self, experiment_number):
        """
        Modify the Pyomo model for parameter estimation
        """

        model = _get_labeled_model(self.exp_list[experiment_number])

        if len(model.unknown_parameters) == 0:
            model.parmest_dummy_var = pyo.Var(initialize=1.0)

        # Add objective function (optional)
        if self.obj_function:
            # Check for component naming conflicts
            reserved_names = [
                'Total_Cost_Objective',
                'FirstStageCost',
                'SecondStageCost',
            ]
            for n in reserved_names:
                if model.component(n) or hasattr(model, n):
                    raise RuntimeError(
                        f"Parmest will not override the existing model component named {n}"
                    )

            # Deactivate any existing objective functions
            for obj in model.component_objects(pyo.Objective):
                obj.deactivate()

            # TODO, this needs to be turned into an enum class of options that still support
            # custom functions
            if self.obj_function is ObjectiveType.SSE:
                second_stage_rule = SSE
                self.covariance_objective = second_stage_rule
            elif self.obj_function is ObjectiveType.SSE_weighted:
                second_stage_rule = SSE_weighted
                self.covariance_objective = second_stage_rule
            else:
                # A custom function uses model.experiment_outputs as data
                second_stage_rule = self.obj_function

            model.FirstStageCost = pyo.Expression(expr=0)
            model.SecondStageCost = pyo.Expression(rule=second_stage_rule)

            def TotalCost_rule(model):
                return model.FirstStageCost + model.SecondStageCost

            model.Total_Cost_Objective = pyo.Objective(
                rule=TotalCost_rule, sense=pyo.minimize
            )

        # Convert theta Params to Vars, and unfix theta Vars
        theta_names = [k.name for k, v in model.unknown_parameters.items()]
        parmest_model = utils.convert_params_to_vars(model, theta_names, fix_vars=False)

        return parmest_model

    def _instance_creation_callback(self, experiment_number=None, cb_data=None):
        model = self._create_parmest_model(experiment_number)
        return model

    def _Q_opt(
        self,
        ThetaVals=None,
        solver="ef_ipopt",
        return_values=[],
        bootlist=None,
        calc_cov=NOTSET,
        cov_n=NOTSET,
    ):
        """
        Set up all thetas as first stage Vars, return resulting theta
        values as well as the objective function value.

        """
        if solver == "k_aug":
            raise RuntimeError("k_aug no longer supported.")

        # (Bootstrap scenarios will use indirection through the bootlist)
        if bootlist is None:
            scenario_numbers = list(range(len(self.exp_list)))
            scen_names = ["Scenario{}".format(i) for i in scenario_numbers]
        else:
            scen_names = ["Scenario{}".format(i) for i in range(len(bootlist))]

        # get the probability constant that is applied to the objective function
        # parmest solves the estimation problem by applying equal probabilities to
        # the objective function of all the scenarios from the experiment list
        self.obj_probability_constant = len(scen_names)

        # tree_model.CallbackModule = None
        outer_cb_data = dict()
        outer_cb_data["callback"] = self._instance_creation_callback
        if ThetaVals is not None:
            outer_cb_data["ThetaVals"] = ThetaVals
        if bootlist is not None:
            outer_cb_data["BootList"] = bootlist
        outer_cb_data["cb_data"] = None  # None is OK
        outer_cb_data["theta_names"] = self.estimator_theta_names

        options = {"solver": "ipopt"}
        scenario_creator_options = {"cb_data": outer_cb_data}
        if use_mpisppy:
            ef = sputils.create_EF(
                scen_names,
                _experiment_instance_creation_callback,
                EF_name="_Q_opt",
                suppress_warnings=True,
                scenario_creator_kwargs=scenario_creator_options,
            )
        else:
            ef = local_ef.create_EF(
                scen_names,
                _experiment_instance_creation_callback,
                EF_name="_Q_opt",
                suppress_warnings=True,
                scenario_creator_kwargs=scenario_creator_options,
            )
        self.ef_instance = ef

        # Solve the extensive form with ipopt
        if solver == "ef_ipopt":
            if calc_cov is NOTSET or not calc_cov:
                # Do not calculate the reduced hessian

                solver = SolverFactory('ipopt')
                if self.solver_options is not None:
                    for key in self.solver_options:
                        solver.options[key] = self.solver_options[key]

                solve_result = solver.solve(self.ef_instance, tee=self.tee)
                assert_optimal_termination(solve_result)
            elif calc_cov is not NOTSET and calc_cov:
                # parmest makes the fitted parameters stage 1 variables
                ind_vars = []
                for nd_name, Var, sol_val in ef_nonants(ef):
                    ind_vars.append(Var)
                # calculate the reduced hessian
                (solve_result, inv_red_hes) = (
                    inverse_reduced_hessian.inv_reduced_hessian_barrier(
                        self.ef_instance,
                        independent_variables=ind_vars,
                        solver_options=self.solver_options,
                        tee=self.tee,
                    )
                )

            if self.diagnostic_mode:
                print(
                    '    Solver termination condition = ',
                    str(solve_result.solver.termination_condition),
                )

            # assume all first stage are thetas...
            theta_vals = {}
            for nd_name, Var, sol_val in ef_nonants(ef):
                # process the name
                # the scenarios are blocks, so strip the scenario name
                var_name = Var.name[Var.name.find(".") + 1 :]
                theta_vals[var_name] = sol_val

            obj_val = pyo.value(ef.EF_Obj)
            self.obj_value = obj_val
            self.estimated_theta = theta_vals

            if calc_cov is not NOTSET and calc_cov:
                # Calculate the covariance matrix

                if not isinstance(cov_n, int):
                    raise TypeError(
                        f"Expected an integer for the 'cov_n' argument. "
                        f"Got {type(cov_n)}."
                    )
                num_unknowns = max(
                    [
                        len(experiment.get_labeled_model().unknown_parameters)
                        for experiment in self.exp_list
                    ]
                )
                assert cov_n > num_unknowns, (
                    "The number of datapoints must be greater than the "
                    "number of parameters to estimate."
                )

                # Number of data points considered
                n = cov_n

                # Extract number of fitted parameters
                l = len(theta_vals)

                # Assumption: Objective value is sum of squared errors
                sse = obj_val

                '''Calculate covariance assuming experimental observation errors 
                are independent and follow a Gaussian distribution 
                with constant variance.

                The formula used in parmest was verified against equations 
                (7-5-15) and (7-5-16) in "Nonlinear Parameter Estimation", 
                Y. Bard, 1974.

                This formula is also applicable if the objective is scaled by a 
                constant; the constant cancels out. 
                (was scaled by 1/n because it computes an expected value.)
                '''
                cov = 2 * sse / (n - l) * inv_red_hes
                cov = pd.DataFrame(
                    cov, index=theta_vals.keys(), columns=theta_vals.keys()
                )

            theta_vals = pd.Series(theta_vals)

            if len(return_values) > 0:
                var_values = []
                if len(scen_names) > 1:  # multiple scenarios
                    block_objects = self.ef_instance.component_objects(
                        Block, descend_into=False
                    )
                else:  # single scenario
                    block_objects = [self.ef_instance]
                for exp_i in block_objects:
                    vals = {}
                    for var in return_values:
                        exp_i_var = exp_i.find_component(str(var))
                        if (
                            exp_i_var is None
                        ):  # we might have a block such as _mpisppy_data
                            continue
                        # if value to return is ContinuousSet
                        if type(exp_i_var) == ContinuousSet:
                            temp = list(exp_i_var)
                        else:
                            temp = [pyo.value(_) for _ in exp_i_var.values()]
                        if len(temp) == 1:
                            vals[var] = temp[0]
                        else:
                            vals[var] = temp
                    if len(vals) > 0:
                        var_values.append(vals)
                var_values = pd.DataFrame(var_values)
                if calc_cov is not NOTSET and calc_cov:
                    return obj_val, theta_vals, var_values, cov
                elif calc_cov is NOTSET or not calc_cov:
                    return obj_val, theta_vals, var_values

            if calc_cov is not NOTSET and calc_cov:
                return obj_val, theta_vals, cov
            elif calc_cov is NOTSET or not calc_cov:
                return obj_val, theta_vals

        else:
            raise RuntimeError("Unknown solver in Q_Opt=" + solver)

    def _cov_at_theta(self, method, solver, step):
        """
        Covariance matrix calculation using all scenarios in the data

        Parameters
        ----------
        method : str
            Covariance calculation method specified by the user,
            e.g., 'finite_difference'
        solver : str
            Solver name specified by the user, e.g., 'ipopt'
        step : float
            Float used for relative perturbation of the parameters,
            e.g., step=0.02 is a 2% perturbation

        Returns
        -------
        cov : pd.DataFrame
            Covariance matrix of the estimated parameters
        """
        if method == CovarianceMethod.reduced_hessian.value:
            # compute the inverse reduced hessian to be used
            # in the "reduced_hessian" method
            # parmest makes the fitted parameters stage 1 variables
            ind_vars = []
            for nd_name, Var, sol_val in ef_nonants(self.ef_instance):
                ind_vars.append(Var)
            # calculate the reduced hessian
            (solve_result, inv_red_hes) = (
                inverse_reduced_hessian.inv_reduced_hessian_barrier(
                    self.ef_instance,
                    independent_variables=ind_vars,
                    solver_options=self.solver_options,
                    tee=self.tee,
                )
            )

            self.inv_red_hes = inv_red_hes

        # Number of data points considered
        n = self.number_exp

        # Extract the number of fitted parameters
        l = len(self.estimated_theta)

        # calculate the sum of squared errors at the estimated parameter values
        sse_vals = []
        for experiment in self.exp_list:
            model = _get_labeled_model(experiment)

            # fix the value of the unknown parameters to the estimated values
            for param in model.unknown_parameters:
                param.fix(self.estimated_theta[param.name])

            # re-solve the model with the estimated parameters
            results = pyo.SolverFactory(solver).solve(model, tee=self.tee)
            assert_optimal_termination(results)

            # choose and evaluate the sum of squared errors expression
            if self.obj_function == ObjectiveType.SSE:
                sse_expr = SSE(model)
            elif self.obj_function == ObjectiveType.SSE_weighted:
                sse_expr = SSE_weighted(model)
            else:
                raise ValueError(
                    f"Invalid objective function for covariance calculation. "
                    f"The covariance matrix can only be calculated using the built-in "
                    f"objective functions: {[e.value for e in ObjectiveType]}. Supply "
                    f"the Estimator object one of these built-in objectives and "
                    f"re-run the code."
                )

            # evaluate the numerical SSE and store it
            sse_val = pyo.value(sse_expr)
            sse_vals.append(sse_val)

        sse = sum(sse_vals)
        logger.info(
            f"The sum of squared errors at the estimated parameter(s) is: {sse}"
        )

        """Calculate covariance assuming experimental observation errors are
        independent and follow a Gaussian distribution with constant variance.

        The formula used in parmest was verified against equations (7-5-15) and
        (7-5-16) in "Nonlinear Parameter Estimation", Y. Bard, 1974.

        This formula is also applicable if the objective is scaled by a constant;
        the constant cancels out. (was scaled by 1/n because it computes an
        expected value.)
        """
        # check if the user-supplied covariance method is supported
        try:
            cov_method = CovarianceMethod(method)
        except ValueError:
            raise ValueError(
                f"Invalid method: '{method}'. Choose "
                f"from: {[e.value for e in CovarianceMethod]}."
            )

        # check if the user specified 'SSE' or 'SSE_weighted' as the objective function
        if self.obj_function == ObjectiveType.SSE:
            # check if the user defined the 'measurement_error' attribute
            if hasattr(model, "measurement_error"):
                # get the measurement errors
                meas_error = [
                    model.measurement_error[y_hat]
                    for y_hat, y in model.experiment_outputs.items()
                ]

                # check if the user supplied the values of the measurement errors
                if all(item is None for item in meas_error):
                    if cov_method == CovarianceMethod.reduced_hessian:
                        # in the "reduced_hessian" method, use the objective value
                        # to calculate the measurement error variance because this
                        # method scales the objective function by a probability constant
                        # when computing the inverse of the reduced hessian
                        measurement_var = self.obj_value / (
                            n - l
                        )  # estimate of the measurement error variance
                        cov = (
                            2 * measurement_var * self.inv_red_hes
                        )  # covariance matrix
                        cov = pd.DataFrame(
                            cov,
                            index=self.estimated_theta.keys(),
                            columns=self.estimated_theta.keys(),
                        )
                    else:
                        measurement_var = sse / (
                            n - l
                        )  # estimate of the measurement error variance
                        cov = compute_covariance_matrix(
                            self.exp_list,
                            method,
                            obj_function=self.covariance_objective,
                            theta_vals=self.estimated_theta,
                            solver=solver,
                            step=step,
                            tee=self.tee,
                            estimated_var=measurement_var,
                        )
                elif all(item is not None for item in meas_error):
                    if cov_method == CovarianceMethod.reduced_hessian:
                        # in the "reduced_hessian" method, the measurement error
                        # variance must be scaled by the probability constant that
                        # was applied to the objective function when computing
                        # the inverse of the reduced hessian
                        cov = (
                            2
                            * (meas_error[0] ** 2 / self.obj_probability_constant)
                            * self.inv_red_hes
                        )
                        cov = pd.DataFrame(
                            cov,
                            index=self.estimated_theta.keys(),
                            columns=self.estimated_theta.keys(),
                        )
                    else:
                        cov = compute_covariance_matrix(
                            self.exp_list,
                            method,
                            obj_function=self.covariance_objective,
                            theta_vals=self.estimated_theta,
                            solver=solver,
                            step=step,
                            tee=self.tee,
                        )
                else:
                    raise ValueError(
                        "One or more values of the measurement errors have "
                        "not been supplied."
                    )
            else:
                raise AttributeError(
                    'Experiment model does not have suffix "measurement_error".'
                )
        elif self.obj_function == ObjectiveType.SSE_weighted:
            # check if the user defined the 'measurement_error' attribute
            if hasattr(model, "measurement_error"):
                meas_error = [
                    model.measurement_error[y_hat]
                    for y_hat, y in model.experiment_outputs.items()
                ]

                # check if the user supplied the values for the measurement errors
                if all(item is not None for item in meas_error):
                    if cov_method == CovarianceMethod.reduced_hessian:
                        # in the "reduced_hessian" method, since the objective function
                        # was scaled by a probability constant when computing the
                        # inverse of the reduced hessian, the inverse of the reduced
                        # hessian must be divided by the probability constant to obtain
                        # the covariance matrix
                        cov = (1 / self.obj_probability_constant) * self.inv_red_hes
                        cov = pd.DataFrame(
                            cov,
                            index=self.estimated_theta.keys(),
                            columns=self.estimated_theta.keys(),
                        )
                    else:
                        cov = compute_covariance_matrix(
                            self.exp_list,
                            method,
                            obj_function=self.covariance_objective,
                            theta_vals=self.estimated_theta,
                            step=step,
                            solver=solver,
                            tee=self.tee,
                        )
                else:
                    raise ValueError(
                        'One or more values of the measurement errors have not been '
                        'supplied. All values of the measurement errors are required '
                        'for the "SSE_weighted" objective.'
                    )
            else:
                raise AttributeError(
                    'Experiment model does not have suffix "measurement_error".'
                )

        return cov

    def _Q_at_theta(self, thetavals, initialize_parmest_model=False):
        """
        Return the objective function value with fixed theta values.

        Parameters
        ----------
        thetavals: dict
            A dictionary of theta values.

        initialize_parmest_model: boolean
            If True: Solve square problem instance, build extensive form of the model for
            parameter estimation, and set flag model_initialized to True. Default is False.

        Returns
        -------
        objectiveval: float
            The objective function value.
        thetavals: dict
            A dictionary of all values for theta that were input.
        solvertermination: Pyomo TerminationCondition
            Tries to return the "worst" solver status across the scenarios.
            pyo.TerminationCondition.optimal is the best and
            pyo.TerminationCondition.infeasible is the worst.
        """

        optimizer = pyo.SolverFactory('ipopt')

        if len(thetavals) > 0:
            dummy_cb = {
                "callback": self._instance_creation_callback,
                "ThetaVals": thetavals,
                "theta_names": self._return_theta_names(),
                "cb_data": None,
            }
        else:
            dummy_cb = {
                "callback": self._instance_creation_callback,
                "theta_names": self._return_theta_names(),
                "cb_data": None,
            }

        if self.diagnostic_mode:
            if len(thetavals) > 0:
                print('    Compute objective at theta = ', str(thetavals))
            else:
                print('    Compute objective at initial theta')

        # start block of code to deal with models with no constraints
        # (ipopt will crash or complain on such problems without special care)
        instance = _experiment_instance_creation_callback("FOO0", None, dummy_cb)
        try:  # deal with special problems so Ipopt will not crash
            first = next(instance.component_objects(pyo.Constraint, active=True))
            active_constraints = True
        except:
            active_constraints = False
        # end block of code to deal with models with no constraints

        WorstStatus = pyo.TerminationCondition.optimal
        totobj = 0
        scenario_numbers = list(range(len(self.exp_list)))
        if initialize_parmest_model:
            # create dictionary to store pyomo model instances (scenarios)
            scen_dict = dict()

        for snum in scenario_numbers:
            sname = "scenario_NODE" + str(snum)
            instance = _experiment_instance_creation_callback(sname, None, dummy_cb)
            model_theta_names = self._expand_indexed_unknowns(instance)

            if initialize_parmest_model:
                # list to store fitted parameter names that will be unfixed
                # after initialization
                theta_init_vals = []
                # use appropriate theta_names member
                theta_ref = model_theta_names

                for i, theta in enumerate(theta_ref):
                    # Use parser in ComponentUID to locate the component
                    var_cuid = ComponentUID(theta)
                    var_validate = var_cuid.find_component_on(instance)
                    if var_validate is None:
                        logger.warning(
                            "theta_name %s was not found on the model", (theta)
                        )
                    else:
                        try:
                            if len(thetavals) == 0:
                                var_validate.fix()
                            else:
                                var_validate.fix(thetavals[theta])
                            theta_init_vals.append(var_validate)
                        except:
                            logger.warning(
                                'Unable to fix model parameter value for %s (not a Pyomo model Var)',
                                (theta),
                            )

            if active_constraints:
                if self.diagnostic_mode:
                    print('      Experiment = ', snum)
                    print('     First solve with special diagnostics wrapper')
                    (status_obj, solved, iters, time, regu) = (
                        utils.ipopt_solve_with_stats(
                            instance, optimizer, max_iter=500, max_cpu_time=120
                        )
                    )
                    print(
                        "   status_obj, solved, iters, time, regularization_stat = ",
                        str(status_obj),
                        str(solved),
                        str(iters),
                        str(time),
                        str(regu),
                    )

                results = optimizer.solve(instance)
                if self.diagnostic_mode:
                    print(
                        'standard solve solver termination condition=',
                        str(results.solver.termination_condition),
                    )

                if (
                    results.solver.termination_condition
                    != pyo.TerminationCondition.optimal
                ):
                    # DLW: Aug2018: not distinguishing "middlish" conditions
                    if WorstStatus != pyo.TerminationCondition.infeasible:
                        WorstStatus = results.solver.termination_condition
                    if initialize_parmest_model:
                        if self.diagnostic_mode:
                            print(
                                "Scenario {:d} infeasible with initialized parameter values".format(
                                    snum
                                )
                            )
                else:
                    if initialize_parmest_model:
                        if self.diagnostic_mode:
                            print(
                                "Scenario {:d} initialization successful with initial parameter values".format(
                                    snum
                                )
                            )
                if initialize_parmest_model:
                    # unfix parameters after initialization
                    for theta in theta_init_vals:
                        theta.unfix()
                    scen_dict[sname] = instance
            else:
                if initialize_parmest_model:
                    # unfix parameters after initialization
                    for theta in theta_init_vals:
                        theta.unfix()
                    scen_dict[sname] = instance

            objobject = getattr(instance, self._second_stage_cost_exp)
            objval = pyo.value(objobject)
            totobj += objval

        retval = totobj / len(scenario_numbers)  # -1??
        if initialize_parmest_model and not hasattr(self, 'ef_instance'):
            # create extensive form of the model using scenario dictionary
            if len(scen_dict) > 0:
                for scen in scen_dict.values():
                    scen._mpisppy_probability = 1 / len(scen_dict)

            if use_mpisppy:
                EF_instance = sputils._create_EF_from_scen_dict(
                    scen_dict,
                    EF_name="_Q_at_theta",
                    # suppress_warnings=True
                )
            else:
                EF_instance = local_ef._create_EF_from_scen_dict(
                    scen_dict, EF_name="_Q_at_theta", nonant_for_fixed_vars=True
                )

            self.ef_instance = EF_instance
            # set self.model_initialized flag to True to skip extensive form model
            # creation using theta_est()
            self.model_initialized = True

            # return initialized theta values
            if len(thetavals) == 0:
                # use appropriate theta_names member
                theta_ref = self._return_theta_names()
                for i, theta in enumerate(theta_ref):
                    thetavals[theta] = theta_init_vals[i]()

        return retval, thetavals, WorstStatus

    def _get_sample_list(self, samplesize, num_samples, replacement=True):
        samplelist = list()

        scenario_numbers = list(range(len(self.exp_list)))

        if num_samples is None:
            # This could get very large
            for i, l in enumerate(combinations(scenario_numbers, samplesize)):
                samplelist.append((i, np.sort(l)))
        else:
            for i in range(num_samples):
                attempts = 0
                unique_samples = 0  # check for duplicates in each sample
                duplicate = False  # check for duplicates between samples
                while (unique_samples <= len(self._return_theta_names())) and (
                    not duplicate
                ):
                    sample = np.random.choice(
                        scenario_numbers, samplesize, replace=replacement
                    )
                    sample = np.sort(sample).tolist()
                    unique_samples = len(np.unique(sample))
                    if sample in samplelist:
                        duplicate = True

                    attempts += 1
                    if attempts > num_samples:  # arbitrary timeout limit
                        raise RuntimeError(
                            """Internal error: timeout constructing
                                           a sample, the dim of theta may be too
                                           close to the samplesize"""
                        )

                samplelist.append((i, sample))

        return samplelist

    def theta_est(
        self, solver="ef_ipopt", return_values=[], calc_cov=NOTSET, cov_n=NOTSET
    ):
        """
        Parameter estimation using all scenarios in the data

        Parameters
        ----------
        solver: str, optional
            Currently only "ef_ipopt" is supported. Default is "ef_ipopt".
        return_values: list, optional
            List of Variable names, used to return values from the model
            for data reconciliation
        calc_cov: boolean, optional
            DEPRECATED.

            If True, calculate and return the covariance matrix
            (only for "ef_ipopt" solver). Default is NOTSET
        cov_n: int, optional
            DEPRECATED.

            If calc_cov=True, then the user needs to supply the number of datapoints
            that are used in the objective function. Default is NOTSET

        Returns
        -------
        obj_val: float
            The objective function value
        theta_vals: pd.Series
            Estimated values for theta
        var_values: pd.DataFrame
            Variable values for each variable name in
            return_values (only for solver='ef_ipopt')
        """
        assert isinstance(solver, str)
        assert isinstance(return_values, list)
        assert (calc_cov is NOTSET) or isinstance(calc_cov, bool)

        if calc_cov is not NOTSET:
            deprecation_warning(
                "theta_est(): `calc_cov` and `cov_n` are deprecated options and "
                "will be removed in the future. Please use the `cov_est()` function "
                "for covariance calculation.",
                version="6.9.4.dev0",
            )
        else:
            calc_cov = False

        # check if we are using deprecated parmest
        if self.pest_deprecated is not None and calc_cov:
            return self.pest_deprecated.theta_est(
                solver=solver,
                return_values=return_values,
                calc_cov=calc_cov,
                cov_n=cov_n,
            )
        elif self.pest_deprecated is not None and not calc_cov:
            return self.pest_deprecated.theta_est(
                solver=solver, return_values=return_values
            )

        return self._Q_opt(
            solver=solver,
            return_values=return_values,
            bootlist=None,
            calc_cov=calc_cov,
            cov_n=cov_n,
        )

    def cov_est(self, method="finite_difference", solver="ipopt", step=1e-3):
        """
        Covariance matrix calculation using all scenarios in the data

        Parameters
        ----------
        method : str, optional
            Covariance calculation method. Options - 'finite_difference',
            'reduced_hessian', and 'automatic_differentiation_kaug'.
            Default is 'finite_difference'
        solver : str, optional
            Solver name, e.g., 'ipopt'. Default is 'ipopt'
        step : float, optional
            Float used for relative perturbation of the parameters,
            e.g., step=0.02 is a 2% perturbation. Default is 1e-3

        Returns
        -------
        cov : pd.DataFrame
            Covariance matrix of the estimated parameters
        """
        # check if the solver input is a string
        if not isinstance(solver, str):
            raise TypeError("Expected a string for the solver, e.g., 'ipopt'")

        # check if the method input is a string
        if not isinstance(method, str):
            raise TypeError(
                "Expected a string for the method, e.g., 'finite_difference'"
            )

        # check if the step input is a float
        if not isinstance(step, float):
            raise TypeError("Expected a float for the step, e.g., 1e-2")

        # number of unknown parameters
        num_unknowns = max(
            [
                len(experiment.get_labeled_model().unknown_parameters)
                for experiment in self.exp_list
            ]
        )
        assert self.number_exp > num_unknowns, (
            "The number of datapoints must be greater than the "
            "number of parameters to estimate."
        )

        return self._cov_at_theta(method=method, solver=solver, step=step)

    def theta_est_bootstrap(
        self,
        bootstrap_samples,
        samplesize=None,
        replacement=True,
        seed=None,
        return_samples=False,
    ):
        """
        Parameter estimation using bootstrap resampling of the data

        Parameters
        ----------
        bootstrap_samples: int
            Number of bootstrap samples to draw from the data
        samplesize: int or None, optional
            Size of each bootstrap sample. If samplesize=None, samplesize will be
            set to the number of samples in the data
        replacement: bool, optional
            Sample with or without replacement. Default is True.
        seed: int or None, optional
            Random seed
        return_samples: bool, optional
            Return a list of sample numbers used in each bootstrap estimation.
            Default is False.

        Returns
        -------
        bootstrap_theta: pd.DataFrame
            Theta values for each sample and (if return_samples = True)
            the sample numbers used in each estimation
        """

        # check if we are using deprecated parmest
        if self.pest_deprecated is not None:
            return self.pest_deprecated.theta_est_bootstrap(
                bootstrap_samples,
                samplesize=samplesize,
                replacement=replacement,
                seed=seed,
                return_samples=return_samples,
            )

        assert isinstance(bootstrap_samples, int)
        assert isinstance(samplesize, (type(None), int))
        assert isinstance(replacement, bool)
        assert isinstance(seed, (type(None), int))
        assert isinstance(return_samples, bool)

        if samplesize is None:
            samplesize = len(self.exp_list)

        if seed is not None:
            np.random.seed(seed)

        global_list = self._get_sample_list(samplesize, bootstrap_samples, replacement)

        task_mgr = utils.ParallelTaskManager(bootstrap_samples)
        local_list = task_mgr.global_to_local_data(global_list)

        bootstrap_theta = list()
        for idx, sample in local_list:
            objval, thetavals = self._Q_opt(bootlist=list(sample))
            thetavals['samples'] = sample
            bootstrap_theta.append(thetavals)

        global_bootstrap_theta = task_mgr.allgather_global_data(bootstrap_theta)
        bootstrap_theta = pd.DataFrame(global_bootstrap_theta)

        if not return_samples:
            del bootstrap_theta['samples']

        return bootstrap_theta

    def theta_est_leaveNout(
        self, lNo, lNo_samples=None, seed=None, return_samples=False
    ):
        """
        Parameter estimation where N data points are left out of each sample

        Parameters
        ----------
        lNo: int
            Number of data points to leave out for parameter estimation
        lNo_samples: int
            Number of leave-N-out samples. If lNo_samples=None, the maximum
            number of combinations will be used
        seed: int or None, optional
            Random seed
        return_samples: bool, optional
            Return a list of sample numbers that were left out. Default is False.

        Returns
        -------
        lNo_theta: pd.DataFrame
            Theta values for each sample and (if return_samples = True)
            the sample numbers left out of each estimation
        """

        # check if we are using deprecated parmest
        if self.pest_deprecated is not None:
            return self.pest_deprecated.theta_est_leaveNout(
                lNo, lNo_samples=lNo_samples, seed=seed, return_samples=return_samples
            )

        assert isinstance(lNo, int)
        assert isinstance(lNo_samples, (type(None), int))
        assert isinstance(seed, (type(None), int))
        assert isinstance(return_samples, bool)

        samplesize = len(self.exp_list) - lNo

        if seed is not None:
            np.random.seed(seed)

        global_list = self._get_sample_list(samplesize, lNo_samples, replacement=False)

        task_mgr = utils.ParallelTaskManager(len(global_list))
        local_list = task_mgr.global_to_local_data(global_list)

        lNo_theta = list()
        for idx, sample in local_list:
            objval, thetavals = self._Q_opt(bootlist=list(sample))
            lNo_s = list(set(range(len(self.exp_list))) - set(sample))
            thetavals['lNo'] = np.sort(lNo_s)
            lNo_theta.append(thetavals)

        global_bootstrap_theta = task_mgr.allgather_global_data(lNo_theta)
        lNo_theta = pd.DataFrame(global_bootstrap_theta)

        if not return_samples:
            del lNo_theta['lNo']

        return lNo_theta

    def leaveNout_bootstrap_test(
        self, lNo, lNo_samples, bootstrap_samples, distribution, alphas, seed=None
    ):
        """
        Leave-N-out bootstrap test to compare theta values where N data points are
        left out to a bootstrap analysis using the remaining data,
        results indicate if theta is within a confidence region
        determined by the bootstrap analysis

        Parameters
        ----------
        lNo: int
            Number of data points to leave out for parameter estimation
        lNo_samples: int
            Leave-N-out sample size. If lNo_samples=None, the maximum number
            of combinations will be used
        bootstrap_samples: int:
            Bootstrap sample size
        distribution: string
            Statistical distribution used to define a confidence region,
            options = 'MVN' for multivariate_normal, 'KDE' for gaussian_kde,
            and 'Rect' for rectangular.
        alphas: list
            List of alpha values used to determine if theta values are inside
            or outside the region.
        seed: int or None, optional
            Random seed

        Returns
        -------
        List of tuples with one entry per lNo_sample:

        * The first item in each tuple is the list of N samples that are left
          out.
        * The second item in each tuple is a DataFrame of theta estimated using
          the N samples.
        * The third item in each tuple is a DataFrame containing results from
          the bootstrap analysis using the remaining samples.

        For each DataFrame a column is added for each value of alpha which
        indicates if the theta estimate is in (True) or out (False) of the
        alpha region for a given distribution (based on the bootstrap results)
        """

        # check if we are using deprecated parmest
        if self.pest_deprecated is not None:
            return self.pest_deprecated.leaveNout_bootstrap_test(
                lNo, lNo_samples, bootstrap_samples, distribution, alphas, seed=seed
            )

        assert isinstance(lNo, int)
        assert isinstance(lNo_samples, (type(None), int))
        assert isinstance(bootstrap_samples, int)
        assert distribution in ['Rect', 'MVN', 'KDE']
        assert isinstance(alphas, list)
        assert isinstance(seed, (type(None), int))

        if seed is not None:
            np.random.seed(seed)

        global_list = self._get_sample_list(lNo, lNo_samples, replacement=False)

        results = []
        for idx, sample in global_list:

            obj, theta = self.theta_est()

            bootstrap_theta = self.theta_est_bootstrap(bootstrap_samples, seed=seed)

            training, test = self.confidence_region_test(
                bootstrap_theta,
                distribution=distribution,
                alphas=alphas,
                test_theta_values=theta,
                seed=seed,
            )

            results.append((sample, test, training))

        return results

    def objective_at_theta(self, theta_values=None, initialize_parmest_model=False):
        """
        Objective value for each theta

        Parameters
        ----------
        theta_values: pd.DataFrame, columns=theta_names
            Values of theta used to compute the objective

        initialize_parmest_model: boolean
            If True: Solve square problem instance, build extensive form
            of the model for parameter estimation, and set flag
            model_initialized to True. Default is False.


        Returns
        -------
        obj_at_theta: pd.DataFrame
            Objective value for each theta (infeasible solutions are
            omitted).
        """

        # check if we are using deprecated parmest
        if self.pest_deprecated is not None:
            return self.pest_deprecated.objective_at_theta(
                theta_values=theta_values,
                initialize_parmest_model=initialize_parmest_model,
            )

        if len(self.estimator_theta_names) == 0:
            pass  # skip assertion if model has no fitted parameters
        else:
            # create a local instance of the pyomo model to access model variables and parameters
            model_temp = self._create_parmest_model(0)
            model_theta_list = self._expand_indexed_unknowns(model_temp)

            # if self.estimator_theta_names is not the same as temp model_theta_list,
            # create self.theta_names_updated
            if set(self.estimator_theta_names) == set(model_theta_list) and len(
                self.estimator_theta_names
            ) == len(set(model_theta_list)):
                pass
            else:
                self.theta_names_updated = model_theta_list

        if theta_values is None:
            all_thetas = {}  # dictionary to store fitted variables
            # use appropriate theta names member
            theta_names = model_theta_list
        else:
            assert isinstance(theta_values, pd.DataFrame)
            # for parallel code we need to use lists and dicts in the loop
            theta_names = theta_values.columns
            # # check if theta_names are in model
            for theta in list(theta_names):
                theta_temp = theta.replace("'", "")  # cleaning quotes from theta_names
                assert theta_temp in [
                    t.replace("'", "") for t in model_theta_list
                ], "Theta name {} in 'theta_values' not in 'theta_names' {}".format(
                    theta_temp, model_theta_list
                )

            assert len(list(theta_names)) == len(model_theta_list)

            all_thetas = theta_values.to_dict('records')

        if all_thetas:
            task_mgr = utils.ParallelTaskManager(len(all_thetas))
            local_thetas = task_mgr.global_to_local_data(all_thetas)
        else:
            if initialize_parmest_model:
                task_mgr = utils.ParallelTaskManager(
                    1
                )  # initialization performed using just 1 set of theta values
        # walk over the mesh, return objective function
        all_obj = list()
        if len(all_thetas) > 0:
            for Theta in local_thetas:
                obj, thetvals, worststatus = self._Q_at_theta(
                    Theta, initialize_parmest_model=initialize_parmest_model
                )
                if worststatus != pyo.TerminationCondition.infeasible:
                    all_obj.append(list(Theta.values()) + [obj])
                # DLW, Aug2018: should we also store the worst solver status?
        else:
            obj, thetvals, worststatus = self._Q_at_theta(
                thetavals={}, initialize_parmest_model=initialize_parmest_model
            )
            if worststatus != pyo.TerminationCondition.infeasible:
                all_obj.append(list(thetvals.values()) + [obj])

        global_all_obj = task_mgr.allgather_global_data(all_obj)
        dfcols = list(theta_names) + ['obj']
        obj_at_theta = pd.DataFrame(data=global_all_obj, columns=dfcols)
        return obj_at_theta

    def likelihood_ratio_test(
        self, obj_at_theta, obj_value, alphas, return_thresholds=False
    ):
        r"""
        Likelihood ratio test to identify theta values within a confidence
        region using the :math:`\chi^2` distribution

        Parameters
        ----------
        obj_at_theta: pd.DataFrame, columns = theta_names + 'obj'
            Objective values for each theta value (returned by
            objective_at_theta)
        obj_value: int or float
            Objective value from parameter estimation using all data
        alphas: list
            List of alpha values to use in the chi2 test
        return_thresholds: bool, optional
            Return the threshold value for each alpha. Default is False.

        Returns
        -------
        LR: pd.DataFrame
            Objective values for each theta value along with True or False for
            each alpha
        thresholds: pd.Series
            If return_threshold = True, the thresholds are also returned.
        """

        # check if we are using deprecated parmest
        if self.pest_deprecated is not None:
            return self.pest_deprecated.likelihood_ratio_test(
                obj_at_theta, obj_value, alphas, return_thresholds=return_thresholds
            )

        assert isinstance(obj_at_theta, pd.DataFrame)
        assert isinstance(obj_value, (int, float))
        assert isinstance(alphas, list)
        assert isinstance(return_thresholds, bool)

        LR = obj_at_theta.copy()
        S = len(self.exp_list)
        thresholds = {}
        for a in alphas:
            chi2_val = scipy.stats.chi2.ppf(a, 2)
            thresholds[a] = obj_value * ((chi2_val / (S - 2)) + 1)
            LR[a] = LR['obj'] < thresholds[a]

        thresholds = pd.Series(thresholds)

        if return_thresholds:
            return LR, thresholds
        else:
            return LR

    def confidence_region_test(
        self, theta_values, distribution, alphas, test_theta_values=None, seed=None
    ):
        """
        Confidence region test to determine if theta values are within a
        rectangular, multivariate normal, or Gaussian kernel density distribution
        for a range of alpha values

        Parameters
        ----------
        theta_values: pd.DataFrame, columns = theta_names
            Theta values used to generate a confidence region
            (generally returned by theta_est_bootstrap)
        distribution: string
            Statistical distribution used to define a confidence region,
            options = 'MVN' for multivariate_normal, 'KDE' for gaussian_kde,
            and 'Rect' for rectangular.
        alphas: list
            List of alpha values used to determine if theta values are inside
            or outside the region.
        test_theta_values: pd.Series or pd.DataFrame, keys/columns = theta_names, optional
            Additional theta values that are compared to the confidence region
            to determine if they are inside or outside.

        Returns
        -------
        training_results: pd.DataFrame
            Theta value used to generate the confidence region along with True
            (inside) or False (outside) for each alpha
        test_results: pd.DataFrame
            If test_theta_values is not None, returns test theta value along
            with True (inside) or False (outside) for each alpha
        """

        # check if we are using deprecated parmest
        if self.pest_deprecated is not None:
            return self.pest_deprecated.confidence_region_test(
                theta_values, distribution, alphas, test_theta_values=test_theta_values
            )

        assert isinstance(theta_values, pd.DataFrame)
        assert distribution in ['Rect', 'MVN', 'KDE']
        assert isinstance(alphas, list)
        assert isinstance(
            test_theta_values, (type(None), dict, pd.Series, pd.DataFrame)
        )

        if isinstance(test_theta_values, (dict, pd.Series)):
            test_theta_values = pd.Series(test_theta_values).to_frame().transpose()

        training_results = theta_values.copy()

        if test_theta_values is not None:
            test_result = test_theta_values.copy()

        if seed is not None:
            np.random.seed(seed)

        for a in alphas:
            if distribution == 'Rect':
                lb, ub = graphics.fit_rect_dist(theta_values, a)
                training_results[a] = (theta_values > lb).all(axis=1) & (
                    theta_values < ub
                ).all(axis=1)

                if test_theta_values is not None:
                    # use upper and lower bound from the training set
                    test_result[a] = (test_theta_values > lb).all(axis=1) & (
                        test_theta_values < ub
                    ).all(axis=1)

            elif distribution == 'MVN':
                dist = graphics.fit_mvn_dist(theta_values, seed=seed)
                Z = dist.pdf(theta_values)
                score = scipy.stats.scoreatpercentile(Z, (1 - a) * 100)
                training_results[a] = Z >= score

                if test_theta_values is not None:
                    # use score from the training set
                    Z = dist.pdf(test_theta_values)
                    test_result[a] = Z >= score

            elif distribution == 'KDE':
                dist = graphics.fit_kde_dist(theta_values, seed=seed)
                Z = dist.pdf(theta_values.transpose())
                score = scipy.stats.scoreatpercentile(Z, (1 - a) * 100)
                training_results[a] = Z >= score

                if test_theta_values is not None:
                    # use score from the training set
                    Z = dist.pdf(test_theta_values.transpose())
                    test_result[a] = Z >= score

        if test_theta_values is not None:
            return training_results, test_result
        else:
            return training_results


################################
# deprecated functions/classes #
################################


@deprecated(version='6.7.2')
def group_data(data, groupby_column_name, use_mean=None):
    """
    Group data by scenario

    Parameters
    ----------
    data: DataFrame
        Data
    groupby_column_name: strings
        Name of data column which contains scenario numbers
    use_mean: list of column names or None, optional
        Name of data columns which should be reduced to a single value per
        scenario by taking the mean

    Returns
    ----------
    grouped_data: list of dictionaries
        Grouped data
    """
    if use_mean is None:
        use_mean_list = []
    else:
        use_mean_list = use_mean

    grouped_data = []
    for exp_num, group in data.groupby(data[groupby_column_name]):
        d = {}
        for col in group.columns:
            if col in use_mean_list:
                d[col] = group[col].mean()
            else:
                d[col] = list(group[col])
        grouped_data.append(d)

    return grouped_data


class _DeprecatedSecondStageCostExpr:
    """
    Class to pass objective expression into the Pyomo model
    """

    def __init__(self, ssc_function, data):
        self._ssc_function = ssc_function
        self._data = data

    def __call__(self, model):
        return self._ssc_function(model, self._data)


class _DeprecatedEstimator:
    """
    Parameter estimation class

    Parameters
    ----------
    model_function: function
        Function that generates an instance of the Pyomo model using 'data'
        as the input argument
    data: pd.DataFrame, list of dictionaries, list of dataframes, or list of json file names
        Data that is used to build an instance of the Pyomo model and build
        the objective function
    theta_names: list of strings
        List of Var names to estimate
    obj_function: function, optional
        Function used to formulate parameter estimation objective, generally
        sum of squared error between measurements and model variables.
        If no function is specified, the model is used
        "as is" and should be defined with a "FirstStageCost" and
        "SecondStageCost" expression that are used to build an objective.
    tee: bool, optional
        Indicates that ef solver output should be teed
    diagnostic_mode: bool, optional
        If True, print diagnostics from the solver
    solver_options: dict, optional
        Provides options to the solver (also the name of an attribute)
    """

    def __init__(
        self,
        model_function,
        data,
        theta_names,
        obj_function=None,
        tee=False,
        diagnostic_mode=False,
        solver_options=None,
    ):
        self.model_function = model_function

        assert isinstance(
            data, (list, pd.DataFrame)
        ), "Data must be a list or DataFrame"
        # convert dataframe into a list of dataframes, each row = one scenario
        if isinstance(data, pd.DataFrame):
            self.callback_data = [
                data.loc[i, :].to_frame().transpose() for i in data.index
            ]
        else:
            self.callback_data = data
        assert isinstance(
            self.callback_data[0], (dict, pd.DataFrame, str)
        ), "The scenarios in data must be a dictionary, DataFrame or filename"

        if len(theta_names) == 0:
            self.theta_names = ['parmest_dummy_var']
        else:
            self.theta_names = theta_names

        self.obj_function = obj_function
        self.tee = tee
        self.diagnostic_mode = diagnostic_mode
        self.solver_options = solver_options

        self._second_stage_cost_exp = "SecondStageCost"
        # boolean to indicate if model is initialized using a square solve
        self.model_initialized = False

    def _return_theta_names(self):
        """
        Return list of fitted model parameter names
        """
        # if fitted model parameter names differ from theta_names created when Estimator object is created
        if hasattr(self, 'theta_names_updated'):
            return self.theta_names_updated

        else:
            return (
                self.theta_names
            )  # default theta_names, created when Estimator object is created

    def _create_parmest_model(self, data):
        """
        Modify the Pyomo model for parameter estimation
        """
        model = self.model_function(data)

        if (len(self.theta_names) == 1) and (
            self.theta_names[0] == 'parmest_dummy_var'
        ):
            model.parmest_dummy_var = pyo.Var(initialize=1.0)

        # Add objective function (optional)
        if self.obj_function:
            for obj in model.component_objects(pyo.Objective):
                if obj.name in ["Total_Cost_Objective"]:
                    raise RuntimeError(
                        "Parmest will not override the existing model Objective named "
                        + obj.name
                    )
                obj.deactivate()

            for expr in model.component_data_objects(pyo.Expression):
                if expr.name in ["FirstStageCost", "SecondStageCost"]:
                    raise RuntimeError(
                        "Parmest will not override the existing model Expression named "
                        + expr.name
                    )
            model.FirstStageCost = pyo.Expression(expr=0)
            model.SecondStageCost = pyo.Expression(
                rule=_DeprecatedSecondStageCostExpr(self.obj_function, data)
            )

            def TotalCost_rule(model):
                return model.FirstStageCost + model.SecondStageCost

            model.Total_Cost_Objective = pyo.Objective(
                rule=TotalCost_rule, sense=pyo.minimize
            )

        # Convert theta Params to Vars, and unfix theta Vars
        model = utils.convert_params_to_vars(model, self.theta_names)

        # Update theta names list to use CUID string representation
        for i, theta in enumerate(self.theta_names):
            var_cuid = ComponentUID(theta)
            var_validate = var_cuid.find_component_on(model)
            if var_validate is None:
                logger.warning(
                    "theta_name[%s] (%s) was not found on the model", (i, theta)
                )
            else:
                try:
                    # If the component is not a variable,
                    # this will generate an exception (and the warning
                    # in the 'except')
                    var_validate.unfix()
                    self.theta_names[i] = repr(var_cuid)
                except:
                    logger.warning(theta + ' is not a variable')

        self.parmest_model = model

        return model

    def _instance_creation_callback(self, experiment_number=None, cb_data=None):
        # cb_data is a list of dictionaries, list of dataframes, OR list of json file names
        exp_data = cb_data[experiment_number]
        if isinstance(exp_data, (dict, pd.DataFrame)):
            pass
        elif isinstance(exp_data, str):
            try:
                with open(exp_data, 'r') as infile:
                    exp_data = json.load(infile)
            except:
                raise RuntimeError(f'Could not read {exp_data} as json')
        else:
            raise RuntimeError(f'Unexpected data format for cb_data={cb_data}')
        model = self._create_parmest_model(exp_data)

        return model

    def _Q_opt(
        self,
        ThetaVals=None,
        solver="ef_ipopt",
        return_values=[],
        bootlist=None,
        calc_cov=False,
        cov_n=None,
    ):
        """
        Set up all thetas as first stage Vars, return resulting theta
        values as well as the objective function value.

        """
        if solver == "k_aug":
            raise RuntimeError("k_aug no longer supported.")

        # (Bootstrap scenarios will use indirection through the bootlist)
        if bootlist is None:
            scenario_numbers = list(range(len(self.callback_data)))
            scen_names = ["Scenario{}".format(i) for i in scenario_numbers]
        else:
            scen_names = ["Scenario{}".format(i) for i in range(len(bootlist))]

        # tree_model.CallbackModule = None
        outer_cb_data = dict()
        outer_cb_data["callback"] = self._instance_creation_callback
        if ThetaVals is not None:
            outer_cb_data["ThetaVals"] = ThetaVals
        if bootlist is not None:
            outer_cb_data["BootList"] = bootlist
        outer_cb_data["cb_data"] = self.callback_data  # None is OK
        outer_cb_data["theta_names"] = self.theta_names

        options = {"solver": "ipopt"}
        scenario_creator_options = {"cb_data": outer_cb_data}
        if use_mpisppy:
            ef = sputils.create_EF(
                scen_names,
                _experiment_instance_creation_callback,
                EF_name="_Q_opt",
                suppress_warnings=True,
                scenario_creator_kwargs=scenario_creator_options,
            )
        else:
            ef = local_ef.create_EF(
                scen_names,
                _experiment_instance_creation_callback,
                EF_name="_Q_opt",
                suppress_warnings=True,
                scenario_creator_kwargs=scenario_creator_options,
            )
        self.ef_instance = ef

        # Solve the extensive form with ipopt
        if solver == "ef_ipopt":
            if not calc_cov:
                # Do not calculate the reduced hessian

                solver = SolverFactory('ipopt')
                if self.solver_options is not None:
                    for key in self.solver_options:
                        solver.options[key] = self.solver_options[key]

                solve_result = solver.solve(self.ef_instance, tee=self.tee)

            # The import error will be raised when we attempt to use
            # inv_reduced_hessian_barrier below.
            #
            # elif not asl_available:
            #    raise ImportError("parmest requires ASL to calculate the "
            #                      "covariance matrix with solver 'ipopt'")
            else:
                # parmest makes the fitted parameters stage 1 variables
                ind_vars = []
                for ndname, Var, solval in ef_nonants(ef):
                    ind_vars.append(Var)
                # calculate the reduced hessian
                (solve_result, inv_red_hes) = (
                    inverse_reduced_hessian.inv_reduced_hessian_barrier(
                        self.ef_instance,
                        independent_variables=ind_vars,
                        solver_options=self.solver_options,
                        tee=self.tee,
                    )
                )

            if self.diagnostic_mode:
                print(
                    '    Solver termination condition = ',
                    str(solve_result.solver.termination_condition),
                )

            # assume all first stage are thetas...
            thetavals = {}
            for ndname, Var, solval in ef_nonants(ef):
                # process the name
                # the scenarios are blocks, so strip the scenario name
                vname = Var.name[Var.name.find(".") + 1 :]
                thetavals[vname] = solval

            objval = pyo.value(ef.EF_Obj)

            if calc_cov:
                # Calculate the covariance matrix

                # Number of data points considered
                n = cov_n

                # Extract number of fitted parameters
                l = len(thetavals)

                # Assumption: Objective value is sum of squared errors
                sse = objval

                '''Calculate covariance assuming experimental observation errors are
                independent and follow a Gaussian
                distribution with constant variance.

                The formula used in parmest was verified against equations (7-5-15) and
                (7-5-16) in "Nonlinear Parameter Estimation", Y. Bard, 1974.

                This formula is also applicable if the objective is scaled by a constant;
                the constant cancels out. (was scaled by 1/n because it computes an
                expected value.)
                '''
                cov = 2 * sse / (n - l) * inv_red_hes
                cov = pd.DataFrame(
                    cov, index=thetavals.keys(), columns=thetavals.keys()
                )

            thetavals = pd.Series(thetavals)

            if len(return_values) > 0:
                var_values = []
                if len(scen_names) > 1:  # multiple scenarios
                    block_objects = self.ef_instance.component_objects(
                        Block, descend_into=False
                    )
                else:  # single scenario
                    block_objects = [self.ef_instance]
                for exp_i in block_objects:
                    vals = {}
                    for var in return_values:
                        exp_i_var = exp_i.find_component(str(var))
                        if (
                            exp_i_var is None
                        ):  # we might have a block such as _mpisppy_data
                            continue
                        # if value to return is ContinuousSet
                        if type(exp_i_var) == ContinuousSet:
                            temp = list(exp_i_var)
                        else:
                            temp = [pyo.value(_) for _ in exp_i_var.values()]
                        if len(temp) == 1:
                            vals[var] = temp[0]
                        else:
                            vals[var] = temp
                    if len(vals) > 0:
                        var_values.append(vals)
                var_values = pd.DataFrame(var_values)
                if calc_cov:
                    return objval, thetavals, var_values, cov
                else:
                    return objval, thetavals, var_values

            if calc_cov:
                return objval, thetavals, cov
            else:
                return objval, thetavals

        else:
            raise RuntimeError("Unknown solver in Q_Opt=" + solver)

    def _Q_at_theta(self, thetavals, initialize_parmest_model=False):
        """
        Return the objective function value with fixed theta values.

        Parameters
        ----------
        thetavals: dict
            A dictionary of theta values.

        initialize_parmest_model: boolean
            If True: Solve square problem instance, build extensive form of the model for
            parameter estimation, and set flag model_initialized to True

        Returns
        -------
        objectiveval: float
            The objective function value.
        thetavals: dict
            A dictionary of all values for theta that were input.
        solvertermination: Pyomo TerminationCondition
            Tries to return the "worst" solver status across the scenarios.
            pyo.TerminationCondition.optimal is the best and
            pyo.TerminationCondition.infeasible is the worst.
        """

        optimizer = pyo.SolverFactory('ipopt')

        if len(thetavals) > 0:
            dummy_cb = {
                "callback": self._instance_creation_callback,
                "ThetaVals": thetavals,
                "theta_names": self._return_theta_names(),
                "cb_data": self.callback_data,
            }
        else:
            dummy_cb = {
                "callback": self._instance_creation_callback,
                "theta_names": self._return_theta_names(),
                "cb_data": self.callback_data,
            }

        if self.diagnostic_mode:
            if len(thetavals) > 0:
                print('    Compute objective at theta = ', str(thetavals))
            else:
                print('    Compute objective at initial theta')

        # start block of code to deal with models with no constraints
        # (ipopt will crash or complain on such problems without special care)
        instance = _experiment_instance_creation_callback("FOO0", None, dummy_cb)
        try:  # deal with special problems so Ipopt will not crash
            first = next(instance.component_objects(pyo.Constraint, active=True))
            active_constraints = True
        except:
            active_constraints = False
        # end block of code to deal with models with no constraints

        WorstStatus = pyo.TerminationCondition.optimal
        totobj = 0
        scenario_numbers = list(range(len(self.callback_data)))
        if initialize_parmest_model:
            # create dictionary to store pyomo model instances (scenarios)
            scen_dict = dict()

        for snum in scenario_numbers:
            sname = "scenario_NODE" + str(snum)
            instance = _experiment_instance_creation_callback(sname, None, dummy_cb)

            if initialize_parmest_model:
                # list to store fitted parameter names that will be unfixed
                # after initialization
                theta_init_vals = []
                # use appropriate theta_names member
                theta_ref = self._return_theta_names()

                for i, theta in enumerate(theta_ref):
                    # Use parser in ComponentUID to locate the component
                    var_cuid = ComponentUID(theta)
                    var_validate = var_cuid.find_component_on(instance)
                    if var_validate is None:
                        logger.warning(
                            "theta_name %s was not found on the model", (theta)
                        )
                    else:
                        try:
                            if len(thetavals) == 0:
                                var_validate.fix()
                            else:
                                var_validate.fix(thetavals[theta])
                            theta_init_vals.append(var_validate)
                        except:
                            logger.warning(
                                'Unable to fix model parameter value for %s (not a Pyomo model Var)',
                                (theta),
                            )

            if active_constraints:
                if self.diagnostic_mode:
                    print('      Experiment = ', snum)
                    print('     First solve with special diagnostics wrapper')
                    (status_obj, solved, iters, time, regu) = (
                        utils.ipopt_solve_with_stats(
                            instance, optimizer, max_iter=500, max_cpu_time=120
                        )
                    )
                    print(
                        "   status_obj, solved, iters, time, regularization_stat = ",
                        str(status_obj),
                        str(solved),
                        str(iters),
                        str(time),
                        str(regu),
                    )

                results = optimizer.solve(instance)
                if self.diagnostic_mode:
                    print(
                        'standard solve solver termination condition=',
                        str(results.solver.termination_condition),
                    )

                if (
                    results.solver.termination_condition
                    != pyo.TerminationCondition.optimal
                ):
                    # DLW: Aug2018: not distinguishing "middlish" conditions
                    if WorstStatus != pyo.TerminationCondition.infeasible:
                        WorstStatus = results.solver.termination_condition
                    if initialize_parmest_model:
                        if self.diagnostic_mode:
                            print(
                                "Scenario {:d} infeasible with initialized parameter values".format(
                                    snum
                                )
                            )
                else:
                    if initialize_parmest_model:
                        if self.diagnostic_mode:
                            print(
                                "Scenario {:d} initialization successful with initial parameter values".format(
                                    snum
                                )
                            )
                if initialize_parmest_model:
                    # unfix parameters after initialization
                    for theta in theta_init_vals:
                        theta.unfix()
                    scen_dict[sname] = instance
            else:
                if initialize_parmest_model:
                    # unfix parameters after initialization
                    for theta in theta_init_vals:
                        theta.unfix()
                    scen_dict[sname] = instance

            objobject = getattr(instance, self._second_stage_cost_exp)
            objval = pyo.value(objobject)
            totobj += objval

        retval = totobj / len(scenario_numbers)  # -1??
        if initialize_parmest_model and not hasattr(self, 'ef_instance'):
            # create extensive form of the model using scenario dictionary
            if len(scen_dict) > 0:
                for scen in scen_dict.values():
                    scen._mpisppy_probability = 1 / len(scen_dict)

            if use_mpisppy:
                EF_instance = sputils._create_EF_from_scen_dict(
                    scen_dict,
                    EF_name="_Q_at_theta",
                    # suppress_warnings=True
                )
            else:
                EF_instance = local_ef._create_EF_from_scen_dict(
                    scen_dict, EF_name="_Q_at_theta", nonant_for_fixed_vars=True
                )

            self.ef_instance = EF_instance
            # set self.model_initialized flag to True to skip extensive form model
            # creation using theta_est()
            self.model_initialized = True

            # return initialized theta values
            if len(thetavals) == 0:
                # use appropriate theta_names member
                theta_ref = self._return_theta_names()
                for i, theta in enumerate(theta_ref):
                    thetavals[theta] = theta_init_vals[i]()

        return retval, thetavals, WorstStatus

    def _get_sample_list(self, samplesize, num_samples, replacement=True):
        samplelist = list()

        scenario_numbers = list(range(len(self.callback_data)))

        if num_samples is None:
            # This could get very large
            for i, l in enumerate(combinations(scenario_numbers, samplesize)):
                samplelist.append((i, np.sort(l)))
        else:
            for i in range(num_samples):
                attempts = 0
                unique_samples = 0  # check for duplicates in each sample
                duplicate = False  # check for duplicates between samples
                while (unique_samples <= len(self._return_theta_names())) and (
                    not duplicate
                ):
                    sample = np.random.choice(
                        scenario_numbers, samplesize, replace=replacement
                    )
                    sample = np.sort(sample).tolist()
                    unique_samples = len(np.unique(sample))
                    if sample in samplelist:
                        duplicate = True

                    attempts += 1
                    if attempts > num_samples:  # arbitrary timeout limit
                        raise RuntimeError(
                            """Internal error: timeout constructing
                                           a sample, the dim of theta may be too
                                           close to the samplesize"""
                        )

                samplelist.append((i, sample))

        return samplelist

    def theta_est(
        self, solver="ef_ipopt", return_values=[], calc_cov=False, cov_n=None
    ):
        """
        Parameter estimation using all scenarios in the data

        Parameters
        ----------
        solver: string, optional
            Currently only "ef_ipopt" is supported. Default is "ef_ipopt".
        return_values: list, optional
            List of Variable names, used to return values from the model for data reconciliation
        calc_cov: boolean, optional
            If True, calculate and return the covariance matrix (only for "ef_ipopt" solver)
        cov_n: int, optional
            If calc_cov=True, then the user needs to supply the number of datapoints
            that are used in the objective function

        Returns
        -------
        objectiveval: float
            The objective function value
        thetavals: pd.Series
            Estimated values for theta
        variable values: pd.DataFrame
            Variable values for each variable name in return_values (only for solver='ef_ipopt')
        cov: pd.DataFrame
            Covariance matrix of the fitted parameters (only for solver='ef_ipopt')
        """
        assert isinstance(solver, str)
        assert isinstance(return_values, list)
        assert (calc_cov is NOTSET) or isinstance(calc_cov, bool)
        if calc_cov:
            assert isinstance(
                cov_n, int
            ), "The number of datapoints that are used in the objective function is required to calculate the covariance matrix"
            assert cov_n > len(
                self._return_theta_names()
            ), "The number of datapoints must be greater than the number of parameters to estimate"

        return self._Q_opt(
            solver=solver,
            return_values=return_values,
            bootlist=None,
            calc_cov=calc_cov,
            cov_n=cov_n,
        )

    def theta_est_bootstrap(
        self,
        bootstrap_samples,
        samplesize=None,
        replacement=True,
        seed=None,
        return_samples=False,
    ):
        """
        Parameter estimation using bootstrap resampling of the data

        Parameters
        ----------
        bootstrap_samples: int
            Number of bootstrap samples to draw from the data
        samplesize: int or None, optional
            Size of each bootstrap sample. If samplesize=None, samplesize will be
            set to the number of samples in the data
        replacement: bool, optional
            Sample with or without replacement
        seed: int or None, optional
            Random seed
        return_samples: bool, optional
            Return a list of sample numbers used in each bootstrap estimation

        Returns
        -------
        bootstrap_theta: pd.DataFrame
            Theta values for each sample and (if return_samples = True)
            the sample numbers used in each estimation
        """
        assert isinstance(bootstrap_samples, int)
        assert isinstance(samplesize, (type(None), int))
        assert isinstance(replacement, bool)
        assert isinstance(seed, (type(None), int))
        assert isinstance(return_samples, bool)

        if samplesize is None:
            samplesize = len(self.callback_data)

        if seed is not None:
            np.random.seed(seed)

        global_list = self._get_sample_list(samplesize, bootstrap_samples, replacement)

        task_mgr = utils.ParallelTaskManager(bootstrap_samples)
        local_list = task_mgr.global_to_local_data(global_list)

        bootstrap_theta = list()
        for idx, sample in local_list:
            objval, thetavals = self._Q_opt(bootlist=list(sample))
            thetavals['samples'] = sample
            bootstrap_theta.append(thetavals)

        global_bootstrap_theta = task_mgr.allgather_global_data(bootstrap_theta)
        bootstrap_theta = pd.DataFrame(global_bootstrap_theta)

        if not return_samples:
            del bootstrap_theta['samples']

        return bootstrap_theta

    def theta_est_leaveNout(
        self, lNo, lNo_samples=None, seed=None, return_samples=False
    ):
        """
        Parameter estimation where N data points are left out of each sample

        Parameters
        ----------
        lNo: int
            Number of data points to leave out for parameter estimation
        lNo_samples: int
            Number of leave-N-out samples. If lNo_samples=None, the maximum
            number of combinations will be used
        seed: int or None, optional
            Random seed
        return_samples: bool, optional
            Return a list of sample numbers that were left out

        Returns
        -------
        lNo_theta: pd.DataFrame
            Theta values for each sample and (if return_samples = True)
            the sample numbers left out of each estimation
        """
        assert isinstance(lNo, int)
        assert isinstance(lNo_samples, (type(None), int))
        assert isinstance(seed, (type(None), int))
        assert isinstance(return_samples, bool)

        samplesize = len(self.callback_data) - lNo

        if seed is not None:
            np.random.seed(seed)

        global_list = self._get_sample_list(samplesize, lNo_samples, replacement=False)

        task_mgr = utils.ParallelTaskManager(len(global_list))
        local_list = task_mgr.global_to_local_data(global_list)

        lNo_theta = list()
        for idx, sample in local_list:
            objval, thetavals = self._Q_opt(bootlist=list(sample))
            lNo_s = list(set(range(len(self.callback_data))) - set(sample))
            thetavals['lNo'] = np.sort(lNo_s)
            lNo_theta.append(thetavals)

        global_bootstrap_theta = task_mgr.allgather_global_data(lNo_theta)
        lNo_theta = pd.DataFrame(global_bootstrap_theta)

        if not return_samples:
            del lNo_theta['lNo']

        return lNo_theta

    def leaveNout_bootstrap_test(
        self, lNo, lNo_samples, bootstrap_samples, distribution, alphas, seed=None
    ):
        """
        Leave-N-out bootstrap test to compare theta values where N data points are
        left out to a bootstrap analysis using the remaining data,
        results indicate if theta is within a confidence region
        determined by the bootstrap analysis

        Parameters
        ----------
        lNo: int
            Number of data points to leave out for parameter estimation
        lNo_samples: int
            Leave-N-out sample size. If lNo_samples=None, the maximum number
            of combinations will be used
        bootstrap_samples: int:
            Bootstrap sample size
        distribution: string
            Statistical distribution used to define a confidence region,
            options = 'MVN' for multivariate_normal, 'KDE' for gaussian_kde,
            and 'Rect' for rectangular.
        alphas: list
            List of alpha values used to determine if theta values are inside
            or outside the region.
        seed: int or None, optional
            Random seed

        Returns
        ----------
        List of tuples with one entry per lNo_sample:

        * The first item in each tuple is the list of N samples that are left
          out.
        * The second item in each tuple is a DataFrame of theta estimated using
          the N samples.
        * The third item in each tuple is a DataFrame containing results from
          the bootstrap analysis using the remaining samples.

        For each DataFrame a column is added for each value of alpha which
        indicates if the theta estimate is in (True) or out (False) of the
        alpha region for a given distribution (based on the bootstrap results)
        """
        assert isinstance(lNo, int)
        assert isinstance(lNo_samples, (type(None), int))
        assert isinstance(bootstrap_samples, int)
        assert distribution in ['Rect', 'MVN', 'KDE']
        assert isinstance(alphas, list)
        assert isinstance(seed, (type(None), int))

        if seed is not None:
            np.random.seed(seed)

        data = self.callback_data.copy()

        global_list = self._get_sample_list(lNo, lNo_samples, replacement=False)

        results = []
        for idx, sample in global_list:
            # Reset callback_data to only include the sample
            self.callback_data = [data[i] for i in sample]

            obj, theta = self.theta_est()

            # Reset callback_data to include all scenarios except the sample
            self.callback_data = [data[i] for i in range(len(data)) if i not in sample]

            bootstrap_theta = self.theta_est_bootstrap(bootstrap_samples)

            training, test = self.confidence_region_test(
                bootstrap_theta,
                distribution=distribution,
                alphas=alphas,
                test_theta_values=theta,
            )

            results.append((sample, test, training))

        # Reset callback_data (back to full data set)
        self.callback_data = data

        return results

    def objective_at_theta(self, theta_values=None, initialize_parmest_model=False):
        """
        Objective value for each theta

        Parameters
        ----------
        theta_values: pd.DataFrame, columns=theta_names
            Values of theta used to compute the objective

        initialize_parmest_model: boolean
            If True: Solve square problem instance, build extensive form of the model for
            parameter estimation, and set flag model_initialized to True


        Returns
        -------
        obj_at_theta: pd.DataFrame
            Objective value for each theta (infeasible solutions are
            omitted).
        """
        if len(self.theta_names) == 1 and self.theta_names[0] == 'parmest_dummy_var':
            pass  # skip assertion if model has no fitted parameters
        else:
            # create a local instance of the pyomo model to access model variables and parameters
            model_temp = self._create_parmest_model(self.callback_data[0])
            model_theta_list = []  # list to store indexed and non-indexed parameters
            # iterate over original theta_names
            for theta_i in self.theta_names:
                var_cuid = ComponentUID(theta_i)
                var_validate = var_cuid.find_component_on(model_temp)
                # check if theta in theta_names are indexed
                try:
                    # get component UID of Set over which theta is defined
                    set_cuid = ComponentUID(var_validate.index_set())
                    # access and iterate over the Set to generate theta names as they appear
                    # in the pyomo model
                    set_validate = set_cuid.find_component_on(model_temp)
                    for s in set_validate:
                        self_theta_temp = repr(var_cuid) + "[" + repr(s) + "]"
                        # generate list of theta names
                        model_theta_list.append(self_theta_temp)
                # if theta is not indexed, copy theta name to list as-is
                except AttributeError:
                    self_theta_temp = repr(var_cuid)
                    model_theta_list.append(self_theta_temp)
                except:
                    raise
            # if self.theta_names is not the same as temp model_theta_list,
            # create self.theta_names_updated
            if set(self.theta_names) == set(model_theta_list) and len(
                self.theta_names
            ) == set(model_theta_list):
                pass
            else:
                self.theta_names_updated = model_theta_list

        if theta_values is None:
            all_thetas = {}  # dictionary to store fitted variables
            # use appropriate theta names member
            theta_names = self._return_theta_names()
        else:
            assert isinstance(theta_values, pd.DataFrame)
            # for parallel code we need to use lists and dicts in the loop
            theta_names = theta_values.columns
            # # check if theta_names are in model
            for theta in list(theta_names):
                theta_temp = theta.replace("'", "")  # cleaning quotes from theta_names

                assert theta_temp in [
                    t.replace("'", "") for t in model_theta_list
                ], "Theta name {} in 'theta_values' not in 'theta_names' {}".format(
                    theta_temp, model_theta_list
                )
            assert len(list(theta_names)) == len(model_theta_list)

            all_thetas = theta_values.to_dict('records')

        if all_thetas:
            task_mgr = utils.ParallelTaskManager(len(all_thetas))
            local_thetas = task_mgr.global_to_local_data(all_thetas)
        else:
            if initialize_parmest_model:
                task_mgr = utils.ParallelTaskManager(
                    1
                )  # initialization performed using just 1 set of theta values
        # walk over the mesh, return objective function
        all_obj = list()
        if len(all_thetas) > 0:
            for Theta in local_thetas:
                obj, thetvals, worststatus = self._Q_at_theta(
                    Theta, initialize_parmest_model=initialize_parmest_model
                )
                if worststatus != pyo.TerminationCondition.infeasible:
                    all_obj.append(list(Theta.values()) + [obj])
                # DLW, Aug2018: should we also store the worst solver status?
        else:
            obj, thetvals, worststatus = self._Q_at_theta(
                thetavals={}, initialize_parmest_model=initialize_parmest_model
            )
            if worststatus != pyo.TerminationCondition.infeasible:
                all_obj.append(list(thetvals.values()) + [obj])

        global_all_obj = task_mgr.allgather_global_data(all_obj)
        dfcols = list(theta_names) + ['obj']
        obj_at_theta = pd.DataFrame(data=global_all_obj, columns=dfcols)
        return obj_at_theta

    def likelihood_ratio_test(
        self, obj_at_theta, obj_value, alphas, return_thresholds=False
    ):
        r"""
        Likelihood ratio test to identify theta values within a confidence
        region using the :math:`\chi^2` distribution

        Parameters
        ----------
        obj_at_theta: pd.DataFrame, columns = theta_names + 'obj'
            Objective values for each theta value (returned by
            objective_at_theta)
        obj_value: int or float
            Objective value from parameter estimation using all data
        alphas: list
            List of alpha values to use in the chi2 test
        return_thresholds: bool, optional
            Return the threshold value for each alpha

        Returns
        -------
        LR: pd.DataFrame
            Objective values for each theta value along with True or False for
            each alpha
        thresholds: pd.Series
            If return_threshold = True, the thresholds are also returned.
        """
        assert isinstance(obj_at_theta, pd.DataFrame)
        assert isinstance(obj_value, (int, float))
        assert isinstance(alphas, list)
        assert isinstance(return_thresholds, bool)

        LR = obj_at_theta.copy()
        S = len(self.callback_data)
        thresholds = {}
        for a in alphas:
            chi2_val = scipy.stats.chi2.ppf(a, 2)
            thresholds[a] = obj_value * ((chi2_val / (S - 2)) + 1)
            LR[a] = LR['obj'] < thresholds[a]

        thresholds = pd.Series(thresholds)

        if return_thresholds:
            return LR, thresholds
        else:
            return LR

    def confidence_region_test(
        self, theta_values, distribution, alphas, test_theta_values=None
    ):
        """
        Confidence region test to determine if theta values are within a
        rectangular, multivariate normal, or Gaussian kernel density distribution
        for a range of alpha values

        Parameters
        ----------
        theta_values: pd.DataFrame, columns = theta_names
            Theta values used to generate a confidence region
            (generally returned by theta_est_bootstrap)
        distribution: string
            Statistical distribution used to define a confidence region,
            options = 'MVN' for multivariate_normal, 'KDE' for gaussian_kde,
            and 'Rect' for rectangular.
        alphas: list
            List of alpha values used to determine if theta values are inside
            or outside the region.
        test_theta_values: pd.Series or pd.DataFrame, keys/columns = theta_names, optional
            Additional theta values that are compared to the confidence region
            to determine if they are inside or outside.

        Returns
        training_results: pd.DataFrame
            Theta value used to generate the confidence region along with True
            (inside) or False (outside) for each alpha
        test_results: pd.DataFrame
            If test_theta_values is not None, returns test theta value along
            with True (inside) or False (outside) for each alpha
        """
        assert isinstance(theta_values, pd.DataFrame)
        assert distribution in ['Rect', 'MVN', 'KDE']
        assert isinstance(alphas, list)
        assert isinstance(
            test_theta_values, (type(None), dict, pd.Series, pd.DataFrame)
        )

        if isinstance(test_theta_values, (dict, pd.Series)):
            test_theta_values = pd.Series(test_theta_values).to_frame().transpose()

        training_results = theta_values.copy()

        if test_theta_values is not None:
            test_result = test_theta_values.copy()

        for a in alphas:
            if distribution == 'Rect':
                lb, ub = graphics.fit_rect_dist(theta_values, a)
                training_results[a] = (theta_values > lb).all(axis=1) & (
                    theta_values < ub
                ).all(axis=1)

                if test_theta_values is not None:
                    # use upper and lower bound from the training set
                    test_result[a] = (test_theta_values > lb).all(axis=1) & (
                        test_theta_values < ub
                    ).all(axis=1)

            elif distribution == 'MVN':
                dist = graphics.fit_mvn_dist(theta_values)
                Z = dist.pdf(theta_values)
                score = scipy.stats.scoreatpercentile(Z, (1 - a) * 100)
                training_results[a] = Z >= score

                if test_theta_values is not None:
                    # use score from the training set
                    Z = dist.pdf(test_theta_values)
                    test_result[a] = Z >= score

            elif distribution == 'KDE':
                dist = graphics.fit_kde_dist(theta_values)
                Z = dist.pdf(theta_values.transpose())
                score = scipy.stats.scoreatpercentile(Z, (1 - a) * 100)
                training_results[a] = Z >= score

                if test_theta_values is not None:
                    # use score from the training set
                    Z = dist.pdf(test_theta_values.transpose())
                    test_result[a] = Z >= score

        if test_theta_values is not None:
            return training_results, test_result
        else:
            return training_results<|MERGE_RESOLUTION|>--- conflicted
+++ resolved
@@ -250,9 +250,6 @@
     return expr
 
 
-<<<<<<< HEAD
-class Estimator:
-=======
 def SSE_weighted(model):
     """
     Returns an expression that is used to compute the 'SSE_weighted' objective,
@@ -750,8 +747,7 @@
     return FIM
 
 
-class Estimator(object):
->>>>>>> 613f2ad1
+class Estimator:
     """
     Parameter estimation class
 
