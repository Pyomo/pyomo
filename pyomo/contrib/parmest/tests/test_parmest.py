#  ___________________________________________________________________________
#
#  Pyomo: Python Optimization Modeling Objects
#  Copyright 2017 National Technology and Engineering Solutions of Sandia, LLC
#  Under the terms of Contract DE-NA0003525 with National Technology and
#  Engineering Solutions of Sandia, LLC, the U.S. Government retains certain
#  rights in this software.
#  This software is distributed under the 3-clause BSD License.
#  ___________________________________________________________________________

from pyomo.common.dependencies import (
    numpy as np, numpy_available,
    pandas as pd, pandas_available,
    scipy, scipy_available,
    matplotlib, matplotlib_available,
)

import platform
is_osx = platform.mac_ver()[0] != ''

import pyomo.common.unittest as unittest
import sys
import os
import subprocess
from itertools import product

import pyomo.contrib.parmest.parmest as parmest
import pyomo.contrib.parmest.graphics as graphics
import pyomo.contrib.parmest as parmestbase
import pyomo.environ as pyo

from pyomo.opt import SolverFactory
ipopt_available = SolverFactory('ipopt').available()

from pyomo.common.fileutils import find_library
pynumero_ASL_available = False if find_library('pynumero_ASL') is None else True

testdir = os.path.dirname(os.path.abspath(__file__))


@unittest.skipIf(not parmest.parmest_available,
                 "Cannot test parmest: required dependencies are missing")
@unittest.skipIf(not ipopt_available, "The 'ipopt' command is not available")
class parmest_object_Tester_RB(unittest.TestCase):

    def setUp(self):
        from pyomo.contrib.parmest.examples.rooney_biegler.rooney_biegler import rooney_biegler_model

        data = pd.DataFrame(data=[[1,8.3],[2,10.3],[3,19.0],
                                  [4,16.0],[5,15.6],[6,19.8]], columns=['hour', 'y'])

        theta_names = ['asymptote', 'rate_constant']

        def SSE(model, data):
            expr = sum((data.y[i] - model.response_function[data.hour[i]])**2 for i in data.index)
            return expr

        solver_options = {
                'tol': 1e-8,
                }

        self.pest = parmest.Estimator(rooney_biegler_model, data, theta_names, SSE,
                solver_options=solver_options)

    def test_theta_est(self):
        objval, thetavals = self.pest.theta_est()

        self.assertAlmostEqual(objval, 4.4675, places=2)
        self.assertAlmostEqual(thetavals['asymptote'], 19.2189, places=2) # 19.1426 from the paper
        self.assertAlmostEqual(thetavals['rate_constant'], 0.5312, places=2) # 0.5311 from the paper

    @unittest.skipIf(not graphics.imports_available,
                     "parmest.graphics imports are unavailable")
    def test_bootstrap(self):
        objval, thetavals = self.pest.theta_est()

        num_bootstraps=10
        theta_est = self.pest.theta_est_bootstrap(num_bootstraps, return_samples=True)

        num_samples = theta_est['samples'].apply(len)
        self.assertTrue(len(theta_est.index), 10)
        self.assertTrue(num_samples.equals(pd.Series([6]*10)))

        del theta_est['samples']

        # apply cofidence region test
        CR = self.pest.confidence_region_test(theta_est, 'MVN', [0.5, 0.75, 1.0])

        self.assertTrue(set(CR.columns) >= set([0.5, 0.75, 1.0]))
        self.assertTrue(CR[0.5].sum() == 5)
        self.assertTrue(CR[0.75].sum() == 7)
        self.assertTrue(CR[1.0].sum() == 10) # all true

        graphics.pairwise_plot(theta_est)
        graphics.pairwise_plot(theta_est, thetavals)
        graphics.pairwise_plot(theta_est, thetavals, 0.8, ['MVN', 'KDE', 'Rect'])

    @unittest.skipIf(not graphics.imports_available,
                     "parmest.graphics imports are unavailable")
    def test_likelihood_ratio(self):
        objval, thetavals = self.pest.theta_est()

        asym = np.arange(10, 30, 2)
        rate = np.arange(0, 1.5, 0.25)
        theta_vals = pd.DataFrame(list(product(asym, rate)), columns=self.pest.theta_names)

        obj_at_theta = self.pest.objective_at_theta(theta_vals)

        LR = self.pest.likelihood_ratio_test(obj_at_theta, objval, [0.8, 0.9, 1.0])

        self.assertTrue(set(LR.columns) >= set([0.8, 0.9, 1.0]))
        self.assertTrue(LR[0.8].sum() == 7)
        self.assertTrue(LR[0.9].sum() == 11)
        self.assertTrue(LR[1.0].sum() == 60) # all true

        graphics.pairwise_plot(LR, thetavals, 0.8)

    def test_leaveNout(self):
        lNo_theta = self.pest.theta_est_leaveNout(1)
        self.assertTrue(lNo_theta.shape == (6,2))

        results = self.pest.leaveNout_bootstrap_test(1, None, 3, 'Rect', [0.5, 1.0])
        self.assertTrue(len(results) == 6) # 6 lNo samples
        i = 1
        samples = results[i][0] # list of N samples that are left out
        lno_theta = results[i][1]
        bootstrap_theta = results[i][2]
        self.assertTrue(samples == [1]) # sample 1 was left out
        self.assertTrue(lno_theta.shape[0] == 1) # lno estimate for sample 1
        self.assertTrue(set(lno_theta.columns) >= set([0.5, 1.0]))
        self.assertTrue(lno_theta[1.0].sum() == 1) # all true
        self.assertTrue(bootstrap_theta.shape[0] == 3) # bootstrap for sample 1
        self.assertTrue(bootstrap_theta[1.0].sum() == 3) # all true

    def test_diagnostic_mode(self):
        self.pest.diagnostic_mode = True

        objval, thetavals = self.pest.theta_est()

        asym = np.arange(10, 30, 2)
        rate = np.arange(0, 1.5, 0.25)
        theta_vals = pd.DataFrame(list(product(asym, rate)), columns=self.pest.theta_names)

        obj_at_theta = self.pest.objective_at_theta(theta_vals)

        self.pest.diagnostic_mode = False

    def test_rb_main(self):
        """ test __main__ for rooney biegler """
        p = str(parmestbase.__path__)
        l = p.find("'")
        r = p.find("'", l+1)
        parmestpath = p[l+1:r]
        rbpath = parmestpath + os.sep + "examples" + os.sep + \
                   "rooney_biegler" + os.sep + "rooney_biegler.py"
        rbpath = os.path.abspath(rbpath) # paranoia strikes deep...
        if sys.version_info >= (3,5):
            ret = subprocess.run([sys.executable, rbpath])
            retcode = ret.returncode
        else:
            retcode = subprocess.call([sys.executable, rbpath])
        assert(retcode == 0)

    @unittest.skip("Presently having trouble with mpiexec on appveyor")
    def test_parallel_parmest(self):
        """ use mpiexec and mpi4py """
        p = str(parmestbase.__path__)
        l = p.find("'")
        r = p.find("'", l+1)
        parmestpath = p[l+1:r]
        rbpath = parmestpath + os.sep + "examples" + os.sep + \
                   "rooney_biegler" + os.sep + "rooney_biegler_parmest.py"
        rbpath = os.path.abspath(rbpath) # paranoia strikes deep...
        rlist = ["mpiexec", "--allow-run-as-root", "-n", "2", sys.executable, rbpath]
        if sys.version_info >= (3,5):
            ret = subprocess.run(rlist)
            retcode = ret.returncode
        else:
            retcode = subprocess.call(rlist)
        assert(retcode == 0)

    @unittest.skip("Most folks don't have k_aug installed")
    def test_theta_k_aug_for_Hessian(self):
        # this will fail if k_aug is not installed
        objval, thetavals, Hessian = self.pest.theta_est(solver="k_aug")
        self.assertAlmostEqual(objval, 4.4675, places=2)


'''
The test cases above were developed with a transcription mistake in the dataset.
This test works with the correct dataset.
'''
@unittest.skipIf(not parmest.parmest_available,
                 "Cannot test parmest: required dependencies are missing")
@unittest.skipIf(not ipopt_available, "The 'ipopt' command is not available")
class parmest_object_Tester_RB_match_paper(unittest.TestCase):

    def setUp(self):
        from pyomo.contrib.parmest.examples.rooney_biegler.rooney_biegler import rooney_biegler_model

        data = pd.DataFrame(data=[[1,8.3],[2,10.3],[3,19.0],
                                  [4,16.0],[5,15.6],[7,19.8]], columns=['hour', 'y'])

        theta_names = ['asymptote', 'rate_constant']

        def SSE(model, data):
            expr = sum((data.y[i] - model.response_function[data.hour[i]])**2 for i in data.index)
            return expr

        self.pest = parmest.Estimator(rooney_biegler_model, data, theta_names, SSE)

    def test_theta_est(self):
        objval, thetavals = self.pest.theta_est(calc_cov=False)

        self.assertAlmostEqual(objval, 4.3317112, places=2)
        self.assertAlmostEqual(thetavals['asymptote'], 19.1426, places=2) # 19.1426 from the paper
        self.assertAlmostEqual(thetavals['rate_constant'], 0.5311, places=2) # 0.5311 from the paper

    @unittest.skipIf(not pynumero_ASL_available, "pynumero ASL is not available")
    @unittest.skipIf(not parmest.inverse_reduced_hessian_available,
                     "Cannot test covariance matrix: required ASL dependency is missing")
    def test_theta_est_cov(self):
        objval, thetavals, cov = self.pest.theta_est(calc_cov=True)

        self.assertAlmostEqual(objval, 4.3317112, places=2)
        self.assertAlmostEqual(thetavals['asymptote'], 19.1426, places=2) # 19.1426 from the paper
        self.assertAlmostEqual(thetavals['rate_constant'], 0.5311, places=2) # 0.5311 from the paper

        # Covariance matrix
        self.assertAlmostEqual(cov.iloc[0,0], 6.30579403, places=2) # 6.22864 from paper
        self.assertAlmostEqual(cov.iloc[0,1], -0.4395341, places=2) # -0.4322 from paper
        self.assertAlmostEqual(cov.iloc[1,0], -0.4395341, places=2) # -0.4322 from paper
        self.assertAlmostEqual(cov.iloc[1,1], 0.04193591, places=2) # 0.04124 from paper

        ''' Why does the covariance matrix from parmest not match the paper? Parmest is
        calculating the exact reduced Hessian. The paper (Rooney and Bielger, 2001) likely
        employed the first order approximation common for nonlinear regression. The paper
        values were verified with Scipy, which uses the same first order approximation.
        The formula used in parmest was verified against equations (7-5-15) and (7-5-16) in
        "Nonlinear Parameter Estimation", Y. Bard, 1974.
        '''


@unittest.skipIf(not parmest.parmest_available,
                 "Cannot test parmest: required dependencies are missing")
@unittest.skipIf(not ipopt_available, "The 'ipopt' command is not available")
class Test_parmest_indexed_variables(unittest.TestCase):

    def make_model(self, theta_names):

        data = pd.DataFrame(data=[[1,8.3],[2,10.3],[3,19.0],
                                  [4,16.0],[5,15.6],[7,19.8]], columns=['hour', 'y'])

        def rooney_biegler_model_alternate(data):
            ''' Alternate model definition used in a unit test
            Here, the fitted parameters are defined as a single variable over a set
            A bit silly for this specific example
            '''

            model = pyo.ConcreteModel()

            model.var_names = pyo.Set(initialize=['asymptote','rate_constant'])

            model.theta = pyo.Var(model.var_names, initialize={'asymptote':15, 'rate_constant':0.5})

            def response_rule(m, h):
                expr = m.theta['asymptote'] * (1 - pyo.exp(-m.theta['rate_constant'] * h))
                return expr
            model.response_function = pyo.Expression(data.hour, rule = response_rule)

            def SSE_rule(m):
                return sum((data.y[i] - m.response_function[data.hour[i]])**2 for i in data.index)
            model.SSE = pyo.Objective(rule = SSE_rule, sense=pyo.minimize)

            return model

        def SSE(model, data):
            expr = sum((data.y[i] - model.response_function[data.hour[i]])**2 for i in data.index)
            return expr

        return parmest.Estimator(rooney_biegler_model_alternate, data, theta_names, SSE)

    def test_theta_est_quotedIndex(self):

        theta_names = ["theta['asymptote']", "theta['rate_constant']"]

        pest = self.make_model(theta_names)
        objval, thetavals = pest.theta_est(calc_cov=False)

        self.assertAlmostEqual(objval, 4.3317112, places=2)
        self.assertAlmostEqual(thetavals["theta[asymptote]"], 19.1426, places=2) # 19.1426 from the paper
        self.assertAlmostEqual(thetavals['theta[rate_constant]'], 0.5311, places=2) # 0.5311 from the paper

    def test_theta_est_impliedStrIndex(self):

        theta_names = ["theta[asymptote]", "theta[rate_constant]"]

        pest = self.make_model(theta_names)
        objval, thetavals = pest.theta_est(calc_cov=False)

        self.assertAlmostEqual(objval, 4.3317112, places=2)
        self.assertAlmostEqual(thetavals["theta[asymptote]"], 19.1426, places=2) # 19.1426 from the paper
        self.assertAlmostEqual(thetavals['theta[rate_constant]'], 0.5311, places=2) # 0.5311 from the paper


    @unittest.skipIf(not pynumero_ASL_available, "pynumero ASL is not available")
    @unittest.skipIf(
        not parmest.inverse_reduced_hessian_available,
        "Cannot test covariance matrix: required ASL dependency is missing")
    def test_theta_est_cov(self):
        theta_names = ["theta[asymptote]", "theta[rate_constant]"]

        pest = self.make_model(theta_names)
        objval, thetavals, cov = pest.theta_est(calc_cov=True)

        self.assertAlmostEqual(objval, 4.3317112, places=2)
        self.assertAlmostEqual(thetavals["theta[asymptote]"], 19.1426, places=2) # 19.1426 from the paper
        self.assertAlmostEqual(thetavals['theta[rate_constant]'], 0.5311, places=2) # 0.5311 from the paper

        # Covariance matrix
        self.assertAlmostEqual(cov.iloc[0,0], 6.30579403, places=2) # 6.22864 from paper
        self.assertAlmostEqual(cov.iloc[0,1], -0.4395341, places=2) # -0.4322 from paper
        self.assertAlmostEqual(cov.iloc[1,0], -0.4395341, places=2) # -0.4322 from paper
        self.assertAlmostEqual(cov.iloc[1,1], 0.04193591, places=2) # 0.04124 from paper



@unittest.skipIf(not parmest.parmest_available,
                 "Cannot test parmest: required dependencies are missing")
@unittest.skipIf(not ipopt_available,
                 "The 'ipopt' solver is not available")
class parmest_object_Tester_reactor_design(unittest.TestCase):

    def setUp(self):
        from pyomo.contrib.parmest.examples.reactor_design.reactor_design import reactor_design_model

        # Data from the design
        data = pd.DataFrame(data=[[1.05, 10000, 3458.4, 1060.8, 1683.9, 1898.5],
                                  [1.10, 10000, 3535.1, 1064.8, 1613.3, 1893.4],
                                  [1.15, 10000, 3609.1, 1067.8, 1547.5, 1887.8],
                                  [1.20, 10000, 3680.7, 1070.0, 1486.1, 1881.6],
                                  [1.25, 10000, 3750.0, 1071.4, 1428.6, 1875.0],
                                  [1.30, 10000, 3817.1, 1072.2, 1374.6, 1868.0],
                                  [1.35, 10000, 3882.2, 1072.4, 1324.0, 1860.7],
                                  [1.40, 10000, 3945.4, 1072.1, 1276.3, 1853.1],
                                  [1.45, 10000, 4006.7, 1071.3, 1231.4, 1845.3],
                                  [1.50, 10000, 4066.4, 1070.1, 1189.0, 1837.3],
                                  [1.55, 10000, 4124.4, 1068.5, 1148.9, 1829.1],
                                  [1.60, 10000, 4180.9, 1066.5, 1111.0, 1820.8],
                                  [1.65, 10000, 4235.9, 1064.3, 1075.0, 1812.4],
                                  [1.70, 10000, 4289.5, 1061.8, 1040.9, 1803.9],
                                  [1.75, 10000, 4341.8, 1059.0, 1008.5, 1795.3],
                                  [1.80, 10000, 4392.8, 1056.0,  977.7, 1786.7],
                                  [1.85, 10000, 4442.6, 1052.8,  948.4, 1778.1],
                                  [1.90, 10000, 4491.3, 1049.4,  920.5, 1769.4],
                                  [1.95, 10000, 4538.8, 1045.8,  893.9, 1760.8]],
                          columns=['sv', 'caf', 'ca', 'cb', 'cc', 'cd'])

        theta_names = ['k1', 'k2', 'k3']

        def SSE(model, data):
            expr = (float(data['ca']) - model.ca)**2 + \
                   (float(data['cb']) - model.cb)**2 + \
                   (float(data['cc']) - model.cc)**2 + \
                   (float(data['cd']) - model.cd)**2
            return expr

        solver_options = {"max_iter": 6000}

        self.pest = parmest.Estimator(reactor_design_model, data,
                                      theta_names, SSE, solver_options)

    def test_theta_est(self):
        # used in data reconciliation
        objval, thetavals = self.pest.theta_est()

        self.assertAlmostEqual(thetavals['k1'], 5.0/6.0, places=4)
        self.assertAlmostEqual(thetavals['k2'], 5.0/3.0, places=4)
        self.assertAlmostEqual(thetavals['k3'], 1.0/6000.0, places=7)

    def test_return_values(self):
        objval, thetavals, data_rec =\
            self.pest.theta_est(return_values=['ca', 'cb', 'cc', 'cd', 'caf'])
        self.assertAlmostEqual(data_rec["cc"].loc[18], 893.84924, places=3)

<<<<<<< HEAD
        
        
    def test_return_values(self):
        objval, thetavals, data_rec =\
            self.pest.theta_est(return_values=['ca', 'cb', 'cc', 'cd', 'caf'])
        self.assertAlmostEqual(data_rec["cc"].loc[18], 893.84924, places=3)

        
=======

>>>>>>> 52025ded
@unittest.skipIf(not parmest.parmest_available,
                 "Cannot test parmest: required dependencies are missing")
@unittest.skipIf(not graphics.imports_available,
                 "parmest.graphics imports are unavailable")
@unittest.skipIf(is_osx, "Disabling graphics tests on OSX due to issue in Matplotlib, see Pyomo PR #1337")
class parmest_graphics(unittest.TestCase):

    def setUp(self):
        self.A = pd.DataFrame(np.random.randint(0,100,size=(100,4)), columns=list('ABCD'))
        self.B = pd.DataFrame(np.random.randint(0,100,size=(100,4)), columns=list('ABCD'))

    def test_pairwise_plot(self):
        graphics.pairwise_plot(self.A, alpha=0.8, distributions=['Rect', 'MVN', 'KDE'])

    def test_grouped_boxplot(self):
        graphics.grouped_boxplot(self.A, self.B, normalize=True,
                                group_names=['A', 'B'])

    def test_grouped_violinplot(self):
        graphics.grouped_violinplot(self.A, self.B)

if __name__ == '__main__':
    unittest.main()<|MERGE_RESOLUTION|>--- conflicted
+++ resolved
@@ -383,18 +383,7 @@
             self.pest.theta_est(return_values=['ca', 'cb', 'cc', 'cd', 'caf'])
         self.assertAlmostEqual(data_rec["cc"].loc[18], 893.84924, places=3)
 
-<<<<<<< HEAD
-        
-        
-    def test_return_values(self):
-        objval, thetavals, data_rec =\
-            self.pest.theta_est(return_values=['ca', 'cb', 'cc', 'cd', 'caf'])
-        self.assertAlmostEqual(data_rec["cc"].loc[18], 893.84924, places=3)
-
-        
-=======
-
->>>>>>> 52025ded
+
 @unittest.skipIf(not parmest.parmest_available,
                  "Cannot test parmest: required dependencies are missing")
 @unittest.skipIf(not graphics.imports_available,
