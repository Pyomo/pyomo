import pyutilib.th as unittest
import pyomo.environ as pe
from pyomo.contrib.fbbt.fbbt import fbbt, compute_bounds_on_expr
<<<<<<< HEAD
=======
from pyomo.common.errors import InfeasibleConstraintException
>>>>>>> d06027b9
from pyomo.core.expr.numeric_expr import ProductExpression, UnaryFunctionExpression
import math
import logging
import io
try:
    import numpy as np
    numpy_available = True
except ImportError:
    numpy_available = False


class DummyExpr(ProductExpression):
    pass


class TestFBBT(unittest.TestCase):
    @unittest.skipIf(not numpy_available, 'Numpy is not available.')
    def test_add(self):
        x_bounds = [(-2.5, 2.8), (-2.5, -0.5), (0.5, 2.8), (-2.5, 0), (0, 2.8), (-2.5, -1), (1, 2.8), (-1, -0.5), (0.5, 1)]
        c_bounds = [(-2.5, 2.8), (-2.5, -0.5), (0.5, 2.8), (-2.5, 0), (0, 2.8), (-2.5, -1), (1, 2.8), (-1, -0.5), (0.5, 1)]
        for xl, xu in x_bounds:
            for cl, cu in c_bounds:
                m = pe.Block(concrete=True)
                m.x = pe.Var(bounds=(xl, xu))
                m.y = pe.Var()
                m.p = pe.Param(mutable=True)
                m.p.value = 1
                m.c = pe.Constraint(expr=pe.inequality(body=m.x+m.y+(m.p+1), lower=cl, upper=cu))
                new_bounds = fbbt(m)
                self.assertEqual(new_bounds[m.x], (pe.value(m.x.lb), pe.value(m.x.ub)))
                self.assertEqual(new_bounds[m.y], (pe.value(m.y.lb), pe.value(m.y.ub)))
                x = np.linspace(pe.value(m.x.lb), pe.value(m.x.ub), 100)
                z = np.linspace(pe.value(m.c.lower), pe.value(m.c.upper), 100)
                if m.y.lb is None:
                    yl = -np.inf
                else:
                    yl = m.y.lb
                if m.y.ub is None:
                    yu = np.inf
                else:
                    yu = m.y.ub
                for _x in x:
                    _y = z - _x - m.p.value - 1
                    self.assertTrue(np.all(yl <= _y))
                    self.assertTrue(np.all(yu >= _y))

    @unittest.skipIf(not numpy_available, 'Numpy is not available.')
    def test_sub1(self):
        x_bounds = [(-2.5, 2.8), (-2.5, -0.5), (0.5, 2.8), (-2.5, 0), (0, 2.8), (-2.5, -1), (1, 2.8), (-1, -0.5), (0.5, 1)]
        c_bounds = [(-2.5, 2.8), (-2.5, -0.5), (0.5, 2.8), (-2.5, 0), (0, 2.8), (-2.5, -1), (1, 2.8), (-1, -0.5), (0.5, 1)]
        for xl, xu in x_bounds:
            for cl, cu in c_bounds:
                m = pe.Block(concrete=True)
                m.x = pe.Var(bounds=(xl, xu))
                m.y = pe.Var()
                m.c = pe.Constraint(expr=pe.inequality(body=m.x-m.y, lower=cl, upper=cu))
                fbbt(m)
                x = np.linspace(pe.value(m.x.lb), pe.value(m.x.ub), 100)
                z = np.linspace(pe.value(m.c.lower), pe.value(m.c.upper), 100)
                if m.y.lb is None:
                    yl = -np.inf
                else:
                    yl = m.y.lb
                if m.y.ub is None:
                    yu = np.inf
                else:
                    yu = m.y.ub
                for _x in x:
                    _y = _x - z
                    self.assertTrue(np.all(yl <= _y))
                    self.assertTrue(np.all(yu >= _y))

    @unittest.skipIf(not numpy_available, 'Numpy is not available.')
    def test_sub2(self):
        x_bounds = [(-2.5, 2.8), (-2.5, -0.5), (0.5, 2.8), (-2.5, 0), (0, 2.8), (-2.5, -1), (1, 2.8), (-1, -0.5), (0.5, 1)]
        c_bounds = [(-2.5, 2.8), (-2.5, -0.5), (0.5, 2.8), (-2.5, 0), (0, 2.8), (-2.5, -1), (1, 2.8), (-1, -0.5), (0.5, 1)]
        for xl, xu in x_bounds:
            for cl, cu in c_bounds:
                m = pe.Block(concrete=True)
                m.x = pe.Var(bounds=(xl, xu))
                m.y = pe.Var()
                m.c = pe.Constraint(expr=pe.inequality(body=m.y-m.x, lower=cl, upper=cu))
                fbbt(m)
                x = np.linspace(pe.value(m.x.lb), pe.value(m.x.ub), 100)
                z = np.linspace(pe.value(m.c.lower), pe.value(m.c.upper), 100)
                if m.y.lb is None:
                    yl = -np.inf
                else:
                    yl = m.y.lb
                if m.y.ub is None:
                    yu = np.inf
                else:
                    yu = m.y.ub
                for _x in x:
                    _y = z + _x
                    self.assertTrue(np.all(yl <= _y))
                    self.assertTrue(np.all(yu >= _y))

    @unittest.skipIf(not numpy_available, 'Numpy is not available.')
    def test_mul(self):
        x_bounds = [(-2.5, 2.8), (-2.5, -0.5), (0.5, 2.8), (-2.5, 0), (0, 2.8), (-2.5, -1), (1, 2.8), (-1, -0.5), (0.5, 1)]
        c_bounds = [(-2.5, 2.8), (-2.5, -0.5), (0.5, 2.8), (-2.5, 0), (0, 2.8), (-2.5, -1), (1, 2.8), (-1, -0.5), (0.5, 1)]
        for xl, xu in x_bounds:
            for cl, cu in c_bounds:
                m = pe.Block(concrete=True)
                m.x = pe.Var(bounds=(xl, xu))
                m.y = pe.Var()
                m.c = pe.Constraint(expr=pe.inequality(body=m.x*m.y, lower=cl, upper=cu))
                fbbt(m)
                x = np.linspace(pe.value(m.x.lb) + 1e-6, pe.value(m.x.ub), 100, endpoint=False)
                z = np.linspace(pe.value(m.c.lower), pe.value(m.c.upper), 100)
                if m.y.lb is None:
                    yl = -np.inf
                else:
                    yl = m.y.lb
                if m.y.ub is None:
                    yu = np.inf
                else:
                    yu = m.y.ub
                for _x in x:
                    _y = z / _x
                    self.assertTrue(np.all(yl <= _y))
                    self.assertTrue(np.all(yu >= _y))

    @unittest.skipIf(not numpy_available, 'Numpy is not available.')
    def test_div1(self):
        x_bounds = [(-2.5, 2.8), (-2.5, -0.5), (0.5, 2.8), (-2.5, 0), (0, 2.8), (-2.5, -1), (1, 2.8), (-1, -0.5), (0.5, 1)]
        c_bounds = [(-2.5, 2.8), (-2.5, -0.5), (0.5, 2.8), (-2.5, 0), (0, 2.8), (-2.5, -1), (1, 2.8), (-1, -0.5), (0.5, 1)]
        for xl, xu in x_bounds:
            for cl, cu in c_bounds:
                m = pe.Block(concrete=True)
                m.x = pe.Var(bounds=(xl, xu))
                m.y = pe.Var()
                m.c = pe.Constraint(expr=pe.inequality(body=m.x/m.y, lower=cl, upper=cu))
                fbbt(m)
                x = np.linspace(pe.value(m.x.lb), pe.value(m.x.ub), 100)
                z = np.linspace(pe.value(m.c.lower) + 1e-6, pe.value(m.c.upper), 100, endpoint=False)
                if m.y.lb is None:
                    yl = -np.inf
                else:
                    yl = m.y.lb
                if m.y.ub is None:
                    yu = np.inf
                else:
                    yu = m.y.ub
                for _x in x:
                    _y = _x / z
                    self.assertTrue(np.all(yl <= _y))
                    self.assertTrue(np.all(yu >= _y))

    @unittest.skipIf(not numpy_available, 'Numpy is not available.')
    def test_div2(self):
        x_bounds = [(-2.5, 2.8), (-2.5, -0.5), (0.5, 2.8), (-2.5, 0), (0, 2.8), (-2.5, -1), (1, 2.8), (-1, -0.5), (0.5, 1)]
        c_bounds = [(-2.5, 2.8), (-2.5, -0.5), (0.5, 2.8), (-2.5, 0), (0, 2.8), (-2.5, -1), (1, 2.8), (-1, -0.5), (0.5, 1)]
        for xl, xu in x_bounds:
            for cl, cu in c_bounds:
                m = pe.Block(concrete=True)
                m.x = pe.Var(bounds=(xl, xu))
                m.y = pe.Var()
                m.c = pe.Constraint(expr=pe.inequality(body=m.y/m.x, lower=cl, upper=cu))
                fbbt(m)
                x = np.linspace(pe.value(m.x.lb), pe.value(m.x.ub), 100)
                z = np.linspace(pe.value(m.c.lower), pe.value(m.c.upper), 100)
                if m.y.lb is None:
                    yl = -np.inf
                else:
                    yl = m.y.lb
                if m.y.ub is None:
                    yu = np.inf
                else:
                    yu = m.y.ub
                for _x in x:
                    _y = _x * z
                    self.assertTrue(np.all(yl <= _y))
                    self.assertTrue(np.all(yu >= _y))

    @unittest.skipIf(not numpy_available, 'Numpy is not available.')
    def test_pow1(self):
        x_bounds = [(0, 2.8), (0.5, 2.8), (1, 2.8), (0.5, 1)]
<<<<<<< HEAD
        c_bounds = [(-2.5, 2.8), (-2.5, -0.5), (0.5, 2.8), (-2.5, 0), (0, 2.8), (-2.5, -1), (1, 2.8), (-1, -0.5), (0.5, 1)]
=======
        c_bounds = [(-2.5, 2.8), (0.5, 2.8), (-2.5, 0), (0, 2.8), (1, 2.8), (0.5, 1)]
>>>>>>> d06027b9
        for xl, xu in x_bounds:
            for cl, cu in c_bounds:
                m = pe.Block(concrete=True)
                m.x = pe.Var(bounds=(xl, xu))
                m.y = pe.Var()
                m.c = pe.Constraint(expr=pe.inequality(body=m.x**m.y, lower=cl, upper=cu))
                fbbt(m)
                x = np.linspace(pe.value(m.x.lb) + 1e-6, pe.value(m.x.ub), 100, endpoint=False)
                z = np.linspace(pe.value(m.c.lower) + 1e-6, pe.value(m.c.upper), 100, endpoint=False)
                if m.y.lb is None:
                    yl = -np.inf
                else:
                    yl = m.y.lb
                if m.y.ub is None:
                    yu = np.inf
                else:
                    yu = m.y.ub
                for _x in x:
                    _y = np.log(abs(z)) / np.log(abs(_x))
                    self.assertTrue(np.all(yl <= _y))
                    self.assertTrue(np.all(yu >= _y))

    @unittest.skipIf(not numpy_available, 'Numpy is not available.')
    def test_pow2(self):
        x_bounds = [(-2.5, 2.8), (-2.5, -0.5), (0.5, 2.8), (-2.5, 0), (0, 2.8), (-2.5, -1), (1, 2.8), (-1, -0.5), (0.5, 1)]
        c_bounds = [(-2.5, 2.8), (0.5, 2.8), (0, 2.8), (1, 2.8), (0.5, 1)]
        for xl, xu in x_bounds:
            for cl, cu in c_bounds:
                m = pe.Block(concrete=True)
                m.x = pe.Var(bounds=(xl, xu))
                m.y = pe.Var()
                m.c = pe.Constraint(expr=pe.inequality(body=m.y**m.x, lower=cl, upper=cu))
                fbbt(m)
                x = np.linspace(pe.value(m.x.lb) + 1e-6, pe.value(m.x.ub), 100, endpoint=False)
                z = np.linspace(pe.value(m.c.lower) + 1e-6, pe.value(m.c.upper), 100, endpoint=False)
                if m.y.lb is None:
                    yl = -np.inf
                else:
                    yl = m.y.lb
                if m.y.ub is None:
                    yu = np.inf
                else:
                    yu = m.y.ub
                for _x in x:
                    _y = np.exp(np.log(abs(z)) / _x)
                    self.assertTrue(np.all(yl <= _y))
                    self.assertTrue(np.all(yu >= _y))

    def test_x_sq(self):
        m = pe.ConcreteModel()
        m.x = pe.Var()
        m.y = pe.Var()
        m.c = pe.Constraint(expr=m.x**2 == m.y)

        fbbt(m)
        self.assertEqual(m.x.lb, None)
        self.assertEqual(m.x.ub, None)
        self.assertEqual(m.y.lb, 0)
        self.assertEqual(m.y.ub, None)

        m.x.setlb(None)
        m.x.setub(None)
        m.y.setlb(1)
        m.y.setub(4)
        fbbt(m)
        self.assertAlmostEqual(m.x.lb, -2)
        self.assertAlmostEqual(m.x.ub, 2)

        m.x.setlb(0)
        fbbt(m)
        self.assertAlmostEqual(m.x.lb, 1)
        self.assertAlmostEqual(m.x.ub, 2)

        m.x.setlb(-0.5)
        fbbt(m)
        self.assertAlmostEqual(m.x.lb, 1)
        self.assertAlmostEqual(m.x.ub, 2)

        m.x.setlb(-1)
        fbbt(m)
        self.assertAlmostEqual(m.x.lb, -1)
        self.assertAlmostEqual(m.x.ub, 2)

        m.x.setlb(None)
        m.x.setub(0)
        fbbt(m)
        self.assertAlmostEqual(m.x.lb, -2)
        self.assertAlmostEqual(m.x.ub, -1)

        m.x.setlb(None)
        m.x.setub(None)
        m.y.setlb(-5)
        m.y.setub(-1)
<<<<<<< HEAD
        with self.assertRaises(ValueError):
=======
        with self.assertRaises(InfeasibleConstraintException):
>>>>>>> d06027b9
            fbbt(m)

        m.y.setub(0)
        fbbt(m)
        self.assertEqual(m.x.lb, 0)
        self.assertEqual(m.x.ub, 0)

<<<<<<< HEAD
=======
    def test_pow5(self):
        m = pe.ConcreteModel()
        m.x = pe.Var()
        m.y = pe.Var(bounds=(0.5, 1))
        m.c = pe.Constraint(expr=2**m.x == m.y)

        fbbt(m)
        self.assertAlmostEqual(m.x.lb, -1)
        self.assertAlmostEqual(m.x.ub, 0)

>>>>>>> d06027b9
    def test_x_pow_minus_2(self):
        m = pe.ConcreteModel()
        m.x = pe.Var()
        m.y = pe.Var()
        m.c = pe.Constraint(expr=m.x**(-2) == m.y)

        fbbt(m)
        self.assertEqual(m.x.lb, None)
        self.assertEqual(m.x.ub, None)
        self.assertEqual(m.y.lb, 0)
        self.assertEqual(m.y.ub, None)

        m.y.setlb(-5)
        m.y.setub(-1)
<<<<<<< HEAD
        with self.assertRaises(ValueError):
=======
        with self.assertRaises(InfeasibleConstraintException):
>>>>>>> d06027b9
            fbbt(m)

        m.x.setlb(None)
        m.x.setub(None)
        m.y.setub(0)
<<<<<<< HEAD
        with self.assertRaises(ValueError):
=======
        with self.assertRaises(InfeasibleConstraintException):
>>>>>>> d06027b9
            fbbt(m)

        m.x.setlb(None)
        m.x.setub(None)
        m.y.setub(1)
        m.y.setlb(0.25)
        fbbt(m)
        self.assertAlmostEqual(m.x.lb, -2)
        self.assertAlmostEqual(m.x.ub, 2)

        m.x.setlb(0)
        fbbt(m)
        self.assertAlmostEqual(m.x.lb, 1)
        self.assertAlmostEqual(m.x.ub, 2)

        m.x.setlb(None)
        m.x.setub(0)
        fbbt(m)
        self.assertAlmostEqual(m.x.lb, -2)
        self.assertAlmostEqual(m.x.ub, -1)

    def test_x_cubed(self):
        m = pe.ConcreteModel()
        m.x = pe.Var()
        m.y = pe.Var()
        m.c = pe.Constraint(expr=m.x**3 == m.y)

        fbbt(m)
        self.assertEqual(m.x.lb, None)
        self.assertEqual(m.x.ub, None)
        self.assertEqual(m.y.lb, None)
        self.assertEqual(m.y.ub, None)

        m.x.setlb(None)
        m.x.setub(None)
        m.y.setlb(1)
        m.y.setub(8)
        fbbt(m)
        self.assertAlmostEqual(m.x.lb, 1)
        self.assertAlmostEqual(m.x.ub, 2)

        m.x.setlb(None)
        m.x.setub(None)
        m.y.setlb(-8)
        m.y.setub(8)
        fbbt(m)
        self.assertAlmostEqual(m.x.lb, -2)
        self.assertAlmostEqual(m.x.ub, 2)

        m.x.setlb(None)
        m.x.setub(None)
        m.y.setlb(-5)
        m.y.setub(8)
        fbbt(m)
        self.assertAlmostEqual(m.x.lb, -5.0**(1.0/3.0))
        self.assertAlmostEqual(m.x.ub, 2)

        m.x.setlb(None)
        m.x.setub(None)
        m.y.setlb(-8)
        m.y.setub(-1)
        fbbt(m)
        self.assertAlmostEqual(m.x.lb, -2)
        self.assertAlmostEqual(m.x.ub, -1)

    def test_x_pow_minus_3(self):
        m = pe.ConcreteModel()
        m.x = pe.Var()
        m.y = pe.Var()
        m.c = pe.Constraint(expr=m.x**(-3) == m.y)

        fbbt(m)
        self.assertEqual(m.x.lb, None)
        self.assertEqual(m.x.ub, None)
        self.assertEqual(m.y.lb, None)
        self.assertEqual(m.y.ub, None)

        m.y.setlb(-1)
        m.y.setub(-0.125)
        fbbt(m)
        self.assertAlmostEqual(m.x.lb, -2)
        self.assertAlmostEqual(m.x.ub, -1)

        m.x.setlb(None)
        m.x.setub(None)
        m.y.setub(0)
        fbbt(m)
        self.assertEqual(m.x.lb, None)
        self.assertAlmostEqual(m.x.ub, -1)

        m.x.setlb(None)
        m.x.setub(None)
        m.y.setub(-1)
        m.y.setlb(1)
        fbbt(m)
        self.assertEqual(m.x.lb, None)
        self.assertEqual(m.x.ub, None)

        m.y.setlb(0.125)
        m.y.setub(1)
        fbbt(m)
        self.assertAlmostEqual(m.x.lb, 1)
        self.assertAlmostEqual(m.x.ub, 2)

    @unittest.skipIf(not numpy_available, 'Numpy is not available.')
    def test_pow4(self):
        y_bounds = [(0.5, 2.8), (0, 2.8), (1, 2.8), (0.5, 1), (0, 0.5)]
        exp_vals = [-3, -2.5, -2, -1.5, -1, -0.5, 0.5, 1, 1.5, 2, 2.5, 3]
        for yl, yu in y_bounds:
            for _exp_val in exp_vals:
                m = pe.Block(concrete=True)
                m.x = pe.Var()
                m.y = pe.Var(bounds=(yl, yu))
                m.c = pe.Constraint(expr=m.x**_exp_val == m.y)
                fbbt(m)
                y = np.linspace(pe.value(m.y.lb) + 1e-6, pe.value(m.y.ub), 100, endpoint=True)
                if m.x.lb is None:
                    xl = -np.inf
                else:
                    xl = m.x.lb
                if m.x.ub is None:
                    xu = np.inf
                else:
                    xu = m.x.ub
                _x = np.exp(np.log(y) / _exp_val)
                self.assertTrue(np.all(xl <= _x))
                self.assertTrue(np.all(xu >= _x))
<<<<<<< HEAD
=======

    def test_sqrt(self):
        m = pe.ConcreteModel()
        m.x = pe.Var()
        m.y = pe.Var()
        m.c = pe.Constraint(expr=pe.sqrt(m.x) == m.y)

        fbbt(m)
        self.assertEqual(m.x.lb, 0)
        self.assertEqual(m.x.ub, None)
        self.assertEqual(m.y.lb, 0)
        self.assertEqual(m.y.ub, None)

        m.x.setlb(None)
        m.x.setub(None)
        m.y.setlb(-5)
        m.y.setub(-1)
        with self.assertRaises(InfeasibleConstraintException):
            fbbt(m)

        m.x.setlb(None)
        m.x.setub(None)
        m.y.setub(0)
        m.y.setlb(None)
        fbbt(m)
        self.assertAlmostEqual(m.x.lb, 0)
        self.assertAlmostEqual(m.x.ub, 0)

        m.x.setlb(None)
        m.x.setub(None)
        m.y.setub(2)
        m.y.setlb(1)
        fbbt(m)
        self.assertAlmostEqual(m.x.lb, 1)
        self.assertAlmostEqual(m.x.ub, 4)

        m.x.setlb(None)
        m.x.setub(0)
        m.y.setlb(None)
        m.y.setub(None)
        fbbt(m)
        self.assertAlmostEqual(m.y.lb, 0)
        self.assertAlmostEqual(m.y.ub, 0)
>>>>>>> d06027b9

    @unittest.skipIf(not numpy_available, 'Numpy is not available.')
    def test_exp(self):
        c_bounds = [(-2.5, 2.8), (0.5, 2.8), (0, 2.8), (1, 2.8), (0.5, 1)]
        for cl, cu in c_bounds:
            m = pe.Block(concrete=True)
            m.x = pe.Var()
            m.c = pe.Constraint(expr=pe.inequality(body=pe.exp(m.x), lower=cl, upper=cu))
            fbbt(m)
            if pe.value(m.c.lower) <= 0:
                _cl = 1e-6
            else:
                _cl = pe.value(m.c.lower)
            z = np.linspace(_cl, pe.value(m.c.upper), 100)
            if m.x.lb is None:
                xl = -np.inf
            else:
                xl = pe.value(m.x.lb)
            if m.x.ub is None:
                xu = np.inf
            else:
                xu = pe.value(m.x.ub)
            x = np.log(z)
            self.assertTrue(np.all(xl <= x))
            self.assertTrue(np.all(xu >= x))

    @unittest.skipIf(not numpy_available, 'Numpy is not available.')
    def test_log(self):
        c_bounds = [(-2.5, 2.8), (-2.5, -0.5), (0.5, 2.8), (-2.5, 0), (0, 2.8), (-2.5, -1), (1, 2.8), (-1, -0.5), (0.5, 1)]
        for cl, cu in c_bounds:
            m = pe.Block(concrete=True)
            m.x = pe.Var()
            m.c = pe.Constraint(expr=pe.inequality(body=pe.log(m.x), lower=cl, upper=cu))
            fbbt(m)
            z = np.linspace(pe.value(m.c.lower), pe.value(m.c.upper), 100)
            if m.x.lb is None:
                xl = -np.inf
            else:
                xl = pe.value(m.x.lb)
            if m.x.ub is None:
                xu = np.inf
            else:
                xu = pe.value(m.x.ub)
            x = np.exp(z)
            self.assertTrue(np.all(xl <= x))
            self.assertTrue(np.all(xu >= x))

    def test_sin(self):
        m = pe.Block(concrete=True)
        m.x = pe.Var(bounds=(-math.pi/2, math.pi/2))
        m.c = pe.Constraint(expr=pe.inequality(body=pe.sin(m.x), lower=-0.5, upper=0.5))
        fbbt(m.c)
        self.assertAlmostEqual(pe.value(m.x.lb), math.asin(-0.5))
        self.assertAlmostEqual(pe.value(m.x.ub), math.asin(0.5))

        m = pe.Block(concrete=True)
        m.x = pe.Var()
        m.c = pe.Constraint(expr=pe.inequality(body=pe.sin(m.x), lower=-0.5, upper=0.5))
        fbbt(m.c)
        self.assertEqual(m.x.lb, None)
        self.assertEqual(m.x.ub, None)

    def test_cos(self):
        m = pe.Block(concrete=True)
        m.x = pe.Var(bounds=(0, math.pi))
        m.c = pe.Constraint(expr=pe.inequality(body=pe.cos(m.x), lower=-0.5, upper=0.5))
        fbbt(m)
        self.assertAlmostEqual(pe.value(m.x.lb), math.acos(0.5))
        self.assertAlmostEqual(pe.value(m.x.ub), math.acos(-0.5))

        m = pe.Block(concrete=True)
        m.x = pe.Var()
        m.c = pe.Constraint(expr=pe.inequality(body=pe.cos(m.x), lower=-0.5, upper=0.5))
        fbbt(m)
        self.assertEqual(m.x.lb, None)
        self.assertEqual(m.x.ub, None)

    def test_tan(self):
        m = pe.Block(concrete=True)
        m.x = pe.Var(bounds=(-math.pi/2, math.pi/2))
        m.c = pe.Constraint(expr=pe.inequality(body=pe.tan(m.x), lower=-0.5, upper=0.5))
        fbbt(m)
        self.assertAlmostEqual(pe.value(m.x.lb), math.atan(-0.5))
        self.assertAlmostEqual(pe.value(m.x.ub), math.atan(0.5))

        m = pe.Block(concrete=True)
        m.x = pe.Var()
        m.c = pe.Constraint(expr=pe.inequality(body=pe.tan(m.x), lower=-0.5, upper=0.5))
        fbbt(m)
        self.assertEqual(m.x.lb, None)
        self.assertEqual(m.x.ub, None)

    def test_asin(self):
        m = pe.Block(concrete=True)
        m.x = pe.Var()
        m.c = pe.Constraint(expr=pe.inequality(body=pe.asin(m.x), lower=-0.5, upper=0.5))
        fbbt(m)
        self.assertAlmostEqual(pe.value(m.x.lb), math.sin(-0.5))
        self.assertAlmostEqual(pe.value(m.x.ub), math.sin(0.5))

    def test_acos(self):
        m = pe.Block(concrete=True)
        m.x = pe.Var()
        m.c = pe.Constraint(expr=pe.inequality(body=pe.acos(m.x), lower=1, upper=2))
        fbbt(m)
        self.assertAlmostEqual(pe.value(m.x.lb), math.cos(2))
        self.assertAlmostEqual(pe.value(m.x.ub), math.cos(1))

    def test_atan(self):
        m = pe.Block(concrete=True)
        m.x = pe.Var()
        m.c = pe.Constraint(expr=pe.inequality(body=pe.atan(m.x), lower=-0.5, upper=0.5))
        fbbt(m)
        self.assertAlmostEqual(pe.value(m.x.lb), math.tan(-0.5))
        self.assertAlmostEqual(pe.value(m.x.ub), math.tan(0.5))

    def test_multiple_constraints(self):
        m = pe.ConcreteModel()
        m.x = pe.Var(bounds=(-3, 3))
        m.y = pe.Var(bounds=(0, None))
        m.z = pe.Var()
        m.c = pe.ConstraintList()
        m.c.add(m.x + m.y >= -1)
        m.c.add(m.x + m.y <= -1)
        m.c.add(m.y - m.x*m.z <= 2)
        m.c.add(m.y - m.x*m.z >= -2)
        m.c.add(m.x + m.z == 1)
        fbbt(m)
        self.assertAlmostEqual(pe.value(m.x.lb), -1, 8)
        self.assertAlmostEqual(pe.value(m.x.ub), -1, 8)
        self.assertAlmostEqual(pe.value(m.y.lb), 0, 8)
        self.assertAlmostEqual(pe.value(m.y.ub), 0, 8)
        self.assertAlmostEqual(pe.value(m.z.lb), 2, 8)
        self.assertAlmostEqual(pe.value(m.z.ub), 2, 8)

    def test_multiple_constraints2(self):
        m = pe.ConcreteModel()
        m.x = pe.Var(bounds=(-3, 3))
        m.y = pe.Var(bounds=(None, 0))
        m.z = pe.Var()
        m.c = pe.ConstraintList()
        m.c.add(-m.x - m.y >= -1)
        m.c.add(-m.x - m.y <= -1)
        m.c.add(-m.y - m.x*m.z >= -2)
        m.c.add(-m.y - m.x*m.z <= 2)
        m.c.add(-m.x - m.z == 1)
        fbbt(m)
        self.assertAlmostEqual(pe.value(m.x.lb), 1, 8)
        self.assertAlmostEqual(pe.value(m.x.ub), 1, 8)
        self.assertAlmostEqual(pe.value(m.y.lb), 0, 8)
        self.assertAlmostEqual(pe.value(m.y.ub), 0, 8)
        self.assertAlmostEqual(pe.value(m.z.lb), -2, 8)
        self.assertAlmostEqual(pe.value(m.z.ub), -2, 8)

    def test_binary(self):
        m = pe.ConcreteModel()
        m.x = pe.Var(domain=pe.Binary)
        m.y = pe.Var(domain=pe.Binary)
        m.c = pe.Constraint(expr=m.x + m.y >= 1.5)
        fbbt(m)
        self.assertEqual(pe.value(m.x.lb), 1)
        self.assertEqual(pe.value(m.x.ub), 1)
        self.assertEqual(pe.value(m.y.lb), 1)
        self.assertEqual(pe.value(m.y.ub), 1)

        m = pe.ConcreteModel()
        m.x = pe.Var(domain=pe.Binary)
        m.y = pe.Var(domain=pe.Binary)
        m.c = pe.Constraint(expr=m.x + m.y <= 0.5)
        fbbt(m)
        self.assertEqual(pe.value(m.x.lb), 0)
        self.assertEqual(pe.value(m.x.ub), 0)
        self.assertEqual(pe.value(m.y.lb), 0)
        self.assertEqual(pe.value(m.y.ub), 0)

    def test_always_feasible(self):
        m = pe.ConcreteModel()
        m.x = pe.Var(bounds=(1,2))
        m.y = pe.Var(bounds=(1,2))
        m.c = pe.Constraint(expr=m.x + m.y >= 0)
        fbbt(m)
        self.assertTrue(m.c.active)
        fbbt(m, deactivate_satisfied_constraints=True)
        self.assertFalse(m.c.active)

    @unittest.skip('This test passes locally, but not on travis or appveyor. I will add an issue.')
    def test_skip_unknown_expression1(self):

        m = pe.ConcreteModel()
        m.x = pe.Var(bounds=(1,1))
        m.y = pe.Var()
        expr = DummyExpr([m.x, m.y])
        m.c = pe.Constraint(expr=expr == 1)
        logging_io = io.StringIO()
        handler = logging.StreamHandler(stream=logging_io)
        handler.setLevel(logging.WARNING)
        logger = logging.getLogger('pyomo.contrib.fbbt.fbbt')
        logger.addHandler(handler)
        new_bounds = fbbt(m)
        handler.flush()
        self.assertEqual(pe.value(m.x.lb), 1)
        self.assertEqual(pe.value(m.x.ub), 1)
        self.assertEqual(pe.value(m.y.lb), None)
        self.assertEqual(pe.value(m.y.ub), None)
        a = "Unsupported expression type for FBBT"
        b = logging_io.getvalue()
        a = a.strip()
        b = b.strip()
        self.assertTrue(b.startswith(a))
        logger.removeHandler(handler)

    @unittest.skip('This test passes locally, but not on travis or appveyor. I will add an issue.')
    def test_skip_unknown_expression2(self):
        def dummy_unary_expr(x):
            return 0.5*x

        m = pe.ConcreteModel()
        m.x = pe.Var(bounds=(0,4))
        expr = UnaryFunctionExpression((m.x,), name='dummy_unary_expr', fcn=dummy_unary_expr)
        m.c = pe.Constraint(expr=expr == 1)
        logging_io = io.StringIO()
        handler = logging.StreamHandler(stream=logging_io)
        handler.setLevel(logging.WARNING)
        logger = logging.getLogger('pyomo.contrib.fbbt.fbbt')
        logger.addHandler(handler)
        new_bounds = fbbt(m)
        handler.flush()
        self.assertEqual(pe.value(m.x.lb), 0)
        self.assertEqual(pe.value(m.x.ub), 4)
        a = "Unsupported expression type for FBBT"
        b = logging_io.getvalue()
        a = a.strip()
        b = b.strip()
        self.assertTrue(b.startswith(a))
        logger.removeHandler(handler)

    def test_compute_expr_bounds(self):
        m = pe.ConcreteModel()
        m.x = pe.Var(bounds=(-1,1))
        m.y = pe.Var(bounds=(-1,1))
        e = m.x + m.y
        lb, ub = compute_bounds_on_expr(e)
        self.assertAlmostEqual(lb, -2, 14)
        self.assertAlmostEqual(ub, 2, 14)<|MERGE_RESOLUTION|>--- conflicted
+++ resolved
@@ -1,10 +1,7 @@
 import pyutilib.th as unittest
 import pyomo.environ as pe
 from pyomo.contrib.fbbt.fbbt import fbbt, compute_bounds_on_expr
-<<<<<<< HEAD
-=======
 from pyomo.common.errors import InfeasibleConstraintException
->>>>>>> d06027b9
 from pyomo.core.expr.numeric_expr import ProductExpression, UnaryFunctionExpression
 import math
 import logging
@@ -184,11 +181,7 @@
     @unittest.skipIf(not numpy_available, 'Numpy is not available.')
     def test_pow1(self):
         x_bounds = [(0, 2.8), (0.5, 2.8), (1, 2.8), (0.5, 1)]
-<<<<<<< HEAD
-        c_bounds = [(-2.5, 2.8), (-2.5, -0.5), (0.5, 2.8), (-2.5, 0), (0, 2.8), (-2.5, -1), (1, 2.8), (-1, -0.5), (0.5, 1)]
-=======
         c_bounds = [(-2.5, 2.8), (0.5, 2.8), (-2.5, 0), (0, 2.8), (1, 2.8), (0.5, 1)]
->>>>>>> d06027b9
         for xl, xu in x_bounds:
             for cl, cu in c_bounds:
                 m = pe.Block(concrete=True)
@@ -282,11 +275,7 @@
         m.x.setub(None)
         m.y.setlb(-5)
         m.y.setub(-1)
-<<<<<<< HEAD
-        with self.assertRaises(ValueError):
-=======
         with self.assertRaises(InfeasibleConstraintException):
->>>>>>> d06027b9
             fbbt(m)
 
         m.y.setub(0)
@@ -294,8 +283,6 @@
         self.assertEqual(m.x.lb, 0)
         self.assertEqual(m.x.ub, 0)
 
-<<<<<<< HEAD
-=======
     def test_pow5(self):
         m = pe.ConcreteModel()
         m.x = pe.Var()
@@ -306,7 +293,6 @@
         self.assertAlmostEqual(m.x.lb, -1)
         self.assertAlmostEqual(m.x.ub, 0)
 
->>>>>>> d06027b9
     def test_x_pow_minus_2(self):
         m = pe.ConcreteModel()
         m.x = pe.Var()
@@ -321,21 +307,13 @@
 
         m.y.setlb(-5)
         m.y.setub(-1)
-<<<<<<< HEAD
-        with self.assertRaises(ValueError):
-=======
         with self.assertRaises(InfeasibleConstraintException):
->>>>>>> d06027b9
             fbbt(m)
 
         m.x.setlb(None)
         m.x.setub(None)
         m.y.setub(0)
-<<<<<<< HEAD
-        with self.assertRaises(ValueError):
-=======
         with self.assertRaises(InfeasibleConstraintException):
->>>>>>> d06027b9
             fbbt(m)
 
         m.x.setlb(None)
@@ -463,8 +441,6 @@
                 _x = np.exp(np.log(y) / _exp_val)
                 self.assertTrue(np.all(xl <= _x))
                 self.assertTrue(np.all(xu >= _x))
-<<<<<<< HEAD
-=======
 
     def test_sqrt(self):
         m = pe.ConcreteModel()
@@ -508,7 +484,6 @@
         fbbt(m)
         self.assertAlmostEqual(m.y.lb, 0)
         self.assertAlmostEqual(m.y.ub, 0)
->>>>>>> d06027b9
 
     @unittest.skipIf(not numpy_available, 'Numpy is not available.')
     def test_exp(self):
