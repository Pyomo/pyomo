--- conflicted
+++ resolved
@@ -19,7 +19,6 @@
 from pyomo.core.base.param import ParamData, ScalarParam
 from pyomo.core.base.objective import ObjectiveData, Objective
 from pyomo.core.base.block import BlockData, Block
-from pyomo.core.base.component import ActiveComponent
 from pyomo.core.base.suffix import Suffix
 from pyomo.common.collections import ComponentMap
 from pyomo.common.gc_manager import PauseGC
@@ -27,12 +26,8 @@
 from pyomo.contrib.solver.common.util import get_objective
 from pyomo.contrib.observer.component_collector import collect_components_from_expr
 from pyomo.common.numeric_types import native_numeric_types
-<<<<<<< HEAD
-import gc
 import warnings
-=======
 import enum
->>>>>>> f569d430
 
 
 """
@@ -780,29 +775,17 @@
 
     def _check_for_unknown_active_components(self):
         for ctype in self._model.collect_ctypes(active=True, descend_into=True):
-            if not issubclass(ctype, ActiveComponent):
-                continue
             if ctype in self._known_active_ctypes:
                 continue
-<<<<<<< HEAD
-            for comp in self._model.component_data_objects(
-                ctype, active=True, descend_into=True
-            ):
-                if isinstance(comp, Suffix):
+            if ctype is Suffix:
                     warnings.warn(
                         'ModelChangeDetector does not detect changes to suffixes'
                     )
                     continue
-                raise NotImplementedError(
-                    'ModelChangeDetector does not know how to '
-                    f'handle components with ctype {ctype}'
-                )
-=======
             raise NotImplementedError(
                 f'ModelChangeDetector does not know how to '
                 'handle components with ctype {ctype}'
             )
->>>>>>> f569d430
 
     def _set_instance(self):
 
@@ -924,11 +907,7 @@
             del self._referenced_params[p_id]
             del self._params[p_id]
 
-<<<<<<< HEAD
-    def update_variables(self, variables: List[VarData]):
-=======
-    def _update_variables(self, variables: List[VarData], reasons: List[Reason]):
->>>>>>> f569d430
+    def update_variables(self, variables: List[VarData], reasons: List[Reason]):
         for v in variables:
             self._vars[id(v)] = (
                 v,
@@ -1115,14 +1094,14 @@
                 timer.start('vars')
                 vars_to_update, reasons = self._check_for_var_changes()
                 if vars_to_update:
-                    self._update_variables(vars_to_update, reasons)
+                    self.update_variables(vars_to_update, reasons)
                 timer.stop('vars')
 
             if config.update_parameters:
                 timer.start('params')
                 params_to_update = self._check_for_param_changes()
                 if params_to_update:
-                    self._update_parameters(params_to_update)
+                    self.update_parameters(params_to_update)
                 timer.stop('params')
 
             if config.update_named_expressions:
@@ -1131,33 +1110,33 @@
                     self._check_for_named_expression_changes()
                 )
                 if cons_to_update:
-                    self._remove_constraints(cons_to_update)
-                    self._add_constraints(cons_to_update)
+                    self.remove_constraints(cons_to_update)
+                    self.add_constraints(cons_to_update)
                 if objs_to_update:
-                    self._remove_objectives(objs_to_update)
-                    self._add_objectives(objs_to_update)
+                    self.remove_objectives(objs_to_update)
+                    self.add_objectives(objs_to_update)
                 timer.stop('named expressions')
 
             if config.update_constraints:
                 timer.start('cons')
                 cons_to_update = self._check_for_modified_constraints()
                 if cons_to_update:
-                    self._remove_constraints(cons_to_update)
-                    self._add_constraints(cons_to_update)
+                    self.remove_constraints(cons_to_update)
+                    self.add_constraints(cons_to_update)
                 timer.stop('cons')
                 timer.start('sos')
                 sos_to_update = self._check_for_modified_sos()
                 if sos_to_update:
-                    self._remove_sos_constraints(sos_to_update)
-                    self._add_sos_constraints(sos_to_update)
+                    self.remove_sos_constraints(sos_to_update)
+                    self.add_sos_constraints(sos_to_update)
                 timer.stop('sos')
 
             if config.update_objectives:
                 timer.start('objective')
                 objs_to_update = self._check_for_modified_objectives()
                 if objs_to_update:
-                    self._remove_objectives(objs_to_update)
-                    self._add_objectives(objs_to_update)
+                    self.remove_objectives(objs_to_update)
+                    self.add_objectives(objs_to_update)
                 timer.stop('objective')
 
             if config.check_for_new_or_removed_constraints:
@@ -1166,44 +1145,16 @@
                 if new_sos:
                     self.add_sos_constraints(new_sos)
                 if old_sos:
-<<<<<<< HEAD
                     self.remove_sos_constraints(old_sos)
-                added_sos.update(new_sos)
-=======
-                    self._remove_sos_constraints(old_sos)
->>>>>>> f569d430
                 timer.stop('sos')
                 timer.start('cons')
                 new_cons, old_cons = self._check_for_new_or_removed_constraints()
                 if new_cons:
                     self.add_constraints(new_cons)
                 if old_cons:
-<<<<<<< HEAD
                     self.remove_constraints(old_cons)
-                added_cons.update(new_cons)
                 timer.stop('cons')
 
-            if config.update_constraints:
-                timer.start('cons')
-                cons_to_update = self._check_for_modified_constraints()
-                if cons_to_update:
-                    self.remove_constraints(cons_to_update)
-                    self.add_constraints(cons_to_update)
-                added_cons.update(cons_to_update)
-                timer.stop('cons')
-                timer.start('sos')
-                sos_to_update = self._check_for_modified_sos()
-                if sos_to_update:
-                    self.remove_sos_constraints(sos_to_update)
-                    self.add_sos_constraints(sos_to_update)
-                added_sos.update(sos_to_update)
-                timer.stop('sos')
-
-=======
-                    self._remove_constraints(old_cons)
-                timer.stop('cons')
-
->>>>>>> f569d430
             if config.check_for_new_or_removed_objectives:
                 timer.start('objective')
                 new_objs, old_objs = self._check_for_new_or_removed_objectives()
@@ -1212,65 +1163,8 @@
                 if old_objs:
                     self.remove_objectives(old_objs)
                 if new_objs:
-<<<<<<< HEAD
                     self.add_objectives(new_objs)
-                added_objs.update((id(i), i) for i in new_objs)
                 timer.stop('objective')
-
-            if config.update_objectives:
-                timer.start('objective')
-                objs_to_update = self._check_for_modified_objectives()
-                if objs_to_update:
-                    self.remove_objectives(objs_to_update)
-                    self.add_objectives(objs_to_update)
-                added_objs.update((id(i), i) for i in objs_to_update)
-                timer.stop('objective')
-
-            if config.update_vars:
-                timer.start('vars')
-                vars_to_update, cons_to_update, objs_to_update = (
-                    self._check_for_var_changes()
-                )
-                if vars_to_update:
-                    self.update_variables(vars_to_update)
-                cons_to_update = [i for i in cons_to_update if i not in added_cons]
-                objs_to_update = [i for i in objs_to_update if id(i) not in added_objs]
-                if cons_to_update:
-                    self.remove_constraints(cons_to_update)
-                    self.add_constraints(cons_to_update)
-                added_cons.update(cons_to_update)
-                if objs_to_update:
-                    self.remove_objectives(objs_to_update)
-                    self.add_objectives(objs_to_update)
-                added_objs.update((id(i), i) for i in objs_to_update)
-                timer.stop('vars')
-
-            if config.update_named_expressions:
-                timer.start('named expressions')
-                cons_to_update, objs_to_update = (
-                    self._check_for_named_expression_changes()
-                )
-                cons_to_update = [i for i in cons_to_update if i not in added_cons]
-                objs_to_update = [i for i in objs_to_update if id(i) not in added_objs]
-                if cons_to_update:
-                    self.remove_constraints(cons_to_update)
-                    self.add_constraints(cons_to_update)
-                added_cons.update(cons_to_update)
-                if objs_to_update:
-                    self.remove_objectives(objs_to_update)
-                    self.add_objectives(objs_to_update)
-                added_objs.update((id(i), i) for i in objs_to_update)
-                timer.stop('named expressions')
-
-            if config.update_parameters:
-                timer.start('params')
-                params_to_update = self._check_for_param_changes()
-                if params_to_update:
-                    self.update_parameters(params_to_update)
-                timer.stop('params')
-        finally:
-            if is_gc_enabled:
-                gc.enable()
 
     def get_variables_impacted_by_param(self, p: ParamData):
         return [self._vars[vid][0] for vid in self._referenced_params[id(p)][3]]
@@ -1279,8 +1173,4 @@
         return list(self._referenced_params[id(p)][0])
 
     def get_constraints_impacted_by_var(self, v: VarData):
-        return list(self._referenced_variables[id(v)][0])
-=======
-                    self._add_objectives(new_objs)
-                timer.stop('objective')
->>>>>>> f569d430
+        return list(self._referenced_variables[id(v)][0])