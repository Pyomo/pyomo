--- conflicted
+++ resolved
@@ -32,14 +32,10 @@
 
 from pyomo.contrib.pynumero.interfaces.pyomo_nlp import PyomoNLP
 
-<<<<<<< HEAD
 from pyomo.contrib.pynumero.interfaces.cyipopt_interface import (
     cyipopt_available
 )
-=======
-from pyomo.contrib.pynumero.algorithms.solvers.cyipopt_solver import cyipopt_available
-
->>>>>>> 63a3c602
+
 if not cyipopt_available:
     raise unittest.SkipTest("Pynumero needs cyipopt to run CyIpoptSolver tests")
 
