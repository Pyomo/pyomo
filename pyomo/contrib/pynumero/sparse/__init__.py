<<<<<<< HEAD
from .base import SparseBase
from .coo import *
from .csc import *
from .csr import *
from .block_vector import *
from .block_matrix import *
from .extract import tril, triu
=======
#  ___________________________________________________________________________
#
#  Pyomo: Python Optimization Modeling Objects
#  Copyright 2017 National Technology and Engineering Solutions of Sandia, LLC
#  Under the terms of Contract DE-NA0003525 with National Technology and
#  Engineering Solutions of Sandia, LLC, the U.S. Government retains certain
#  rights in this software.
#  This software is distributed under the 3-clause BSD License.
#  ___________________________________________________________________________

try:
    import numpy as np
    numpy_available = True
except ImportError:
    numpy_available = False

if numpy_available:
    from .base import SparseBase
    from .coo import *
    from .csc import *
    from .csr import *
    from .block_vector import *
    from .block_matrix import *
>>>>>>> a7c93e7b
<|MERGE_RESOLUTION|>--- conflicted
+++ resolved
@@ -1,12 +1,3 @@
-<<<<<<< HEAD
-from .base import SparseBase
-from .coo import *
-from .csc import *
-from .csr import *
-from .block_vector import *
-from .block_matrix import *
-from .extract import tril, triu
-=======
 #  ___________________________________________________________________________
 #
 #  Pyomo: Python Optimization Modeling Objects
@@ -30,4 +21,4 @@
     from .csr import *
     from .block_vector import *
     from .block_matrix import *
->>>>>>> a7c93e7b
+    from .extract import tril, triu
