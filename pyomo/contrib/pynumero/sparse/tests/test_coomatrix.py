import sys
<<<<<<< HEAD
import os

=======
import pyutilib.th as unittest
>>>>>>> a7c93e7b
try:
    from scipy.sparse.csr import csr_matrix
    from scipy.sparse.csc import csc_matrix
    from scipy.sparse.coo import coo_matrix
    import numpy as np
except ImportError:
    raise unittest.SkipTest(
        "Pynumero needs scipy and numpy to run COO matrix tests")

from pyomo.contrib.pynumero.extensions.sparseutils import SparseLib
if not SparseLib.available():
    raise unittest.SkipTest(
        "Pynumero needs the SparseUtils extension to run COO matrix tests")


from pyomo.contrib.pynumero.sparse import (COOMatrix,
                                           COOSymMatrix,
                                           SparseBase,
                                           IdentityMatrix,
                                           EmptyMatrix)

from pyomo.contrib.pynumero.sparse.csr import CSRMatrix, CSRSymMatrix
from pyomo.contrib.pynumero.sparse.csc import CSCMatrix, CSCSymMatrix


@unittest.skipIf(os.name in ['nt', 'dos'], "Do not test on windows")
class TestCOOMatrix(unittest.TestCase):

    def setUp(self):

        row = np.array([0, 3, 1, 0])
        col = np.array([0, 3, 1, 2])
        data = np.array([4., 5., 7., 9.])
        m = COOMatrix((data, (row, col)), shape=(4, 4))
        m.name = 'basic_matrix'
        self.basic_m = m

    def test_is_symmetric(self):
        self.assertFalse(self.basic_m.is_symmetric)

    def test_name(self):
        self.assertEqual(self.basic_m.name, 'basic_matrix')
        self.basic_m.name = 'hola'
        self.assertEqual(self.basic_m.name, 'hola')

    def test_shape(self):
        self.assertEqual(self.basic_m.shape[0], 4)
        self.assertEqual(self.basic_m.shape[1], 4)

    def test_tocsr(self):
        csrm = self.basic_m.tocsr()
        m = self.basic_m
        scipym = csr_matrix((m.data,
                             (m.row, m.col)),
                             shape=(4, 4))
        self.assertListEqual(csrm.indices.tolist(), scipym.indices.tolist())
        self.assertListEqual(csrm.indptr.tolist(), scipym.indptr.tolist())
        self.assertListEqual(csrm.data.tolist(), scipym.data.tolist())
        self.assertEqual(csrm.shape, scipym.shape)
        self.assertIsInstance(csrm, SparseBase)

    def test_tocsc(self):
        cscm = self.basic_m.tocsc()
        m = self.basic_m
        scipym = csc_matrix((m.data,
                             (m.row, m.col)),
                            shape=(4, 4))
        self.assertListEqual(cscm.indices.tolist(), scipym.indices.tolist())
        self.assertListEqual(cscm.indptr.tolist(), scipym.indptr.tolist())
        self.assertListEqual(cscm.data.tolist(), scipym.data.tolist())
        self.assertEqual(cscm.shape, scipym.shape)
        self.assertIsInstance(cscm, SparseBase)

    def test_getrow(self):
        m = self.basic_m
        m_row = m.getrow(0)
        self.assertIsInstance(m_row, CSRMatrix)
        self.assertEqual(m_row.shape, (1, m.shape[1]))
        values = m_row.toarray()[0]
        tvalues = [4.0, 0.0, 9.0, 0.0]
        self.assertListEqual(values.tolist(), tvalues)

    def test_getcol(self):
        m = self.basic_m
        m_col = m.getcol(0)
        self.assertIsInstance(m_col, CSCMatrix)
        self.assertEqual(m_col.shape, (m.shape[1], 1))
        values = m_col.toarray().transpose()[0]
        tvalues = [4.0, 0.0, 0.0, 0.0]
        self.assertListEqual(values.tolist(), tvalues)

    def test_add_sparse(self):
        m = self.basic_m
        mm = m + m
        test_m = np.array([[4., 0., 9., 0.],
                           [0., 7., 0., 0.],
                           [0., 0., 0., 0.],
                           [0., 0., 0., 5.]])
        mm2 = test_m * 2
        self.assertIsInstance(mm, CSRMatrix)
        self.assertListEqual(mm.toarray().flatten().tolist(), mm2.flatten().tolist())

        m2 = IdentityMatrix(4)
        mm = m + m2
        test_m = np.array([[5., 0., 9., 0.],
                           [0., 8., 0., 0.],
                           [0., 0., 1., 0.],
                           [0., 0., 0., 6.]])
        mm2 = test_m
        self.assertIsInstance(mm, CSRMatrix)
        self.assertListEqual(mm.toarray().flatten().tolist(), mm2.flatten().tolist())

        mm = m2 + m
        self.assertIsInstance(mm, CSRMatrix)
        self.assertListEqual(mm.toarray().flatten().tolist(), mm2.flatten().tolist())

    def test_sub_sparse(self):
        m = self.basic_m
        mm = m - m
        mm2 = np.zeros(m.shape, dtype=np.double)
        self.assertIsInstance(mm, CSRMatrix)
        self.assertListEqual(mm.toarray().flatten().tolist(), mm2.flatten().tolist())

        m2 = IdentityMatrix(4)
        mm = m - m2
        test_m = np.array([[3., 0., 9., 0.],
                           [0., 6., 0., 0.],
                           [0., 0., -1., 0.],
                           [0., 0., 0., 4.]])
        mm2 = test_m
        self.assertIsInstance(mm, CSRMatrix)
        self.assertListEqual(mm.toarray().flatten().tolist(), mm2.flatten().tolist())

        test_m = np.array([[-3., 0., -9., 0.],
                           [0., -6., 0., 0.],
                           [0., 0., 1., 0.],
                           [0., 0., 0., -4.]])
        mm = m2 - m
        mm2 = test_m
        self.assertIsInstance(mm, CSRMatrix)
        self.assertListEqual(mm.toarray().flatten().tolist(), mm2.flatten().tolist())


@unittest.skipIf(os.name in ['nt', 'dos'], "Do not test on windows")
class TestCOOSymMatrix(unittest.TestCase):

    def setUp(self):

        row = np.array([0, 3, 1, 2, 3, 0])
        col = np.array([0, 0, 1, 2, 3, 3])
        data = np.array([2., 1., 3., 4., 5., 1.])
        m = COOMatrix((data, (row, col)), shape=(4, 4))
        m.name = 'basic_matrix'
        self.full_m = m

        row = np.array([0, 3, 1, 2, 3])
        col = np.array([0, 0, 1, 2, 3])
        data = np.array([2., 1., 3., 4., 5.])
        m = COOSymMatrix((data, (row, col)), shape=(4, 4))
        m.name = 'basic_sym_matrix'
        self.basic_m = m

        row = np.array([0, 0, 1, 2, 3])
        col = np.array([0, 3, 1, 2, 3])
        data = np.array([2., 1., 3., 4., 5.])
        m = COOSymMatrix((data, (col, row)), shape=(4, 4))
        m.name = 'basic_sym_matrix'
        self.transposed = m

        row = np.array([0, 1, 1, 2, 2, 2, 3, 3, 3, 3, 4, 4, 4, 4, 4, 5, 5, 5, 5, 5, 5])
        col = np.array([0, 0, 1, 0, 1, 2, 0, 1, 2, 3, 0, 1, 2, 3, 4, 0, 1, 2, 3, 4, 5])
        data = np.array([36., 17., 33., 19., 18., 43., 12., 11., 13., 18.,  8.,  7.,  8.,
                         6.,  9., 15., 14., 16., 11.,  8., 29.])
        m = COOSymMatrix((data, (row, col)), shape=(6, 6))
        m.name = 'G'
        self.g_matrix = m

    def test_is_symmetric(self):
        self.assertTrue(self.basic_m.is_symmetric)

    def test_name(self):
        self.assertEqual(self.basic_m.name, 'basic_sym_matrix')
        self.basic_m.name = 'hola'
        self.assertEqual(self.basic_m.name, 'hola')

    def test_shape(self):
        self.assertEqual(self.basic_m.shape[0], 4)
        self.assertEqual(self.basic_m.shape[1], 4)
        #self.assertRaises(RuntimeError, setattr, self.basic_m, 'shape', (3, 3))

    # ToDo: this should be creating CSRMATRIX to check later
    @unittest.skipIf(sys.version_info < (3, 0), "not supported in this version")
    def test_tocsr(self):

        csrm = self.basic_m.tocsr()
        m = self.basic_m
        scipym = csr_matrix((m.data,
                             (m.row, m.col)),
                            shape=(4, 4))
        self.assertListEqual(csrm.indices.tolist(), scipym.indices.tolist())
        self.assertListEqual(csrm.indptr.tolist(), scipym.indptr.tolist())
        self.assertListEqual(csrm.data.tolist(), scipym.data.tolist())
        self.assertEqual(csrm.shape, scipym.shape)
        self.assertIsInstance(csrm, SparseBase)

    # ToDo: this should be creating CSCMATRIX to check later
    @unittest.skipIf(sys.version_info < (3, 0), "not supported in this version")
    def test_tocsc(self):
        cscm = self.basic_m.tocsc()
        m = self.basic_m
        scipym = csc_matrix((m.data,
                             (m.row, m.col)),
                            shape=(4, 4))
        self.assertListEqual(cscm.indices.tolist(), scipym.indices.tolist())
        self.assertListEqual(cscm.indptr.tolist(), scipym.indptr.tolist())
        self.assertListEqual(cscm.data.tolist(), scipym.data.tolist())
        self.assertEqual(cscm.shape, scipym.shape)
        self.assertIsInstance(cscm, SparseBase)

    def test_tofullcoo(self):

        full_coo = self.basic_m.tofullcoo()
        full_row = np.sort(full_coo.row)
        full_col = np.sort(full_coo.col)
        full_data = np.sort(full_coo.data)
        full_row2 = np.sort(self.full_m.row)
        full_col2 = np.sort(self.full_m.col)
        full_data2 = np.sort(self.full_m.data)
        self.assertListEqual(full_row.tolist(), full_row2.tolist())
        self.assertListEqual(full_col.tolist(), full_col2.tolist())
        self.assertListEqual(full_data.tolist(), full_data2.tolist())

    def test_tofullcsr(self):
        csrm = self.basic_m.tofullcsr()
        m = self.full_m
        scipym = csr_matrix((m.data,
                             (m.row, m.col)),
                            shape=(4, 4))
        self.assertListEqual(csrm.indices.tolist(), scipym.indices.tolist())
        self.assertListEqual(csrm.indptr.tolist(), scipym.indptr.tolist())
        self.assertListEqual(csrm.data.tolist(), scipym.data.tolist())
        self.assertEqual(csrm.shape, scipym.shape)
        self.assertIsInstance(csrm, SparseBase)

    def test_tofullcsc(self):
        cscm = self.basic_m.tofullcsc()
        m = self.full_m
        scipym = csc_matrix((m.data,
                             (m.row, m.col)),
                            shape=(4, 4))
        self.assertListEqual(cscm.indices.tolist(), scipym.indices.tolist())
        self.assertListEqual(cscm.indptr.tolist(), scipym.indptr.tolist())
        self.assertListEqual(cscm.data.tolist(), scipym.data.tolist())
        self.assertEqual(cscm.shape, scipym.shape)
        self.assertIsInstance(cscm, SparseBase)

    def test_to_array(self):

        m1 = self.basic_m.tofullcoo()
        m2 = self.full_m
        arr1 = m1.toarray().flatten()
        arr2 = m2.toarray().flatten()
        self.assertListEqual(np.sort(arr1).tolist(), np.sort(arr2).tolist())

    def test_add_dense(self):

        m = self.basic_m
        m2 = self.basic_m.todense()
        m3 = self.basic_m.todense()*2
        result = m + m2
        flat_result = result.flatten()
        flat_compare = m3.flatten()
        self.assertListEqual(flat_result.tolist(), flat_compare.tolist())

    def test_dot(self):
        x = np.array([1, 2, 3, 4], dtype=np.float64)
        m = self.basic_m
        mfull = self.full_m
        res = m.dot(x)
        res_compare = mfull.dot(x)
        self.assertListEqual(res.tolist(), res_compare.tolist())

    def test_transpose(self):
        m = self.basic_m.transpose()
        m2 = self.transposed

        row = np.sort(m.row)
        col = np.sort(m.col)
        data = np.sort(m.data)
        trow = np.sort(m2.row)
        tcol = np.sort(m2.col)
        tdata = np.sort(m2.data)
        self.assertListEqual(row.tolist(), trow.tolist())
        self.assertListEqual(col.tolist(), tcol.tolist())
        self.assertListEqual(data.tolist(), tdata.tolist())

    def test_getrow(self):
        m = self.g_matrix
        m_row = m.getrow(0)
        self.assertIsInstance(m_row, CSRMatrix)
        self.assertEqual(m_row.shape, (1, m.shape[1]))
        values = m_row.toarray()[0]
        tvalues = [36., 17., 19., 12.,  8., 15.]
        self.assertListEqual(values.tolist(), tvalues)

    def test_getcol(self):
        m = self.g_matrix
        m_col = m.getcol(0)
        self.assertIsInstance(m_col, CSCMatrix)
        self.assertEqual(m_col.shape, (m.shape[1], 1))
        values = m_col.toarray().transpose()[0]
        tvalues = [36., 17., 19., 12., 8., 15.]
        self.assertListEqual(values.tolist(), tvalues)

    def test_add_sparse(self):
        m = self.basic_m
        mm = m + m
        test_m = np.array([[2., 0., 0., 1.],
                           [0., 3., 0., 0.],
                           [0., 0., 4., 0.],
                           [1., 0., 0., 5.]])
        mm2 = test_m * 2
        self.assertIsInstance(mm, CSRSymMatrix)
        self.assertListEqual(mm.toarray().flatten().tolist(), mm2.flatten().tolist())

        row = np.array([0, 3, 2])
        col = np.array([0, 0, 2])
        data = np.array([2., 1., 4.])
        m2 = COOSymMatrix((data, (row, col)), shape=(4, 4))

        test_m = np.array([[4., 0., 0., 2.],
                           [0., 3., 0., 0.],
                           [0., 0., 8., 0.],
                           [2., 0., 0., 5.]])

        mm = m + m2
        self.assertIsInstance(mm, CSRSymMatrix)
        self.assertListEqual(mm.toarray().flatten().tolist(), test_m.flatten().tolist())

        row = np.array([0, 3, 1, 0, 2])
        col = np.array([0, 3, 1, 2, 1])
        data = np.array([4., 5., 7., 9., 6.])
        m2 = COOMatrix((data, (row, col)), shape=(4, 4))

        mm = m + m2

        test_m = np.array([[6., 0., 9., 1.],
                           [0., 10., 0., 0.],
                           [0., 6., 4., 0.],
                           [1., 0., 0., 10.]])
        self.assertIsInstance(mm, CSRMatrix)
        self.assertListEqual(mm.toarray().flatten().tolist(), test_m.flatten().tolist())

        mm = m2 + m
        self.assertIsInstance(mm, CSRMatrix)
        self.assertListEqual(mm.toarray().flatten().tolist(), test_m.flatten().tolist())

    def test_sub_sparse(self):
        m = self.basic_m
        mm = m - m
        mm2 = np.zeros(m.shape, dtype=np.double)
        self.assertIsInstance(mm, CSRSymMatrix)
        self.assertListEqual(mm.toarray().flatten().tolist(), mm2.flatten().tolist())

        row = np.array([0, 3, 2])
        col = np.array([0, 0, 2])
        data = np.array([2., 1., 4.])
        m2 = COOSymMatrix((data, (row, col)), shape=(4, 4))

        test_m = np.array([[0., 0., 0., 0.],
                           [0., 3., 0., 0.],
                           [0., 0., 0., 0.],
                           [0., 0., 0., 5.]])

        mm = m - m2
        self.assertIsInstance(mm, CSRSymMatrix)
        self.assertListEqual(mm.toarray().flatten().tolist(), test_m.flatten().tolist())

        row = np.array([0, 3, 1, 0, 2])
        col = np.array([0, 3, 1, 2, 1])
        data = np.array([4., 5., 7., 9., 6.])
        m2 = COOMatrix((data, (row, col)), shape=(4, 4))

        mm = m - m2
        test_m = np.array([[-2., 0., -9., 1.],
                           [0., -4., 0., 0.],
                           [0., -6., 4., 0.],
                           [1., 0., 0., 0]])
        self.assertIsInstance(mm, CSRMatrix)
        self.assertListEqual(mm.toarray().flatten().tolist(), test_m.flatten().tolist())

        test_m = np.array([[2., 0., 9., -1.],
                           [0., 4., 0., 0.],
                           [0., 6., -4., 0.],
                           [-1., 0., 0., 0]])

        mm = m2 - m
        self.assertIsInstance(mm, CSRMatrix)
        self.assertListEqual(mm.toarray().flatten().tolist(), test_m.flatten().tolist())


@unittest.skipIf(os.name in ['nt', 'dos'], "Do not test on windows")
class TestEmptyMatrix(unittest.TestCase):

    def test_constructor(self):

        m = EmptyMatrix(3, 3)
        self.assertEqual(m.shape, (3, 3))
        self.assertTrue(m.is_symmetric)
        self.assertEqual(m.nnz, 0)
        self.assertEqual(m.getallnnz(), 0)

        m = EmptyMatrix(3, 1)
        self.assertFalse(m.is_symmetric)

    def test_tocsr(self):
        m = EmptyMatrix(3, 1)
        mcsr = m.tocsr()
        self.assertIsInstance(mcsr, CSRMatrix)

    def test_tocsc(self):
        m = EmptyMatrix(3, 1)
        mcsc = m.tocsc()
        self.assertIsInstance(mcsc, CSCMatrix)


@unittest.skipIf(os.name in ['nt', 'dos'], "Do not test on windows")
class TestIdentityMatrix(unittest.TestCase):

    def test_constructor(self):

        m = IdentityMatrix(3)
        self.assertEqual(m.shape, (3, 3))
        self.assertTrue(m.is_symmetric)
        self.assertEqual(m.nnz, 3)
        self.assertEqual(m.getallnnz(), 3)
        self.assertListEqual(m.data.tolist(), [1.0]*3)



<|MERGE_RESOLUTION|>--- conflicted
+++ resolved
@@ -1,10 +1,7 @@
 import sys
-<<<<<<< HEAD
 import os
-
-=======
 import pyutilib.th as unittest
->>>>>>> a7c93e7b
+
 try:
     from scipy.sparse.csr import csr_matrix
     from scipy.sparse.csc import csc_matrix
