--- conflicted
+++ resolved
@@ -142,16 +142,13 @@
         error_msg = "Symmetric matrices only store lower triangular"
         assert not expand_symmetry, error_msg
 
-<<<<<<< HEAD
         super().__init__(arg1,
                          shape=shape,
                          dtype=dtype,
                          copy=copy,
                          expand_symmetry=expand_symmetry,
                          **kwargs)
-=======
-        super(CSRSymMatrix, self).__init__(arg1, shape=shape, dtype=dtype, copy=copy)
->>>>>>> a7c93e7b
+
 
         # add check to veryfy square matrix
         if self.shape[0] != self.shape[1]:
