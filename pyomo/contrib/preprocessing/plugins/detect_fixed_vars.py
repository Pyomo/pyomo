--- conflicted
+++ resolved
@@ -4,13 +4,9 @@
 
 from six import iteritems
 
-<<<<<<< HEAD
 from pyomo.core.base.plugin import TransformationFactory
-=======
 from pyomo.common.config import (ConfigBlock, ConfigValue, NonNegativeFloat,
                                  add_docstring_list)
-from pyomo.common.plugin import alias
->>>>>>> 12cb82ef
 from pyomo.core.base.var import Var
 from pyomo.core.expr.numvalue import value
 from pyomo.core.kernel.component_map import ComponentMap
@@ -32,10 +28,6 @@
 
     """
 
-<<<<<<< HEAD
-    def _apply_to(self, instance, **kwargs):
-        """Apply the transformation.
-=======
     CONFIG = ConfigBlock("FixedVarDetector")
     CONFIG.declare("tmp", ConfigValue(
         default=False, domain=bool,
@@ -48,7 +40,6 @@
     ))
 
     __doc__ = add_docstring_list(__doc__, CONFIG)
->>>>>>> 12cb82ef
 
     alias('contrib.detect_fixed_vars',
           doc=textwrap.fill(textwrap.dedent(__doc__.strip())))
