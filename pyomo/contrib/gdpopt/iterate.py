"""Iteration code."""
from __future__ import division

from pyomo.contrib.gdpopt.cut_generation import (add_integer_cut,
                                                 add_outer_approximation_cuts,
                                                 add_affine_cuts)
from pyomo.contrib.gdpopt.mip_solve import solve_LOA_master
from pyomo.contrib.gdpopt.nlp_solve import (solve_global_subproblem, solve_local_subproblem)
from pyomo.opt import TerminationCondition as tc
from pyomo.contrib.gdpopt.util import time_code, get_main_elapsed_time


def GDPopt_iteration_loop(solve_data, config):
    """Algorithm main loop.

    Returns True if successful convergence is obtained. False otherwise.

    """
    while solve_data.master_iteration < config.iterlim:
        # Set iteration counters for new master iteration.
        solve_data.master_iteration += 1
        solve_data.mip_iteration = 0
        solve_data.nlp_iteration = 0

        # print line for visual display
        config.logger.info(
            '---GDPopt Master Iteration %s---'
            % solve_data.master_iteration)

        # solve linear master problem
        with time_code(solve_data.timing, 'mip'):
            mip_result = solve_LOA_master(solve_data, config)

        # Check termination conditions
        if algorithm_should_terminate(solve_data, config):
            break

        # Solve NLP subproblem
        if solve_data.current_strategy == 'LOA':
            with time_code(solve_data.timing, 'nlp'):
                nlp_result = solve_local_subproblem(mip_result, solve_data, config)
            if nlp_result.feasible:
                add_outer_approximation_cuts(nlp_result, solve_data, config)
        elif solve_data.current_strategy == 'GLOA':
            with time_code(solve_data.timing, 'nlp'):
                nlp_result = solve_global_subproblem(mip_result, solve_data, config)
            if nlp_result.feasible:
                add_affine_cuts(nlp_result, solve_data, config)

        # Add integer cut
        add_integer_cut(
            mip_result.var_values, solve_data.linear_GDP, solve_data, config,
            feasible=nlp_result.feasible)

        # Check termination conditions
        if algorithm_should_terminate(solve_data, config):
            break


def algorithm_should_terminate(solve_data, config):
    """Check if the algorithm should terminate.

    Termination conditions based on solver options and progress.

    """
    # Check bound convergence
    if solve_data.LB + config.bound_tolerance >= solve_data.UB:
        config.logger.info(
            'GDPopt exiting on bound convergence. '
            'LB: {:.10g} + (tol {:.10g}) >= UB: {:.10g}'.format(
                solve_data.LB, config.bound_tolerance, solve_data.UB))
        if solve_data.LB == float('inf') and solve_data.UB == float('inf'):
            solve_data.results.solver.termination_condition = tc.infeasible
        elif solve_data.LB == float('-inf') and solve_data.UB == float('-inf'):
            solve_data.results.solver.termination_condition = tc.infeasible
        else:
            solve_data.results.solver.termination_condition = tc.optimal
        return True

    # Check iteration limit
    if solve_data.master_iteration >= config.iterlim:
        config.logger.info(
            'GDPopt unable to converge bounds '
            'after %s master iterations.'
            % (solve_data.master_iteration,))
        config.logger.info(
            'Final bound values: LB: {:.10g}  UB: {:.10g}'.format(
                solve_data.LB, solve_data.UB))
        solve_data.results.solver.termination_condition = tc.maxIterations
        return True

    # Check time limit
<<<<<<< HEAD
    if get_main_elapsed_time(solve_data.timing) > config.time_limit:
=======
    if get_main_elapsed_time(solve_data.timing) >= config.time_limit:
>>>>>>> d06027b9
        config.logger.info(
            'GDPopt unable to converge bounds '
            'before time limit of {} seconds. '
            'Elapsed: {} seconds'
            .format(config.time_limit, get_main_elapsed_time(solve_data.timing)))
        config.logger.info(
            'Final bound values: LB: {}  UB: {}'.
            format(solve_data.LB, solve_data.UB))
        solve_data.results.solver.termination_condition = tc.maxTimeLimit
        return True

    if not algorithm_is_making_progress(solve_data, config):
        config.logger.debug(
            'Algorithm is not making enough progress. '
            'Exiting iteration loop.')
        solve_data.results.solver.termination_condition = tc.locallyOptimal
        return True
    return False


def algorithm_is_making_progress(solve_data, config):
    """Make sure that the algorithm is making sufficient progress
    at each iteration to continue."""

    # TODO if backtracking is turned on, and algorithm visits the same point
    # twice without improvement in objective value, turn off backtracking.

    # TODO stop iterations if feasible solutions not progressing for a number
    # of iterations.

    # If the hybrid algorithm is not making progress, switch to OA.
    # required_feas_prog = 1E-6
    # if solve_data.working_model.GDPopt_utils.objective.sense == minimize:
    #     sign_adjust = 1
    # else:
    #     sign_adjust = -1

    # Maximum number of iterations in which feasible bound does not
    # improve before terminating algorithm
    # if (len(feas_prog_log) > config.algorithm_stall_after and
    #     (sign_adjust * (feas_prog_log[-1] + required_feas_prog)
    #      >= sign_adjust *
    #      feas_prog_log[-1 - config.algorithm_stall_after])):
    #     config.logger.info(
    #         'Feasible solutions not making enough progress '
    #         'for %s iterations. Algorithm stalled. Exiting.\n'
    #         'To continue, increase value of parameter '
    #         'algorithm_stall_after.'
    #         % (config.algorithm_stall_after,))
    #     return False

    return True<|MERGE_RESOLUTION|>--- conflicted
+++ resolved
@@ -90,11 +90,7 @@
         return True
 
     # Check time limit
-<<<<<<< HEAD
-    if get_main_elapsed_time(solve_data.timing) > config.time_limit:
-=======
     if get_main_elapsed_time(solve_data.timing) >= config.time_limit:
->>>>>>> d06027b9
         config.logger.info(
             'GDPopt unable to converge bounds '
             'before time limit of {} seconds. '
