#  ___________________________________________________________________________
#
#  Pyomo: Python Optimization Modeling Objects
#  Copyright (c) 2008-2025
#  National Technology and Engineering Solutions of Sandia, LLC
#  Under the terms of Contract DE-NA0003525 with National Technology and
#  Engineering Solutions of Sandia, LLC, the U.S. Government retains certain
#  rights in this software.
#  This software is distributed under the 3-clause BSD License.
#  ___________________________________________________________________________

import logging
import io
from typing import List, Optional

from pyomo.common.collections import ComponentMap
from pyomo.common.dependencies import attempt_import
from pyomo.common.errors import ApplicationError
from pyomo.common.flags import NOTSET
from pyomo.common.tee import TeeStream, capture_output
from pyomo.core.kernel.objective import minimize, maximize
from pyomo.core.base.var import VarData
from pyomo.core.base.constraint import ConstraintData
from pyomo.core.base.sos import SOSConstraintData
from pyomo.core.base.param import ParamData
from pyomo.core.expr.numvalue import value, is_constant
from pyomo.repn import generate_standard_repn
from pyomo.core.expr.numeric_expr import NPV_MaxExpression, NPV_MinExpression
from pyomo.common.dependencies import numpy as np
from pyomo.core.staleflag import StaleFlagManager

from pyomo.contrib.solver.common.base import PersistentSolverBase, Availability
from pyomo.contrib.solver.common.results import (
    Results,
    TerminationCondition,
    SolutionStatus,
)
from pyomo.contrib.solver.common.config import PersistentBranchAndBoundConfig
from pyomo.contrib.solver.common.persistent import (
    PersistentSolverUtils,
    PersistentSolverMixin,
)
from pyomo.contrib.solver.common.solution_loader import PersistentSolutionLoader
from pyomo.contrib.solver.common.util import (
    NoFeasibleSolutionError,
    NoOptimalSolutionError,
    NoDualsError,
    NoReducedCostsError,
    NoSolutionError,
    IncompatibleModelError,
)

logger = logging.getLogger(__name__)

highspy, highspy_available = attempt_import('highspy')


class _MutableVarBounds:
    def __init__(self, lower_expr, upper_expr, pyomo_var_id, var_map, highs):
        self.pyomo_var_id = pyomo_var_id
        self.lower_expr = lower_expr
        self.upper_expr = upper_expr
        self.var_map = var_map
        self.highs = highs

    def update(self):
        col_ndx = self.var_map[self.pyomo_var_id]
        lb = value(self.lower_expr)
        ub = value(self.upper_expr)
        self.highs.changeColBounds(col_ndx, lb, ub)


class _MutableLinearCoefficient:
    def __init__(self, pyomo_con, pyomo_var_id, con_map, var_map, expr, highs):
        self.expr = expr
        self.highs = highs
        self.pyomo_var_id = pyomo_var_id
        self.pyomo_con = pyomo_con
        self.con_map = con_map
        self.var_map = var_map

    def update(self):
        row_ndx = self.con_map[self.pyomo_con]
        col_ndx = self.var_map[self.pyomo_var_id]
        self.highs.changeCoeff(row_ndx, col_ndx, value(self.expr))


class _MutableObjectiveCoefficient:
    def __init__(self, pyomo_var_id, var_map, expr, highs):
        self.expr = expr
        self.highs = highs
        self.pyomo_var_id = pyomo_var_id
        self.var_map = var_map

    def update(self):
        col_ndx = self.var_map[self.pyomo_var_id]
        self.highs.changeColCost(col_ndx, value(self.expr))


class _MutableQuadraticCoefficient:
    def __init__(self, expr, v1_id, v2_id):
        self.expr = expr
        self.v1_id = v1_id
        self.v2_id = v2_id


class _MutableObjective:
    def __init__(
        self,
        highs,
        constant,
        linear_coefs,
        quadratic_coefs,
        pyomo_var_to_solver_var_map,
    ):
        self.highs = highs
        self.constant = constant
        self.linear_coefs = linear_coefs
        self.quadratic_coefs = quadratic_coefs
        self._pyomo_var_to_solver_var_map = pyomo_var_to_solver_var_map
        # Store the quadratic coefficients in dictionary format
        self._initialize_quad_coef_dicts()
        # Flag to force first update of quadratic coefficients
        self._first_update = True

    def _initialize_quad_coef_dicts(self):
        self.quad_coef_dict = {}
        for coef in self.quadratic_coefs:
            self.quad_coef_dict[(coef.v1_id, coef.v2_id)] = value(coef.expr)
        self.previous_quad_coef_dict = self.quad_coef_dict.copy()

    def update(self):
        """
        Update the quadratic objective expression.
        """
        needs_quadratic_update = self._first_update

        self.constant.update()
        for coef in self.linear_coefs:
            coef.update()

        for coef in self.quadratic_coefs:
            current_val = value(coef.expr)
            previous_val = self.previous_quad_coef_dict.get((coef.v1_id, coef.v2_id))
            if previous_val is not None and current_val != previous_val:
                needs_quadratic_update = True
                self.quad_coef_dict[(coef.v1_id, coef.v2_id)] = current_val
                self.previous_quad_coef_dict[(coef.v1_id, coef.v2_id)] = current_val

        # If anything changed, rebuild and pass the Hessian
        if needs_quadratic_update:
            self._build_and_pass_hessian()
            self._first_update = False

    def _build_and_pass_hessian(self):
        """Build and pass the Hessian to HiGHS in CSC format"""
        if not self.quad_coef_dict:
            return

        dim = self.highs.getNumCol()

        # Build CSC format for the lower triangular part
        hessian_value = []
        hessian_index = []
        hessian_start = [0] * dim

        quad_coef_idx_dict = {}
        for (v1_id, v2_id), coef in self.quad_coef_dict.items():
            v1_ndx = self._pyomo_var_to_solver_var_map[v1_id]
            v2_ndx = self._pyomo_var_to_solver_var_map[v2_id]
            # Ensure we're storing the lower triangular part
            row = max(v1_ndx, v2_ndx)
            col = min(v1_ndx, v2_ndx)
            # Adjust the diagonal to match Highs' expected format
            if v1_ndx == v2_ndx:
                coef *= 2.0
            quad_coef_idx_dict[(row, col)] = coef

        sorted_entries = sorted(
            quad_coef_idx_dict.items(), key=lambda x: (x[0][1], x[0][0])
        )

        last_col = -1
        for (row, col), val in sorted_entries:
            while col > last_col:
                last_col += 1
                if last_col < dim:
                    hessian_start[last_col] = len(hessian_value)

            # Add the entry
            hessian_index.append(row)
            hessian_value.append(val)

        while last_col < dim - 1:
            last_col += 1
            hessian_start[last_col] = len(hessian_value)

        nnz = len(hessian_value)
        status = self.highs.passHessian(
            dim,
            nnz,
            highspy.HessianFormat.kTriangular,
            np.array(hessian_start, dtype=np.int32),
            np.array(hessian_index, dtype=np.int32),
            np.array(hessian_value, dtype=np.double),
        )

        if status != highspy.HighsStatus.kOk:
            logger.warning(
                f"HiGHS returned non-OK status when passing Hessian: {status}"
            )


class _MutableObjectiveOffset:
    def __init__(self, expr, highs):
        self.expr = expr
        self.highs = highs

    def update(self):
        self.highs.changeObjectiveOffset(value(self.expr))


class _MutableConstraintBounds:
    def __init__(self, lower_expr, upper_expr, pyomo_con, con_map, highs):
        self.lower_expr = lower_expr
        self.upper_expr = upper_expr
        self.con = pyomo_con
        self.con_map = con_map
        self.highs = highs

    def update(self):
        row_ndx = self.con_map[self.con]
        lb = value(self.lower_expr)
        ub = value(self.upper_expr)
        self.highs.changeRowBounds(row_ndx, lb, ub)


class Highs(PersistentSolverMixin, PersistentSolverUtils, PersistentSolverBase):
    """
    Interface to HiGHS
    """

    CONFIG = PersistentBranchAndBoundConfig()

    _available = None

    def __init__(self, **kwds):
        treat_fixed_vars_as_params = kwds.pop('treat_fixed_vars_as_params', True)
        PersistentSolverBase.__init__(self, **kwds)
        PersistentSolverUtils.__init__(
            self, treat_fixed_vars_as_params=treat_fixed_vars_as_params
        )
        self._solver_model = None
        self._pyomo_var_to_solver_var_map = {}
        self._pyomo_con_to_solver_con_map = {}
        self._solver_con_to_pyomo_con_map = {}
        self._mutable_helpers = {}
        self._mutable_bounds = {}
        self._last_results_object: Optional[Results] = None
        self._sol = None

    def available(self):
        if highspy_available:
            return Availability.FullLicense
        return Availability.NotFound

    def version(self):
        try:
            version = (
                highspy.HIGHS_VERSION_MAJOR,
                highspy.HIGHS_VERSION_MINOR,
                highspy.HIGHS_VERSION_PATCH,
            )
        except AttributeError:
            # Older versions of Highs do not have the above attributes
            # and the solver version can only be obtained by making
            # an instance of the solver class.
            tmp = highspy.Highs()
            version = (tmp.versionMajor(), tmp.versionMinor(), tmp.versionPatch())

        return version

    def _solve(self):
        config = self._active_config
        timer = config.timer
        options = config.solver_options
        ostreams = [io.StringIO()] + config.tee

        with capture_output(output=TeeStream(*ostreams), capture_fd=True):
            self._solver_model.setOptionValue('log_to_console', True)

            if config.threads is not None:
                self._solver_model.setOptionValue('threads', config.threads)
            if config.time_limit is not None:
                self._solver_model.setOptionValue('time_limit', config.time_limit)
            if config.rel_gap is not None:
                self._solver_model.setOptionValue('mip_rel_gap', config.rel_gap)
            if config.abs_gap is not None:
                self._solver_model.setOptionValue('mip_abs_gap', config.abs_gap)

            for key, option in options.items():
                self._solver_model.setOptionValue(key, option)
            timer.start('optimize')
            if self.version()[:2] >= (1, 8):
                self._solver_model.HandleKeyboardInterrupt = True
            self._solver_model.run()
            timer.stop('optimize')

<<<<<<< HEAD
        res = self._postsolve()
        res.solver_log = ostreams[0].getvalue()
        return res
=======
        return self._postsolve(ostreams[0])
>>>>>>> 066e4fdf

    def _process_domain_and_bounds(self, var_id):
        _v, _lb, _ub, _fixed, _domain_interval, _value = self._vars[var_id]
        lb, ub, step = _domain_interval
        if lb is None:
            lb = -highspy.kHighsInf
        if ub is None:
            ub = highspy.kHighsInf
        if step == 0:
            vtype = highspy.HighsVarType.kContinuous
        elif step == 1:
            vtype = highspy.HighsVarType.kInteger
        else:
            raise ValueError(
                f'Unrecognized domain step: {step} (should be either 0 or 1)'
            )
        if _fixed:
            lb = _value
            ub = _value
        else:
            if _lb is not None or _ub is not None:
                if not is_constant(_lb) or not is_constant(_ub):
                    if _lb is None:
                        tmp_lb = -highspy.kHighsInf
                    else:
                        tmp_lb = _lb
                    if _ub is None:
                        tmp_ub = highspy.kHighsInf
                    else:
                        tmp_ub = _ub
                    mutable_bound = _MutableVarBounds(
                        lower_expr=NPV_MaxExpression((tmp_lb, lb)),
                        upper_expr=NPV_MinExpression((tmp_ub, ub)),
                        pyomo_var_id=var_id,
                        var_map=self._pyomo_var_to_solver_var_map,
                        highs=self._solver_model,
                    )
                    self._mutable_bounds[var_id] = (_v, mutable_bound)
            if _lb is not None:
                lb = max(value(_lb), lb)
            if _ub is not None:
                ub = min(value(_ub), ub)

        return lb, ub, vtype

    def _add_variables(self, variables: List[VarData]):
        self._sol = None
        if self._last_results_object is not None:
            self._last_results_object.solution_loader.invalidate()
        lbs = []
        ubs = []
        indices = []
        vtypes = []

        current_num_vars = len(self._pyomo_var_to_solver_var_map)
        for v in variables:
            v_id = id(v)
            lb, ub, vtype = self._process_domain_and_bounds(v_id)
            lbs.append(lb)
            ubs.append(ub)
            vtypes.append(vtype)
            indices.append(current_num_vars)
            self._pyomo_var_to_solver_var_map[v_id] = current_num_vars
            current_num_vars += 1

        self._solver_model.addVars(
            len(lbs), np.array(lbs, dtype=np.double), np.array(ubs, dtype=np.double)
        )
        self._solver_model.changeColsIntegrality(
            len(vtypes), np.array(indices), np.array(vtypes)
        )

    def _add_parameters(self, params: List[ParamData]):
        pass

    def _reinit(self):
        saved_config = self.config
        saved_active_config = self._active_config
        self.__init__(treat_fixed_vars_as_params=self._treat_fixed_vars_as_params)
        self.config = saved_config
        self._active_config = saved_active_config

    def set_instance(self, model):
        config = self._active_config
        ostreams = config.tee

        if self._last_results_object is not None:
            self._last_results_object.solution_loader.invalidate()
        if not self.available():
            c = self.__class__
            raise ApplicationError(
                f'Solver {c.__module__}.{c.__qualname__} is not available '
                f'({self.available()}).'
            )

        with capture_output(TeeStream(*ostreams), capture_fd=True):
            self._reinit()
            self._model = model

            self._solver_model = highspy.Highs()
            self.add_block(model)
            if self._objective is None:
                self.set_objective(None)

    def _add_constraints(self, cons: List[ConstraintData]):
        self._sol = None
        if self._last_results_object is not None:
            self._last_results_object.solution_loader.invalidate()
        current_num_cons = len(self._pyomo_con_to_solver_con_map)
        lbs = []
        ubs = []
        starts = []
        var_indices = []
        coef_values = []

        for con in cons:
            repn = generate_standard_repn(
                con.body, quadratic=False, compute_values=False
            )
            if repn.nonlinear_expr is not None:
                raise IncompatibleModelError(
                    f'Highs interface does not support expressions of degree {repn.polynomial_degree()}'
                )

            starts.append(len(coef_values))
            for ndx, coef in enumerate(repn.linear_coefs):
                v = repn.linear_vars[ndx]
                v_id = id(v)
                coef_val = value(coef)
                if not is_constant(coef):
                    mutable_linear_coefficient = _MutableLinearCoefficient(
                        pyomo_con=con,
                        pyomo_var_id=v_id,
                        con_map=self._pyomo_con_to_solver_con_map,
                        var_map=self._pyomo_var_to_solver_var_map,
                        expr=coef,
                        highs=self._solver_model,
                    )
                    if con not in self._mutable_helpers:
                        self._mutable_helpers[con] = []
                    self._mutable_helpers[con].append(mutable_linear_coefficient)
                    if coef_val == 0:
                        continue
                var_indices.append(self._pyomo_var_to_solver_var_map[v_id])
                coef_values.append(coef_val)

            if con.has_lb():
                lb = con.lower - repn.constant
            else:
                lb = -highspy.kHighsInf
            if con.has_ub():
                ub = con.upper - repn.constant
            else:
                ub = highspy.kHighsInf

            if not is_constant(lb) or not is_constant(ub):
                mutable_con_bounds = _MutableConstraintBounds(
                    lower_expr=lb,
                    upper_expr=ub,
                    pyomo_con=con,
                    con_map=self._pyomo_con_to_solver_con_map,
                    highs=self._solver_model,
                )
                if con not in self._mutable_helpers:
                    self._mutable_helpers[con] = [mutable_con_bounds]
                else:
                    self._mutable_helpers[con].append(mutable_con_bounds)

            lbs.append(value(lb))
            ubs.append(value(ub))
            self._pyomo_con_to_solver_con_map[con] = current_num_cons
            self._solver_con_to_pyomo_con_map[current_num_cons] = con
            current_num_cons += 1

        self._solver_model.addRows(
            len(lbs),
            np.array(lbs, dtype=np.double),
            np.array(ubs, dtype=np.double),
            len(coef_values),
            np.array(starts),
            np.array(var_indices),
            np.array(coef_values, dtype=np.double),
        )

    def _add_sos_constraints(self, cons: List[SOSConstraintData]):
        if cons:
            raise NotImplementedError(
                'Highs interface does not support SOS constraints'
            )

    def _remove_constraints(self, cons: List[ConstraintData]):
        self._sol = None
        if self._last_results_object is not None:
            self._last_results_object.solution_loader.invalidate()
        indices_to_remove = []
        for con in cons:
            con_ndx = self._pyomo_con_to_solver_con_map.pop(con)
            del self._solver_con_to_pyomo_con_map[con_ndx]
            indices_to_remove.append(con_ndx)
            self._mutable_helpers.pop(con, None)
        self._solver_model.deleteRows(
            len(indices_to_remove), np.array(list(sorted(indices_to_remove)))
        )
        con_ndx = 0
        new_con_map = {}
        for c in self._pyomo_con_to_solver_con_map:
            new_con_map[c] = con_ndx
            con_ndx += 1
        self._pyomo_con_to_solver_con_map.clear()
        self._pyomo_con_to_solver_con_map.update(new_con_map)
        self._solver_con_to_pyomo_con_map.clear()
        self._solver_con_to_pyomo_con_map.update(
            {v: k for k, v in self._pyomo_con_to_solver_con_map.items()}
        )

    def _remove_sos_constraints(self, cons: List[SOSConstraintData]):
        if cons:
            raise NotImplementedError(
                'Highs interface does not support SOS constraints'
            )

    def _remove_variables(self, variables: List[VarData]):
        self._sol = None
        if self._last_results_object is not None:
            self._last_results_object.solution_loader.invalidate()
        indices_to_remove = []
        for v in variables:
            v_id = id(v)
            v_ndx = self._pyomo_var_to_solver_var_map.pop(v_id)
            indices_to_remove.append(v_ndx)
            self._mutable_bounds.pop(v_id, None)
        indices_to_remove.sort()
        self._solver_model.deleteVars(
            len(indices_to_remove), np.array(list(sorted(indices_to_remove)))
        )
        v_ndx = 0
        new_var_map = {}
        for v_id in self._pyomo_var_to_solver_var_map:
            new_var_map[v_id] = v_ndx
            v_ndx += 1
        self._pyomo_var_to_solver_var_map.clear()
        self._pyomo_var_to_solver_var_map.update(new_var_map)

    def _remove_parameters(self, params: List[ParamData]):
        pass

    def _update_variables(self, variables: List[VarData]):
        self._sol = None
        if self._last_results_object is not None:
            self._last_results_object.solution_loader.invalidate()
        indices = []
        lbs = []
        ubs = []
        vtypes = []

        for v in variables:
            v_id = id(v)
            self._mutable_bounds.pop(v_id, None)
            v_ndx = self._pyomo_var_to_solver_var_map[v_id]
            lb, ub, vtype = self._process_domain_and_bounds(v_id)
            lbs.append(lb)
            ubs.append(ub)
            vtypes.append(vtype)
            indices.append(v_ndx)

        self._solver_model.changeColsBounds(
            len(indices),
            np.array(indices),
            np.array(lbs, dtype=np.double),
            np.array(ubs, dtype=np.double),
        )
        self._solver_model.changeColsIntegrality(
            len(indices), np.array(indices), np.array(vtypes)
        )

    def update_parameters(self):
        self._sol = None
        if self._last_results_object is not None:
            self._last_results_object.solution_loader.invalidate()

        for con, helpers in self._mutable_helpers.items():
            for helper in helpers:
                helper.update()
        for k, (v, helper) in self._mutable_bounds.items():
            helper.update()

        self._mutable_objective.update()

    def _set_objective(self, obj):
        self._sol = None
        if self._last_results_object is not None:
            self._last_results_object.solution_loader.invalidate()
        n = len(self._pyomo_var_to_solver_var_map)
        indices = np.arange(n)
        costs = np.zeros(n, dtype=np.double)

        # Initialize empty lists for all coefficient types
        mutable_linear_coefficients = []
        mutable_quadratic_coefficients = []

        if obj is None:
            sense = highspy.ObjSense.kMinimize
            mutable_constant = _MutableObjectiveOffset(expr=0, highs=self._solver_model)
        else:
            if obj.sense == minimize:
                sense = highspy.ObjSense.kMinimize
            elif obj.sense == maximize:
                sense = highspy.ObjSense.kMaximize
            else:
                raise ValueError(f'Objective sense is not recognized: {obj.sense}')

            repn = generate_standard_repn(
                obj.expr, quadratic=True, compute_values=False
            )
            if repn.nonlinear_expr is not None or repn.polynomial_degree() > 2:
                raise IncompatibleModelError(
                    f'Highs interface does not support expressions of degree {repn.polynomial_degree()}'
                )

            for coef, v in zip(repn.linear_coefs, repn.linear_vars):
                v_id = id(v)
                v_ndx = self._pyomo_var_to_solver_var_map[v_id]
                costs[v_ndx] = value(coef)
                if not is_constant(coef):
                    mutable_objective_coef = _MutableObjectiveCoefficient(
                        pyomo_var_id=v_id,
                        var_map=self._pyomo_var_to_solver_var_map,
                        expr=coef,
                        highs=self._solver_model,
                    )
                    mutable_linear_coefficients.append(mutable_objective_coef)

            mutable_constant = _MutableObjectiveOffset(
                expr=repn.constant, highs=self._solver_model
            )

            if repn.quadratic_vars and len(repn.quadratic_vars) > 0:
                for ndx, (v1, v2) in enumerate(repn.quadratic_vars):
                    coef = repn.quadratic_coefs[ndx]

                    mutable_quadratic_coefficients.append(
                        _MutableQuadraticCoefficient(
                            expr=coef, v1_id=id(v1), v2_id=id(v2)
                        )
                    )

        self._solver_model.changeObjectiveSense(sense)
        self._solver_model.changeColsCost(n, indices, costs)
        self._mutable_objective = _MutableObjective(
            self._solver_model,
            mutable_constant,
            mutable_linear_coefficients,
            mutable_quadratic_coefficients,
            self._pyomo_var_to_solver_var_map,
        )
        self._mutable_objective.update()

    def _postsolve(self, stream: io.StringIO):
        config = self._active_config
        timer = config.timer
        timer.start('load solution')

        highs = self._solver_model
        status = highs.getModelStatus()

        results = Results()
<<<<<<< HEAD
        results.solution_loader = PersistentSolutionLoader(self, self._model)
=======
        results.solution_loader = PersistentSolutionLoader(self)
        results.solver_name = self.name
        results.solver_version = self.version()
        results.solver_config = config
        results.solver_log = stream.getvalue()
>>>>>>> 066e4fdf
        results.timing_info.highs_time = highs.getRunTime()

        self._sol = highs.getSolution()
        has_feasible_solution = self._sol.value_valid
        if status == highspy.HighsModelStatus.kOptimal:
            results.solution_status = SolutionStatus.optimal
        elif has_feasible_solution:
            results.solution_status = SolutionStatus.feasible
        else:
            results.solution_status = SolutionStatus.noSolution

        if status == highspy.HighsModelStatus.kNotset:
            results.termination_condition = TerminationCondition.unknown
        elif status == highspy.HighsModelStatus.kLoadError:
            results.termination_condition = TerminationCondition.error
        elif status == highspy.HighsModelStatus.kModelError:
            results.termination_condition = TerminationCondition.error
        elif status == highspy.HighsModelStatus.kPresolveError:
            results.termination_condition = TerminationCondition.error
        elif status == highspy.HighsModelStatus.kSolveError:
            results.termination_condition = TerminationCondition.error
        elif status == highspy.HighsModelStatus.kPostsolveError:
            results.termination_condition = TerminationCondition.error
        elif status == highspy.HighsModelStatus.kModelEmpty:
            results.termination_condition = TerminationCondition.unknown
        elif status == highspy.HighsModelStatus.kOptimal:
            results.termination_condition = (
                TerminationCondition.convergenceCriteriaSatisfied
            )
        elif status == highspy.HighsModelStatus.kInfeasible:
            results.termination_condition = TerminationCondition.provenInfeasible
        elif status == highspy.HighsModelStatus.kUnboundedOrInfeasible:
            results.termination_condition = TerminationCondition.infeasibleOrUnbounded
        elif status == highspy.HighsModelStatus.kUnbounded:
            results.termination_condition = TerminationCondition.unbounded
        elif status == highspy.HighsModelStatus.kObjectiveBound:
            results.termination_condition = TerminationCondition.objectiveLimit
        elif status == highspy.HighsModelStatus.kObjectiveTarget:
            results.termination_condition = TerminationCondition.objectiveLimit
        elif status == highspy.HighsModelStatus.kTimeLimit:
            results.termination_condition = TerminationCondition.maxTimeLimit
        elif status == highspy.HighsModelStatus.kIterationLimit:
            results.termination_condition = TerminationCondition.iterationLimit
        elif status == getattr(highspy.HighsModelStatus, "kSolutionLimit", NOTSET):
            # kSolutionLimit was introduced in HiGHS v1.5.3 for MIP-related limits
            results.termination_condition = TerminationCondition.iterationLimit
        elif status == highspy.HighsModelStatus.kUnknown:
            results.termination_condition = TerminationCondition.unknown
        else:
            logger.warning(f'Received unhandled {status=} from solver HiGHS.')
            results.termination_condition = TerminationCondition.unknown

        if (
            results.termination_condition
            != TerminationCondition.convergenceCriteriaSatisfied
            and config.raise_exception_on_nonoptimal_result
        ):
            raise NoOptimalSolutionError()

        results.incumbent_objective = None
        results.objective_bound = None
        info = highs.getInfo()
        if self._objective is not None:
            if has_feasible_solution:
                results.incumbent_objective = info.objective_function_value
            if info.mip_node_count == -1:
                if has_feasible_solution:
                    results.objective_bound = info.objective_function_value
                else:
                    results.objective_bound = None
            else:
                results.objective_bound = info.mip_dual_bound
            results.iteration_count = info.simplex_iteration_count

        if config.load_solutions:
            if has_feasible_solution:
                results.solution_loader.load_solution()
            else:
                raise NoFeasibleSolutionError()
        timer.stop('load solution')

        return results

    def _load_vars(self, vars_to_load=None, solution_id=None):
        if solution_id is not None:
            raise NotImplementedError(
                'highs interface does not currently support multiple solutions'
            )
        for v, val in self._get_primals(vars_to_load=vars_to_load).items():
            v.set_value(val, skip_validation=True)
        StaleFlagManager.mark_all_as_stale(delayed=True)

    def _get_primals(self, vars_to_load=None, solution_id=None):
        if solution_id is not None:
            raise NotImplementedError(
                'highs interface does not currently support multiple solutions'
            )
        if self._sol is None or not self._sol.value_valid:
            raise NoSolutionError()

        res = ComponentMap()
        if vars_to_load is None:
            var_ids_to_load = []
            for v, ref_info in self._referenced_variables.items():
                using_cons, using_sos, using_obj = ref_info
                if using_cons or using_sos or (using_obj is not None):
                    var_ids_to_load.append(v)
        else:
            var_ids_to_load = [id(v) for v in vars_to_load]

        var_vals = self._sol.col_value

        for v_id in var_ids_to_load:
            v = self._vars[v_id][0]
            v_ndx = self._pyomo_var_to_solver_var_map[v_id]
            res[v] = var_vals[v_ndx]

        return res

    def _get_reduced_costs(self, vars_to_load=None, solution_id=None):
        if solution_id is not None:
            raise NotImplementedError(
                'highs interface does not currently support multiple solutions'
            )
        if self._sol is None or not self._sol.dual_valid:
            raise NoReducedCostsError()
        res = ComponentMap()
        if vars_to_load is None:
            var_ids_to_load = list(self._vars.keys())
        else:
            var_ids_to_load = [id(v) for v in vars_to_load]

        var_vals = self._sol.col_dual

        for v_id in var_ids_to_load:
            v = self._vars[v_id][0]
            v_ndx = self._pyomo_var_to_solver_var_map[v_id]
            res[v] = var_vals[v_ndx]

        return res

    def _get_duals(self, cons_to_load=None, solution_id=None):
        if solution_id is not None:
            raise NotImplementedError(
                'highs interface does not currently support multiple solutions'
            )
        if self._sol is None or not self._sol.dual_valid:
            raise NoDualsError()

        res = {}
        if cons_to_load is None:
            cons_to_load = list(self._pyomo_con_to_solver_con_map.keys())

        duals = self._sol.row_dual

        for c in cons_to_load:
            c_ndx = self._pyomo_con_to_solver_con_map[c]
            res[c] = duals[c_ndx]

        return res<|MERGE_RESOLUTION|>--- conflicted
+++ resolved
@@ -306,13 +306,7 @@
             self._solver_model.run()
             timer.stop('optimize')
 
-<<<<<<< HEAD
-        res = self._postsolve()
-        res.solver_log = ostreams[0].getvalue()
-        return res
-=======
         return self._postsolve(ostreams[0])
->>>>>>> 066e4fdf
 
     def _process_domain_and_bounds(self, var_id):
         _v, _lb, _ub, _fixed, _domain_interval, _value = self._vars[var_id]
@@ -679,15 +673,11 @@
         status = highs.getModelStatus()
 
         results = Results()
-<<<<<<< HEAD
         results.solution_loader = PersistentSolutionLoader(self, self._model)
-=======
-        results.solution_loader = PersistentSolutionLoader(self)
         results.solver_name = self.name
         results.solver_version = self.version()
         results.solver_config = config
         results.solver_log = stream.getvalue()
->>>>>>> 066e4fdf
         results.timing_info.highs_time = highs.getRunTime()
 
         self._sol = highs.getSolution()
