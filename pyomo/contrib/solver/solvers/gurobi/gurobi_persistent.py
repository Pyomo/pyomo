--- conflicted
+++ resolved
@@ -28,27 +28,17 @@
 from pyomo.repn import generate_standard_repn
 from pyomo.contrib.solver.common.results import Results
 from pyomo.contrib.solver.common.util import IncompatibleModelError
-<<<<<<< HEAD
 from pyomo.contrib.solver.common.solution_loader import (
     SolutionLoaderBase,
     load_import_suffixes,
 )
-=======
->>>>>>> 36602274
 from pyomo.contrib.solver.common.base import PersistentSolverBase
 from pyomo.core.staleflag import StaleFlagManager
 from .gurobi_direct_base import (
     GurobiDirectBase,
     gurobipy,
     GurobiConfig,
-<<<<<<< HEAD
-    _load_vars,
-    _get_vars,
-    _get_duals,
-    _get_reduced_costs,
-=======
     GurobiDirectSolutionLoaderBase,
->>>>>>> 36602274
 )
 from .gurobi_direct import GurobiDirectSolutionLoader
 from pyomo.contrib.solver.common.util import get_objective
@@ -63,133 +53,21 @@
 logger = logging.getLogger(__name__)
 
 
-<<<<<<< HEAD
-class GurobiDirectQuadraticSolutionLoader(SolutionLoaderBase):
-    def __init__(
-        self,
-        solver_model,
-        var_id_map,
-        var_map,
-        con_map,
-        linear_cons,
-        quadratic_cons,
-        pyomo_model,
-    ) -> None:
-        super().__init__()
-        self._solver_model = solver_model
-        self._vars = var_id_map
-        self._var_map = var_map
-        self._con_map = con_map
-        self._linear_cons = linear_cons
-        self._quadratic_cons = quadratic_cons
-        self._pyomo_model = pyomo_model
-        GurobiDirectBase._register_env_client()
-=======
 class GurobiPersistentSolutionLoader(GurobiDirectSolutionLoaderBase):
-    def __init__(self, solver_model, var_map, con_map) -> None:
-        super().__init__(solver_model)
+    def __init__(self, solver_model, pyomo_model, var_map, con_map) -> None:
+        super().__init__(solver_model, pyomo_model)
         self._var_map = var_map
         self._con_map = con_map
         self._valid = True
->>>>>>> 36602274
 
     def _var_pair_iter(self):
         return self._var_map.items()
 
-<<<<<<< HEAD
-    def get_number_of_solutions(self) -> int:
-        return self._solver_model.SolCount
-
-    def get_solution_ids(self) -> List:
-        return list(range(self.get_number_of_solutions()))
-
-    def load_vars(
-        self, vars_to_load: Optional[Sequence[VarData]] = None, solution_id=None
-    ) -> None:
-        if vars_to_load is None:
-            vars_to_load = list(self._vars.values())
-        _load_vars(
-            solver_model=self._solver_model,
-            var_map=self._var_map,
-            vars_to_load=vars_to_load,
-            solution_number=solution_id,
-        )
-
-    def get_vars(
-        self, vars_to_load: Optional[Sequence[VarData]] = None, solution_id=None
-    ) -> Mapping[VarData, float]:
-        if vars_to_load is None:
-            vars_to_load = list(self._vars.values())
-        return _get_vars(
-            solver_model=self._solver_model,
-            var_map=self._var_map,
-            vars_to_load=vars_to_load,
-            solution_number=solution_id,
-        )
-
-    def get_reduced_costs(
-        self, vars_to_load: Optional[Sequence[VarData]] = None, solution_id=None
-    ) -> Mapping[VarData, float]:
-        if vars_to_load is None:
-            vars_to_load = list(self._vars.values())
-        return _get_reduced_costs(
-            solver_model=self._solver_model,
-            var_map=self._var_map,
-            vars_to_load=vars_to_load,
-        )
-
-    def get_duals(
-        self, cons_to_load: Optional[Sequence[ConstraintData]] = None, solution_id=None
-    ) -> Dict[ConstraintData, float]:
-        if cons_to_load is None:
-            cons_to_load = list(self._con_map.keys())
-        linear_cons_to_load = []
-        quadratic_cons_to_load = []
-        for c in cons_to_load:
-            if c in self._linear_cons:
-                linear_cons_to_load.append(c)
-            else:
-                assert c in self._quadratic_cons
-                quadratic_cons_to_load.append(c)
-        return _get_duals(
-            solver_model=self._solver_model,
-            con_map=self._con_map,
-            linear_cons_to_load=linear_cons_to_load,
-            quadratic_cons_to_load=quadratic_cons_to_load,
-        )
-
-    def load_import_suffixes(self, solution_id=None):
-        load_import_suffixes(self._pyomo_model, self, solution_id=solution_id)
-
-
-class GurobiPersistentSolutionLoader(GurobiDirectQuadraticSolutionLoader):
-    def __init__(
-        self,
-        solver_model,
-        var_id_map,
-        var_map,
-        con_map,
-        linear_cons,
-        quadratic_cons,
-        pyomo_model,
-    ) -> None:
-        super().__init__(
-            solver_model,
-            var_id_map,
-            var_map,
-            con_map,
-            linear_cons,
-            quadratic_cons,
-            pyomo_model,
-        )
-        self._valid = True
-=======
     def _get_var_map(self):
         return self._var_map
 
     def _get_con_map(self):
         return self._con_map
->>>>>>> 36602274
 
     def invalidate(self):
         self._valid = False
@@ -393,270 +271,6 @@
         return self.var_map[self.v2id]
 
 
-<<<<<<< HEAD
-class GurobiDirectQuadratic(GurobiDirectBase):
-    _minimum_version = (7, 0, 0)
-
-    def __init__(self, **kwds):
-        super().__init__(**kwds)
-        self._solver_model = None
-        self._vars = {}  # from id(v) to v
-        self._pyomo_var_to_solver_var_map = {}
-        self._pyomo_con_to_solver_con_map = {}
-        self._linear_cons = set()
-        self._quadratic_cons = set()
-        self._pyomo_sos_to_solver_sos_map = {}
-
-    def _create_solver_model(self, pyomo_model):
-        timer = self.config.timer
-        timer.start('create gurobipy model')
-        self._clear()
-        self._solver_model = gurobipy.Model(env=self.env())
-        timer.start('collect constraints')
-        cons = list(
-            pyomo_model.component_data_objects(
-                Constraint, descend_into=True, active=True
-            )
-        )
-        timer.stop('collect constraints')
-        timer.start('translate constraints')
-        self._add_constraints(cons)
-        timer.stop('translate constraints')
-        timer.start('sos')
-        sos = list(
-            pyomo_model.component_data_objects(
-                SOSConstraint, descend_into=True, active=True
-            )
-        )
-        self._add_sos_constraints(sos)
-        timer.stop('sos')
-        timer.start('get objective')
-        obj = get_objective(pyomo_model)
-        timer.stop('get objective')
-        timer.start('translate objective')
-        self._set_objective(obj)
-        timer.stop('translate objective')
-        has_obj = obj is not None
-        solution_loader = GurobiDirectQuadraticSolutionLoader(
-            solver_model=self._solver_model,
-            var_id_map=self._vars,
-            var_map=self._pyomo_var_to_solver_var_map,
-            con_map=self._pyomo_con_to_solver_con_map,
-            linear_cons=self._linear_cons,
-            quadratic_cons=self._quadratic_cons,
-            pyomo_model=pyomo_model,
-        )
-        timer.stop('create gurobipy model')
-        return self._solver_model, solution_loader, has_obj
-
-    def _clear(self):
-        self._solver_model = None
-        self._vars = {}
-        self._pyomo_var_to_solver_var_map = {}
-        self._pyomo_con_to_solver_con_map = {}
-        self._linear_cons = set()
-        self._quadratic_cons = set()
-        self._pyomo_sos_to_solver_sos_map = {}
-
-    def _pyomo_gurobi_var_iter(self):
-        for vid, v in self._vars.items():
-            yield v, self._pyomo_var_to_solver_var_map[vid]
-
-    def _process_domain_and_bounds(self, var):
-        lb, ub, step = var.domain.get_interval()
-        if lb is None:
-            lb = -gurobipy.GRB.INFINITY
-        if ub is None:
-            ub = gurobipy.GRB.INFINITY
-        if step == 0:
-            vtype = gurobipy.GRB.CONTINUOUS
-        elif step == 1:
-            if lb == 0 and ub == 1:
-                vtype = gurobipy.GRB.BINARY
-            else:
-                vtype = gurobipy.GRB.INTEGER
-        else:
-            raise ValueError(f'Unrecognized domain: {var.domain}')
-        if var.fixed:
-            lb = var.value
-            ub = lb
-        else:
-            if var._lb is not None:
-                lb = max(lb, value(var._lb))
-            if var._ub is not None:
-                ub = min(ub, value(var._ub))
-        return lb, ub, vtype
-
-    def _add_variables(self, variables: List[VarData]):
-        vtypes = []
-        lbs = []
-        ubs = []
-        for ndx, var in enumerate(variables):
-            self._vars[id(var)] = var
-            lb, ub, vtype = self._process_domain_and_bounds(var)
-            vtypes.append(vtype)
-            lbs.append(lb)
-            ubs.append(ub)
-
-        gurobi_vars = self._solver_model.addVars(
-            len(variables), lb=lbs, ub=ubs, vtype=vtypes
-        ).values()
-
-        for pyomo_var, gurobi_var in zip(variables, gurobi_vars):
-            self._pyomo_var_to_solver_var_map[id(pyomo_var)] = gurobi_var
-
-    def _get_expr_from_pyomo_repn(self, repn):
-        if repn.nonlinear_expr is not None:
-            raise IncompatibleModelError(
-                f'GurobiDirectQuadratic only supports linear and quadratic expressions: {repn}.'
-            )
-
-        if len(repn.linear_vars) > 0:
-            missing_vars = [v for v in repn.linear_vars if id(v) not in self._vars]
-            self._add_variables(missing_vars)
-            coef_list = [value(i) for i in repn.linear_coefs]
-            vlist = [self._pyomo_var_to_solver_var_map[id(v)] for v in repn.linear_vars]
-            new_expr = gurobipy.LinExpr(coef_list, vlist)
-        else:
-            new_expr = 0.0
-
-        if len(repn.quadratic_vars) > 0:
-            missing_vars = {}
-            for x, y in repn.quadratic_vars:
-                for v in [x, y]:
-                    vid = id(v)
-                    if vid not in self._vars:
-                        missing_vars[vid] = v
-            self._add_variables(list(missing_vars.values()))
-            for coef, (x, y) in zip(repn.quadratic_coefs, repn.quadratic_vars):
-                gurobi_x = self._pyomo_var_to_solver_var_map[id(x)]
-                gurobi_y = self._pyomo_var_to_solver_var_map[id(y)]
-                new_expr += value(coef) * gurobi_x * gurobi_y
-
-        return new_expr
-
-    def _add_constraints(self, cons: List[ConstraintData]):
-        gurobi_expr_list = []
-        for con in cons:
-            lb, body, ub = con.to_bounded_expression(evaluate_bounds=True)
-            repn = generate_standard_repn(body, quadratic=True, compute_values=True)
-            if len(repn.quadratic_vars) > 0:
-                self._quadratic_cons.add(con)
-            else:
-                self._linear_cons.add(con)
-            gurobi_expr = self._get_expr_from_pyomo_repn(repn)
-            if lb is None and ub is None:
-                raise ValueError(
-                    "Constraint does not have a lower " f"or an upper bound: {con} \n"
-                )
-            elif lb is None:
-                gurobi_expr_list.append(gurobi_expr <= float(ub - repn.constant))
-            elif ub is None:
-                gurobi_expr_list.append(float(lb - repn.constant) <= gurobi_expr)
-            elif lb == ub:
-                gurobi_expr_list.append(gurobi_expr == float(lb - repn.constant))
-            else:
-                gurobi_expr_list.append(
-                    gurobi_expr
-                    == [float(lb - repn.constant), float(ub - repn.constant)]
-                )
-
-        gurobi_cons = self._solver_model.addConstrs(
-            (gurobi_expr_list[i] for i in range(len(gurobi_expr_list)))
-        ).values()
-        self._pyomo_con_to_solver_con_map.update(zip(cons, gurobi_cons))
-
-    def _add_sos_constraints(self, cons: List[SOSConstraintData]):
-        for con in cons:
-            level = con.level
-            if level == 1:
-                sos_type = gurobipy.GRB.SOS_TYPE1
-            elif level == 2:
-                sos_type = gurobipy.GRB.SOS_TYPE2
-            else:
-                raise ValueError(
-                    f"Solver does not support SOS level {level} constraints"
-                )
-
-            gurobi_vars = []
-            weights = []
-
-            missing_vars = {
-                id(v): v for v, w in con.get_items() if id(v) not in self._vars
-            }
-            self._add_variables(list(missing_vars.values()))
-
-            for v, w in con.get_items():
-                v_id = id(v)
-                gurobi_vars.append(self._pyomo_var_to_solver_var_map[v_id])
-                weights.append(w)
-
-            gurobipy_con = self._solver_model.addSOS(sos_type, gurobi_vars, weights)
-            self._pyomo_sos_to_solver_sos_map[con] = gurobipy_con
-
-    def _set_objective(self, obj):
-        if obj is None:
-            sense = gurobipy.GRB.MINIMIZE
-            gurobi_expr = 0
-            repn_constant = 0
-        else:
-            if obj.sense == minimize:
-                sense = gurobipy.GRB.MINIMIZE
-            elif obj.sense == maximize:
-                sense = gurobipy.GRB.MAXIMIZE
-            else:
-                raise ValueError(f'Objective sense is not recognized: {obj.sense}')
-
-            repn = generate_standard_repn(obj.expr, quadratic=True, compute_values=True)
-            gurobi_expr = self._get_expr_from_pyomo_repn(repn)
-            repn_constant = repn.constant
-
-        self._solver_model.setObjective(gurobi_expr + repn_constant, sense=sense)
-
-
-class _GurobiObserver(Observer):
-    def __init__(self, opt: GurobiPersistent) -> None:
-        self.opt = opt
-
-    def add_variables(self, variables: List[VarData]):
-        self.opt._add_variables(variables)
-
-    def add_parameters(self, params: List[ParamData]):
-        pass
-
-    def add_constraints(self, cons: List[ConstraintData]):
-        self.opt._add_constraints(cons)
-
-    def add_sos_constraints(self, cons: List[SOSConstraintData]):
-        self.opt._add_sos_constraints(cons)
-
-    def add_objectives(self, objs: List[ObjectiveData]):
-        self.opt._add_objectives(objs)
-
-    def remove_objectives(self, objs: List[ObjectiveData]):
-        self.opt._remove_objectives(objs)
-
-    def remove_constraints(self, cons: List[ConstraintData]):
-        self.opt._remove_constraints(cons)
-
-    def remove_sos_constraints(self, cons: List[SOSConstraintData]):
-        self.opt._remove_sos_constraints(cons)
-
-    def remove_variables(self, variables: List[VarData]):
-        self.opt._remove_variables(variables)
-
-    def remove_parameters(self, params: List[ParamData]):
-        pass
-
-    def update_variables(self, variables: List[VarData]):
-        self.opt._update_variables(variables)
-
-    def update_parameters(self, params: List[ParamData]):
-        self.opt._update_parameters(params)
-
-
-=======
->>>>>>> 36602274
 class GurobiPersistentConfig(GurobiConfig):
     def __init__(
         self,
@@ -735,14 +349,9 @@
 
         solution_loader = GurobiPersistentSolutionLoader(
             solver_model=self._solver_model,
+            pyomo_model=pyomo_model,
             var_map=self._pyomo_var_to_solver_var_map,
             con_map=self._pyomo_con_to_solver_con_map,
-<<<<<<< HEAD
-            linear_cons=self._linear_cons,
-            quadratic_cons=self._quadratic_cons,
-            pyomo_model=pyomo_model,
-=======
->>>>>>> 36602274
         )
         has_obj = self._objective is not None
         return self._solver_model, solution_loader, has_obj
