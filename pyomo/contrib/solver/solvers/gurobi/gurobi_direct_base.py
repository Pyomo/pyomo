--- conflicted
+++ resolved
@@ -14,7 +14,7 @@
 import math
 import os
 import logging
-from typing import Mapping, Optional, Sequence, Dict
+from typing import Mapping, Optional, Sequence, Dict, List
 
 from pyomo.common.collections import ComponentMap
 from pyomo.common.config import ConfigValue
@@ -41,7 +41,7 @@
     SolutionStatus,
     TerminationCondition,
 )
-from pyomo.contrib.solver.common.solution_loader import SolutionLoaderBase
+from pyomo.contrib.solver.common.solution_loader import SolutionLoaderBase, load_import_suffixes
 import time
 
 
@@ -78,77 +78,18 @@
         )
 
 
-<<<<<<< HEAD
-def _load_suboptimal_mip_solution(solver_model, var_map, vars_to_load, solution_number):
-    """
-    solver_model: gurobipy.Model
-    var_map: Dict[int, gurobipy.Var]
-        Maps the id of the pyomo variable to the gurobipy variable
-    vars_to_load: List[VarData]
-    solution_number: int
-    """
-    if (
-        solver_model.getAttr('NumIntVars') == 0
-        and solver_model.getAttr('NumBinVars') == 0
-    ):
-        raise ValueError('Cannot obtain suboptimal solutions for a continuous model')
-    original_solution_number = solver_model.getParamInfo('SolutionNumber')[2]
-    solver_model.setParam('SolutionNumber', solution_number)
-    gurobi_vars_to_load = [var_map[id(v)] for v in vars_to_load]
-    vals = solver_model.getAttr("Xn", gurobi_vars_to_load)
-    res = ComponentMap()
-    for var, val in zip(vars_to_load, vals):
-        res[var] = val
-    solver_model.setParam('SolutionNumber', original_solution_number)
-    return res
-
-
-def _load_vars(solver_model, var_map, vars_to_load, solution_number=None):
-    """
-    solver_model: gurobipy.Model
-    var_map: Dict[int, gurobipy.Var]
-        Maps the id of the pyomo variable to the gurobipy variable
-    vars_to_load: List[VarData]
-    solution_number: int
-    """
-    for v, val in _get_vars(
-        solver_model=solver_model,
-        var_map=var_map,
-        vars_to_load=vars_to_load,
-        solution_number=solution_number,
-    ).items():
-        v.set_value(val, skip_validation=True)
-    StaleFlagManager.mark_all_as_stale(delayed=True)
-
-
-def _get_vars(solver_model, var_map, vars_to_load, solution_number=None):
-    """
-    solver_model: gurobipy.Model
-    var_map: Dict[int, gurobipy.Var]
-        Maps the id of the pyomo variable to the gurobipy variable
-    vars_to_load: List[VarData]
-    solution_number: int
-    """
-    if solver_model.SolCount == 0:
-        raise NoSolutionError()
-
-    if solution_number not in {0, None}:
-        return _load_suboptimal_mip_solution(
-            solver_model=solver_model,
-            var_map=var_map,
-            vars_to_load=vars_to_load,
-            solution_number=solution_number,
-        )
-
-    gurobi_vars_to_load = [var_map[id(v)] for v in vars_to_load]
-    vals = solver_model.getAttr("X", gurobi_vars_to_load)
-=======
 class GurobiDirectSolutionLoaderBase(SolutionLoaderBase):
-    def __init__(self, solver_model) -> None:
+    def __init__(self, solver_model, pyomo_model) -> None:
         super().__init__()
         self._solver_model = solver_model
+        self._pyomo_model = pyomo_model  # needed for suffixes
         GurobiDirectBase._register_env_client()
->>>>>>> 36602274
+
+    def get_number_of_solutions(self) -> int:
+        return self._solver_model.SolCount
+
+    def get_solution_ids(self) -> List:
+        return list(range(self.get_number_of_solutions()))
 
     def _var_pair_iter(self):
         """
@@ -261,10 +202,12 @@
         return ComponentMap(zip(vars_to_load, vals))
 
     def load_vars(
-        self, vars_to_load: Optional[Sequence[VarData]] = None, solution_id=0
+        self, vars_to_load: Optional[Sequence[VarData]] = None, solution_id=None
     ) -> None:
         if self._solver_model.SolCount == 0:
             raise NoSolutionError()
+        if solution_id is None:
+            solution_id = 0
         if vars_to_load is None:
             if solution_id == 0:
                 self._load_all_vars_solution_0()
@@ -279,11 +222,13 @@
                 )
         StaleFlagManager.mark_all_as_stale(delayed=True)
 
-    def get_primals(
-        self, vars_to_load: Optional[Sequence[VarData]] = None, solution_id=0
+    def get_vars(
+        self, vars_to_load: Optional[Sequence[VarData]] = None, solution_id=None
     ) -> Mapping[VarData, float]:
         if self._solver_model.SolCount == 0:
             raise NoSolutionError()
+        if solution_id is None:
+            solution_id = 0
         if vars_to_load is None:
             if solution_id == 0:
                 res = self._get_all_vars_solution_0()
@@ -299,7 +244,7 @@
         return res
 
     def _get_rc_all_vars(self):
-        gvars = [j for i, j in self._var_pair_iter()]
+        gvars = [j for _, j in self._var_pair_iter()]
         vals = self._solver_model.getAttr("Rc", gvars)
         return ComponentMap((i[0], val) for i, val in zip(self._var_pair_iter(), vals))
 
@@ -310,13 +255,17 @@
         return ComponentMap(zip(vars_to_load, vals))
 
     def get_reduced_costs(
-        self, vars_to_load: Optional[Sequence[VarData]] = None
+        self, 
+        vars_to_load: Optional[Sequence[VarData]] = None,
+        solution_id=None,
     ) -> Mapping[VarData, float]:
+        if solution_id is not None and solution_id != 0:
+            raise NoReducedCostsError('Can only get reduced costs for solution_id = 0')
         if self._solver_model.Status != gurobipy.GRB.OPTIMAL:
             raise NoReducedCostsError()
         if self._solver_model.IsMIP:
             # this will also return True for continuous, nonconvex models
-            raise NoReducedCostsError()
+            raise NoReducedCostsError('Can only get reduced costs for convex problems')
         if vars_to_load is None:
             res = self._get_rc_all_vars()
         else:
@@ -324,13 +273,17 @@
         return res
 
     def get_duals(
-        self, cons_to_load: Optional[Sequence[ConstraintData]] = None
+        self, 
+        cons_to_load: Optional[Sequence[ConstraintData]] = None,
+        solution_id=None,
     ) -> Dict[ConstraintData, float]:
+        if solution_id is not None and solution_id != 0:
+            raise NoDualsError('Can only get duals for solution_id = 0')
         if self._solver_model.Status != gurobipy.GRB.OPTIMAL:
             raise NoDualsError()
         if self._solver_model.IsMIP:
             # this will also return True for continuous, nonconvex models
-            raise NoDualsError()
+            raise NoDualsError('Can only get duals for convex problems')
 
         qcons = set(self._solver_model.getQConstrs())
         con_map = self._get_con_map()
@@ -356,6 +309,11 @@
                     duals[c] = gurobi_con.Pi
 
         return duals
+
+    def load_import_suffixes(self, solution_id=None):
+        load_import_suffixes(
+            pyomo_model=self._pyomo_model, solution_loader=self, solution_id=solution_id
+        )
 
 
 class GurobiDirectBase(SolverBase):
