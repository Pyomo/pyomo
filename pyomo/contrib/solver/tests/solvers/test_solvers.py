#  ___________________________________________________________________________
#
#  Pyomo: Python Optimization Modeling Objects
#  Copyright (c) 2008-2025
#  National Technology and Engineering Solutions of Sandia, LLC
#  Under the terms of Contract DE-NA0003525 with National Technology and
#  Engineering Solutions of Sandia, LLC, the U.S. Government retains certain
#  rights in this software.
#  This software is distributed under the 3-clause BSD License.
#  ___________________________________________________________________________

import datetime
import math
import random
from typing import Type

import pyomo.common.unittest as unittest
import pyomo.environ as pyo
from pyomo import gdp
from pyomo.common.dependencies import attempt_import
from pyomo.contrib.solver.common.base import SolverBase
from pyomo.contrib.solver.common.config import SolverConfig
from pyomo.contrib.solver.common.factory import SolverFactory
<<<<<<< HEAD
from pyomo.contrib.solver.solvers.gurobi.gurobi_persistent import (
    GurobiPersistent,
    GurobiDirectQuadratic,
)
from pyomo.contrib.solver.solvers.gurobi.gurobi_direct import GurobiDirect
from pyomo.contrib.solver.solvers.highs import Highs
from pyomo.contrib.solver.solvers.ipopt import Ipopt
=======
>>>>>>> 045f5379
from pyomo.contrib.solver.common.results import (
    Results,
    SolutionStatus,
    TerminationCondition,
)
from pyomo.contrib.solver.solvers.scip.scip_direct import ScipDirect, ScipPersistent
from pyomo.contrib.solver.common.util import (
    NoDualsError,
<<<<<<< HEAD
    NoOptimalSolutionError,
    NoSolutionError,
=======
>>>>>>> 045f5379
    NoReducedCostsError,
    NoSolutionError,
    NoFeasibleSolutionError,
    NoOptimalSolutionError,
)
from pyomo.contrib.solver.solvers.gurobi import (
    GurobiDirect,
    GurobiPersistent,
    GurobiDirectMINLP,
)
from pyomo.contrib.solver.solvers.highs import Highs
from pyomo.contrib.solver.solvers.ipopt import Ipopt
from pyomo.contrib.solver.solvers.knitro.direct import KnitroDirectSolver
from pyomo.contrib.solver.tests.solvers import instances
from pyomo.core.expr.compare import assertExpressionsEqual
from pyomo.core.expr.numeric_expr import LinearExpression

np, numpy_available = attempt_import('numpy')
parameterized, param_available = attempt_import('parameterized')
parameterized = parameterized.parameterized


if not param_available:
    raise unittest.SkipTest('Parameterized is not available.')

all_solvers = [
    ('gurobi_persistent', GurobiPersistent),
    ('gurobi_direct', GurobiDirect),
<<<<<<< HEAD
    ('gurobi_direct_quadratic', GurobiDirectQuadratic),
    ('ipopt', Ipopt),
    ('highs', Highs),
    ('scip_direct', ScipDirect),
    ('scip_persistent', ScipPersistent),
=======
    ('gurobi_direct_minlp', GurobiDirectMINLP),
    ('ipopt', Ipopt),
    ('highs', Highs),
    ('knitro_direct', KnitroDirectSolver),
>>>>>>> 045f5379
]
mip_solvers = [
    ('gurobi_persistent', GurobiPersistent),
    ('gurobi_direct', GurobiDirect),
<<<<<<< HEAD
    ('gurobi_direct_quadratic', GurobiDirectQuadratic),
    ('highs', Highs),
    ('scip_direct', ScipDirect),
    ('scip_persistent', ScipPersistent),
]
nlp_solvers = [
    ('ipopt', Ipopt),
    ('scip_direct', ScipDirect),
    ('scip_persistent', ScipPersistent),
]
qcp_solvers = [
    ('gurobi_persistent', GurobiPersistent),
    ('gurobi_direct_quadratic', GurobiDirectQuadratic),
    ('ipopt', Ipopt),
    ('scip_direct', ScipDirect),
    ('scip_persistent', ScipPersistent),
]
qp_solvers = qcp_solvers + [("highs", Highs)]
miqcqp_solvers = [
    ('gurobi_persistent', GurobiPersistent),
    ('gurobi_direct_quadratic', GurobiDirectQuadratic),
    ('scip_direct', ScipDirect),
    ('scip_persistent', ScipPersistent),
=======
    ('gurobi_direct_minlp', GurobiDirectMINLP),
    ('highs', Highs),
    ('knitro_direct', KnitroDirectSolver),
]
nlp_solvers = [
    ('gurobi_direct_minlp', GurobiDirectMINLP),
    ('ipopt', Ipopt),
    ('knitro_direct', KnitroDirectSolver),
]
qcp_solvers = [
    ('gurobi_persistent', GurobiPersistent),
    ('gurobi_direct_minlp', GurobiDirectMINLP),
    ('ipopt', Ipopt),
    ('knitro_direct', KnitroDirectSolver),
]
qp_solvers = qcp_solvers + [("highs", Highs)]
miqcqp_solvers = [
    ('gurobi_direct_minlp', GurobiDirectMINLP),
    ('gurobi_persistent', GurobiPersistent),
    ('knitro_direct', KnitroDirectSolver),
>>>>>>> 045f5379
]
nl_solvers = [('ipopt', Ipopt)]
nl_solvers_set = {i[0] for i in nl_solvers}
dual_solvers = [
    ('gurobi_persistent', GurobiPersistent),
    ('gurobi_direct', GurobiDirect),
    ('gurobi_direct_quadratic', GurobiDirectQuadratic),
    ('ipopt', Ipopt),
    ('highs', Highs),
]


def _load_tests(solver_list):
    res = list()
    for solver_name, solver in solver_list:
        if solver_name in nl_solvers_set:
            test_name = f"{solver_name}_presolve"
            res.append((test_name, solver, True))
            test_name = f"{solver_name}"
            res.append((test_name, solver, False))
        else:
            test_name = f"{solver_name}"
            res.append((test_name, solver, None))
    return res


def test_all_solvers_list():
    """
    Make sure that new solver interfaces get
    added to the lists of solvers at the top of the file
    """
    for name, cls in SolverFactory._cls.items():
        assert (name, cls) in all_solvers


class TestDualSignConvention(unittest.TestCase):
    @parameterized.expand(input=_load_tests(dual_solvers))
    def test_equality(self, name: str, opt_class: Type[SolverBase], use_presolve: bool):
        opt: SolverBase = opt_class()
        if not opt.available():
            raise unittest.SkipTest(f'Solver {opt.name} not available.')

        # for now, we don't support getting duals if linear_presolve = True
        if any(name.startswith(i) for i in nl_solvers_set):
            if use_presolve:
                raise unittest.SkipTest(
                    'cannot yet get duals if NLWriter presolve is on'
                )
            else:
                opt.config.writer_config.linear_presolve = False

        m = pyo.ConcreteModel()
        m.x = pyo.Var()
        m.y = pyo.Var()
        m.c1 = pyo.Constraint(expr=m.y - m.x - 1 == 0)
        m.c2 = pyo.Constraint(expr=m.y + m.x - 1 == 0)
        m.obj = pyo.Objective(expr=m.x + m.y)
        res = opt.solve(m)
        self.assertEqual(res.solution_status, SolutionStatus.optimal)
        self.assertAlmostEqual(m.x.value, 0)
        self.assertAlmostEqual(m.y.value, 1)
        duals = res.solution_loader.get_duals()
        # the sign convention is based on the (lower, body, upper) representation of the constraint,
        # so we need to make sure the constraint body is what we expect
        assertExpressionsEqual(self, m.c1.body, m.y - m.x - 1)
        assertExpressionsEqual(self, m.c2.body, m.y + m.x - 1)
        self.assertAlmostEqual(duals[m.c1], 0)
        self.assertAlmostEqual(duals[m.c2], 1)

        # multiply the constraints by -1 and make sure the sign of the dual flips
        m = pyo.ConcreteModel()
        m.x = pyo.Var()
        m.y = pyo.Var()
        m.c1 = pyo.Constraint(expr=-m.y + m.x + 1 == 0)
        m.c2 = pyo.Constraint(expr=-m.y - m.x + 1 == 0)
        m.obj = pyo.Objective(expr=m.x + m.y)
        res = opt.solve(m)
        self.assertEqual(res.solution_status, SolutionStatus.optimal)
        self.assertAlmostEqual(m.x.value, 0)
        self.assertAlmostEqual(m.y.value, 1)
        duals = res.solution_loader.get_duals()
        # the sign convention is based on the (lower, body, upper) representation of the constraint,
        # so we need to make sure the constraint body is what we expect
        assertExpressionsEqual(self, m.c1.body, -m.y + m.x + 1)
        assertExpressionsEqual(self, m.c2.body, -m.y - m.x + 1)
        self.assertAlmostEqual(duals[m.c1], 0)
        self.assertAlmostEqual(duals[m.c2], -1)

    @parameterized.expand(input=_load_tests(dual_solvers))
    def test_inequality(
        self, name: str, opt_class: Type[SolverBase], use_presolve: bool
    ):
        opt: SolverBase = opt_class()
        if not opt.available():
            raise unittest.SkipTest(f'Solver {opt.name} not available.')

        # for now, we don't support getting duals if linear_presolve = True
        if any(name.startswith(i) for i in nl_solvers_set):
            if use_presolve:
                raise unittest.SkipTest(
                    'cannot yet get duals if NLWriter presolve is on'
                )
            else:
                opt.config.writer_config.linear_presolve = False

        m = pyo.ConcreteModel()
        m.x = pyo.Var()
        m.y = pyo.Var()
        m.c1 = pyo.Constraint(expr=m.x - m.y + 1 <= 0)
        m.c2 = pyo.Constraint(expr=-m.x - m.y + 1 <= 0)
        m.obj = pyo.Objective(expr=m.y)
        res = opt.solve(m)
        self.assertEqual(res.solution_status, SolutionStatus.optimal)
        self.assertAlmostEqual(m.x.value, 0)
        self.assertAlmostEqual(m.y.value, 1)
        duals = res.solution_loader.get_duals()
        # the sign convention is based on the (lower, body, upper) representation of the constraint,
        # so we need to make sure the constraint body is what we expect
        assertExpressionsEqual(self, m.c1.body, m.x - m.y + 1)
        assertExpressionsEqual(self, m.c2.body, -m.x - m.y + 1)
        self.assertAlmostEqual(m.c1.ub, 0)
        self.assertIsNone(m.c1.lb)
        self.assertAlmostEqual(m.c2.ub, 0)
        self.assertIsNone(m.c2.lb)
        self.assertAlmostEqual(duals[m.c1], -0.5)
        self.assertAlmostEqual(duals[m.c2], -0.5)

        # multiply the constraints by -1 and make sure the sign of the dual flips
        m = pyo.ConcreteModel()
        m.x = pyo.Var()
        m.y = pyo.Var()
        m.c1 = pyo.Constraint(expr=-m.x + m.y - 1 >= 0)
        m.c2 = pyo.Constraint(expr=m.x + m.y - 1 >= 0)
        m.obj = pyo.Objective(expr=m.y)
        res = opt.solve(m)
        self.assertEqual(res.solution_status, SolutionStatus.optimal)
        self.assertAlmostEqual(m.x.value, 0)
        self.assertAlmostEqual(m.y.value, 1)
        duals = res.solution_loader.get_duals()
        # the sign convention is based on the (lower, body, upper) representation of the constraint,
        # so we need to make sure the constraint body is what we expect
        assertExpressionsEqual(self, m.c1.body, -m.x + m.y - 1)
        assertExpressionsEqual(self, m.c2.body, m.x + m.y - 1)
        self.assertAlmostEqual(m.c1.lb, 0)
        self.assertIsNone(m.c1.ub)
        self.assertAlmostEqual(m.c2.lb, 0)
        self.assertIsNone(m.c2.ub)
        self.assertAlmostEqual(duals[m.c1], 0.5)
        self.assertAlmostEqual(duals[m.c2], 0.5)

    @parameterized.expand(input=_load_tests(dual_solvers))
    def test_bounds(self, name: str, opt_class: Type[SolverBase], use_presolve: bool):
        opt: SolverBase = opt_class()
        if not opt.available():
            raise unittest.SkipTest(f'Solver {opt.name} not available.')

        # for now, we don't support getting duals if linear_presolve = True
        if any(name.startswith(i) for i in nl_solvers_set):
            if use_presolve:
                raise unittest.SkipTest(
                    'cannot yet get duals if NLWriter presolve is on'
                )
            else:
                opt.config.writer_config.linear_presolve = False

        # first check the lower bound
        m = pyo.ConcreteModel()
        m.x = pyo.Var(bounds=(0, None))
        m.y = pyo.Var()
        m.c1 = pyo.Constraint(expr=m.x - m.y + 1 <= 0)
        m.obj = pyo.Objective(expr=m.y)
        res = opt.solve(m)
        self.assertEqual(res.solution_status, SolutionStatus.optimal)
        self.assertAlmostEqual(m.x.value, 0)
        self.assertAlmostEqual(m.y.value, 1)
        duals = res.solution_loader.get_duals()
        # the sign convention is based on the (lower, body, upper) representation of the constraint,
        # so we need to make sure the constraint body is what we expect
        assertExpressionsEqual(self, m.c1.body, m.x - m.y + 1)
        self.assertAlmostEqual(m.c1.ub, 0)
        self.assertIsNone(m.c1.lb)
        self.assertAlmostEqual(duals[m.c1], -1)
        rc = res.solution_loader.get_reduced_costs()
        self.assertAlmostEqual(rc[m.x], 1)

        # now check the upper bound
        m = pyo.ConcreteModel()
        m.x = pyo.Var(bounds=(None, 0))
        m.y = pyo.Var()
        m.c1 = pyo.Constraint(expr=-m.x - m.y + 1 <= 0)
        m.obj = pyo.Objective(expr=m.y)
        res = opt.solve(m)
        self.assertEqual(res.solution_status, SolutionStatus.optimal)
        self.assertAlmostEqual(m.x.value, 0)
        self.assertAlmostEqual(m.y.value, 1)
        duals = res.solution_loader.get_duals()
        # the sign convention is based on the (lower, body, upper) representation of the constraint,
        # so we need to make sure the constraint body is what we expect
        assertExpressionsEqual(self, m.c1.body, -m.x - m.y + 1)
        self.assertAlmostEqual(m.c1.ub, 0)
        self.assertIsNone(m.c1.lb)
        self.assertAlmostEqual(duals[m.c1], -1)
        rc = res.solution_loader.get_reduced_costs()
        self.assertAlmostEqual(rc[m.x], -1)

    @parameterized.expand(input=_load_tests(dual_solvers))
    def test_range(self, name: str, opt_class: Type[SolverBase], use_presolve: bool):
        opt: SolverBase = opt_class()
        if not opt.available():
            raise unittest.SkipTest(f'Solver {opt.name} not available.')

        # for now, we don't support getting duals if linear_presolve = True
        if any(name.startswith(i) for i in nl_solvers_set):
            if use_presolve:
                raise unittest.SkipTest(
                    'cannot yet get duals if NLWriter presolve is on'
                )
            else:
                opt.config.writer_config.linear_presolve = False

        m = pyo.ConcreteModel()
        m.x = pyo.Var()
        m.y = pyo.Var()
        m.c1 = pyo.Constraint(expr=(-1, m.x + m.y, 1))
        m.c2 = pyo.Constraint(expr=m.y - m.x >= -1)
        m.obj = pyo.Objective(expr=m.y)
        res = opt.solve(m)
        self.assertEqual(res.solution_status, SolutionStatus.optimal)
        self.assertAlmostEqual(m.x.value, 0)
        self.assertAlmostEqual(m.y.value, -1)
        duals = res.solution_loader.get_duals()
        # the sign convention is based on the (lower, body, upper) representation of the constraint,
        # so we need to make sure the constraint body is what we expect
        assertExpressionsEqual(self, m.c1.body, m.x + m.y)
        assertExpressionsEqual(self, m.c2.body, m.y - m.x)
        self.assertAlmostEqual(duals[m.c1], 0.5)
        self.assertAlmostEqual(duals[m.c2], 0.5)

        # now test the other side of the range constraint
        m = pyo.ConcreteModel()
        m.x = pyo.Var()
        m.y = pyo.Var()
        m.c1 = pyo.Constraint(expr=(-1, m.x + m.y, 1))
        m.c2 = pyo.Constraint(expr=m.y - m.x <= 1)
        m.obj = pyo.Objective(expr=-m.y)
        res = opt.solve(m)
        self.assertEqual(res.solution_status, SolutionStatus.optimal)
        self.assertAlmostEqual(m.x.value, 0)
        self.assertAlmostEqual(m.y.value, 1)
        duals = res.solution_loader.get_duals()
        # the sign convention is based on the (lower, body, upper) representation of the constraint,
        # so we need to make sure the constraint body is what we expect
        assertExpressionsEqual(self, m.c1.body, m.x + m.y)
        assertExpressionsEqual(self, m.c2.body, m.y - m.x)
        self.assertAlmostEqual(duals[m.c1], -0.5)
        self.assertAlmostEqual(duals[m.c2], -0.5)

    @parameterized.expand(input=_load_tests(dual_solvers))
    def test_equality_max(
        self, name: str, opt_class: Type[SolverBase], use_presolve: bool
    ):
        opt: SolverBase = opt_class()
        if not opt.available():
            raise unittest.SkipTest(f'Solver {opt.name} not available.')

        # for now, we don't support getting duals if linear_presolve = True
        if any(name.startswith(i) for i in nl_solvers_set):
            if use_presolve:
                raise unittest.SkipTest(
                    'cannot yet get duals if NLWriter presolve is on'
                )
            else:
                opt.config.writer_config.linear_presolve = False

        m = pyo.ConcreteModel()
        m.x = pyo.Var()
        m.y = pyo.Var()
        m.c1 = pyo.Constraint(expr=m.y - m.x - 1 == 0)
        m.c2 = pyo.Constraint(expr=m.y + m.x - 1 == 0)
        m.obj = pyo.Objective(expr=-m.x - m.y, sense=pyo.maximize)
        res = opt.solve(m)
        self.assertEqual(res.solution_status, SolutionStatus.optimal)
        self.assertAlmostEqual(m.x.value, 0)
        self.assertAlmostEqual(m.y.value, 1)
        duals = res.solution_loader.get_duals()
        # the sign convention is based on the (lower, body, upper) representation of the constraint,
        # so we need to make sure the constraint body is what we expect
        assertExpressionsEqual(self, m.c1.body, m.y - m.x - 1)
        assertExpressionsEqual(self, m.c2.body, m.y + m.x - 1)
        self.assertAlmostEqual(duals[m.c1], 0)
        self.assertAlmostEqual(duals[m.c2], -1)

        # multiply the constraints by -1 and make sure the sign of the dual flips
        m = pyo.ConcreteModel()
        m.x = pyo.Var()
        m.y = pyo.Var()
        m.c1 = pyo.Constraint(expr=-m.y + m.x + 1 == 0)
        m.c2 = pyo.Constraint(expr=-m.y - m.x + 1 == 0)
        m.obj = pyo.Objective(expr=-m.x - m.y, sense=pyo.maximize)
        res = opt.solve(m)
        self.assertEqual(res.solution_status, SolutionStatus.optimal)
        self.assertAlmostEqual(m.x.value, 0)
        self.assertAlmostEqual(m.y.value, 1)
        duals = res.solution_loader.get_duals()
        # the sign convention is based on the (lower, body, upper) representation of the constraint,
        # so we need to make sure the constraint body is what we expect
        assertExpressionsEqual(self, m.c1.body, -m.y + m.x + 1)
        assertExpressionsEqual(self, m.c2.body, -m.y - m.x + 1)
        self.assertAlmostEqual(duals[m.c1], 0)
        self.assertAlmostEqual(duals[m.c2], 1)

    @parameterized.expand(input=_load_tests(dual_solvers))
    def test_inequality_max(
        self, name: str, opt_class: Type[SolverBase], use_presolve: bool
    ):
        opt: SolverBase = opt_class()
        if not opt.available():
            raise unittest.SkipTest(f'Solver {opt.name} not available.')

        # for now, we don't support getting duals if linear_presolve = True
        if any(name.startswith(i) for i in nl_solvers_set):
            if use_presolve:
                raise unittest.SkipTest(
                    'cannot yet get duals if NLWriter presolve is on'
                )
            else:
                opt.config.writer_config.linear_presolve = False

        m = pyo.ConcreteModel()
        m.x = pyo.Var()
        m.y = pyo.Var()
        m.c1 = pyo.Constraint(expr=m.x - m.y + 1 <= 0)
        m.c2 = pyo.Constraint(expr=-m.x - m.y + 1 <= 0)
        m.obj = pyo.Objective(expr=-m.y, sense=pyo.maximize)
        res = opt.solve(m)
        self.assertEqual(res.solution_status, SolutionStatus.optimal)
        self.assertAlmostEqual(m.x.value, 0)
        self.assertAlmostEqual(m.y.value, 1)
        duals = res.solution_loader.get_duals()
        # the sign convention is based on the (lower, body, upper) representation of the constraint,
        # so we need to make sure the constraint body is what we expect
        assertExpressionsEqual(self, m.c1.body, m.x - m.y + 1)
        assertExpressionsEqual(self, m.c2.body, -m.x - m.y + 1)
        self.assertAlmostEqual(m.c1.ub, 0)
        self.assertIsNone(m.c1.lb)
        self.assertAlmostEqual(m.c2.ub, 0)
        self.assertIsNone(m.c2.lb)
        self.assertAlmostEqual(duals[m.c1], 0.5)
        self.assertAlmostEqual(duals[m.c2], 0.5)

        # multiply the constraints by -1 and make sure the sign of the dual flips
        m = pyo.ConcreteModel()
        m.x = pyo.Var()
        m.y = pyo.Var()
        m.c1 = pyo.Constraint(expr=-m.x + m.y - 1 >= 0)
        m.c2 = pyo.Constraint(expr=m.x + m.y - 1 >= 0)
        m.obj = pyo.Objective(expr=-m.y, sense=pyo.maximize)
        res = opt.solve(m)
        self.assertEqual(res.solution_status, SolutionStatus.optimal)
        self.assertAlmostEqual(m.x.value, 0)
        self.assertAlmostEqual(m.y.value, 1)
        duals = res.solution_loader.get_duals()
        # the sign convention is based on the (lower, body, upper) representation of the constraint,
        # so we need to make sure the constraint body is what we expect
        assertExpressionsEqual(self, m.c1.body, -m.x + m.y - 1)
        assertExpressionsEqual(self, m.c2.body, m.x + m.y - 1)
        self.assertAlmostEqual(m.c1.lb, 0)
        self.assertIsNone(m.c1.ub)
        self.assertAlmostEqual(m.c2.lb, 0)
        self.assertIsNone(m.c2.ub)
        self.assertAlmostEqual(duals[m.c1], -0.5)
        self.assertAlmostEqual(duals[m.c2], -0.5)

    @parameterized.expand(input=_load_tests(dual_solvers))
    def test_bounds_max(
        self, name: str, opt_class: Type[SolverBase], use_presolve: bool
    ):
        opt: SolverBase = opt_class()
        if not opt.available():
            raise unittest.SkipTest(f'Solver {opt.name} not available.')

        # for now, we don't support getting duals if linear_presolve = True
        if any(name.startswith(i) for i in nl_solvers_set):
            if use_presolve:
                raise unittest.SkipTest(
                    'cannot yet get duals if NLWriter presolve is on'
                )
            else:
                opt.config.writer_config.linear_presolve = False

        # first check the lower bound
        m = pyo.ConcreteModel()
        m.x = pyo.Var(bounds=(0, None))
        m.y = pyo.Var()
        m.c1 = pyo.Constraint(expr=m.x - m.y + 1 <= 0)
        m.obj = pyo.Objective(expr=-m.y, sense=pyo.maximize)
        res = opt.solve(m)
        self.assertEqual(res.solution_status, SolutionStatus.optimal)
        self.assertAlmostEqual(m.x.value, 0)
        self.assertAlmostEqual(m.y.value, 1)
        duals = res.solution_loader.get_duals()
        # the sign convention is based on the (lower, body, upper) representation of the constraint,
        # so we need to make sure the constraint body is what we expect
        assertExpressionsEqual(self, m.c1.body, m.x - m.y + 1)
        self.assertAlmostEqual(m.c1.ub, 0)
        self.assertIsNone(m.c1.lb)
        self.assertAlmostEqual(duals[m.c1], 1)
        rc = res.solution_loader.get_reduced_costs()
        self.assertAlmostEqual(rc[m.x], -1)

        # now check the upper bound
        m = pyo.ConcreteModel()
        m.x = pyo.Var(bounds=(None, 0))
        m.y = pyo.Var()
        m.c1 = pyo.Constraint(expr=-m.x - m.y + 1 <= 0)
        m.obj = pyo.Objective(expr=-m.y, sense=pyo.maximize)
        res = opt.solve(m)
        self.assertEqual(res.solution_status, SolutionStatus.optimal)
        self.assertAlmostEqual(m.x.value, 0)
        self.assertAlmostEqual(m.y.value, 1)
        duals = res.solution_loader.get_duals()
        # the sign convention is based on the (lower, body, upper) representation of the constraint,
        # so we need to make sure the constraint body is what we expect
        assertExpressionsEqual(self, m.c1.body, -m.x - m.y + 1)
        self.assertAlmostEqual(m.c1.ub, 0)
        self.assertIsNone(m.c1.lb)
        self.assertAlmostEqual(duals[m.c1], 1)
        rc = res.solution_loader.get_reduced_costs()
        self.assertAlmostEqual(rc[m.x], 1)

    @parameterized.expand(input=_load_tests(dual_solvers))
    def test_range_max(
        self, name: str, opt_class: Type[SolverBase], use_presolve: bool
    ):
        opt: SolverBase = opt_class()
        if not opt.available():
            raise unittest.SkipTest(f'Solver {opt.name} not available.')

        # for now, we don't support getting duals if linear_presolve = True
        if any(name.startswith(i) for i in nl_solvers_set):
            if use_presolve:
                raise unittest.SkipTest(
                    'cannot yet get duals if NLWriter presolve is on'
                )
            else:
                opt.config.writer_config.linear_presolve = False

        m = pyo.ConcreteModel()
        m.x = pyo.Var()
        m.y = pyo.Var()
        m.c1 = pyo.Constraint(expr=(-1, m.x + m.y, 1))
        m.c2 = pyo.Constraint(expr=m.y - m.x >= -1)
        m.obj = pyo.Objective(expr=-m.y, sense=pyo.maximize)
        res = opt.solve(m)
        self.assertEqual(res.solution_status, SolutionStatus.optimal)
        self.assertAlmostEqual(m.x.value, 0)
        self.assertAlmostEqual(m.y.value, -1)
        duals = res.solution_loader.get_duals()
        # the sign convention is based on the (lower, body, upper) representation of the constraint,
        # so we need to make sure the constraint body is what we expect
        assertExpressionsEqual(self, m.c1.body, m.x + m.y)
        assertExpressionsEqual(self, m.c2.body, m.y - m.x)
        self.assertAlmostEqual(duals[m.c1], -0.5)
        self.assertAlmostEqual(duals[m.c2], -0.5)

        # now test the other side of the range constraint
        m = pyo.ConcreteModel()
        m.x = pyo.Var()
        m.y = pyo.Var()
        m.c1 = pyo.Constraint(expr=(-1, m.x + m.y, 1))
        m.c2 = pyo.Constraint(expr=m.y - m.x <= 1)
        m.obj = pyo.Objective(expr=m.y, sense=pyo.maximize)
        res = opt.solve(m)
        self.assertEqual(res.solution_status, SolutionStatus.optimal)
        self.assertAlmostEqual(m.x.value, 0)
        self.assertAlmostEqual(m.y.value, 1)
        duals = res.solution_loader.get_duals()
        # the sign convention is based on the (lower, body, upper) representation of the constraint,
        # so we need to make sure the constraint body is what we expect
        assertExpressionsEqual(self, m.c1.body, m.x + m.y)
        assertExpressionsEqual(self, m.c2.body, m.y - m.x)
        self.assertAlmostEqual(duals[m.c1], 0.5)
        self.assertAlmostEqual(duals[m.c2], 0.5)


@unittest.skipUnless(numpy_available, 'numpy is not available')
class TestSolvers(unittest.TestCase):
    @parameterized.expand(input=all_solvers)
    def test_config_overwrite(self, name: str, opt_class: Type[SolverBase]):
        self.assertIsNot(SolverBase.CONFIG, opt_class.CONFIG)

    @parameterized.expand(input=_load_tests(all_solvers))
    def test_results_object_populated(
        self, name: str, opt_class: Type[SolverBase], use_presolve: bool
    ):
        opt: SolverBase = opt_class()
        if not opt.available():
            raise unittest.SkipTest(f'Solver {opt.name} not available.')
        if any(name.startswith(i) for i in nl_solvers_set):
            if use_presolve:
                opt.config.writer_config.linear_presolve = True
            else:
                opt.config.writer_config.linear_presolve = False
        m = pyo.ConcreteModel()
        m.x = pyo.Var(bounds=(2, None))
        m.obj = pyo.Objective(expr=m.x)
        res = opt.solve(m, load_solutions=False)
        pyo.assert_optimal_termination(res)

        # Initial gut check - is it the right type?
        self.assertIsInstance(res, Results)

        # termination_condition is set to a valid enum and not unknown
        self.assertIsInstance(res.termination_condition, TerminationCondition)
        self.assertNotEqual(res.termination_condition, TerminationCondition.unknown)

        # solution_status is a valid enum and indicates a usable solution
        self.assertIsInstance(res.solution_status, SolutionStatus)
        self.assertIn(
            res.solution_status, {SolutionStatus.feasible, SolutionStatus.optimal}
        )

        # solver_name is a nonempty string
        self.assertIsInstance(res.solver_name, str)
        self.assertTrue(res.solver_name.strip())

        # solver_version is a tuple of ints
        self.assertIsInstance(res.solver_version, tuple)
        for v in res.solver_version:
            self.assertIsInstance(v, int)

        # timing_info should exist
        self.assertIsNotNone(res.timing_info)

        # start_timestamp must be a valid datetime
        self.assertIsInstance(res.timing_info.start_timestamp, datetime.datetime)

        # wall_time must be a float (=> 0)
        self.assertIsInstance(res.timing_info.wall_time, float)
        self.assertGreaterEqual(res.timing_info.wall_time, 0.0)

        # incumbent_objective should be populated for a feasible/optimal solve
        self.assertIsNotNone(res.incumbent_objective)

        # Should have a solution loader available
        self.assertTrue(hasattr(res, "solution_loader"))

        # Should have a copy of the config used
        self.assertIsInstance(res.solver_config, SolverConfig)

        # All solvers should be implementing some sort of TeeStream,
        # so they should be able to capture anything logged to the console
        self.assertIsNotNone(res.solver_log)
        self.assertIsInstance(res.solver_log, str)

    @parameterized.expand(input=_load_tests(all_solvers))
    def test_remove_variable_and_objective(
        self, name: str, opt_class: Type[SolverBase], use_presolve
    ):
        # this test is for issue #2888
        opt: SolverBase = opt_class()
        if not opt.available():
            raise unittest.SkipTest(f'Solver {opt.name} not available.')
        if any(name.startswith(i) for i in nl_solvers_set):
            if use_presolve:
                opt.config.writer_config.linear_presolve = True
            else:
                opt.config.writer_config.linear_presolve = False
        m = pyo.ConcreteModel()
        m.x = pyo.Var(bounds=(2, None))
        m.obj = pyo.Objective(expr=m.x)
        res = opt.solve(m)
        self.assertEqual(res.solution_status, SolutionStatus.optimal)
        self.assertAlmostEqual(m.x.value, 2)

        del m.x
        del m.obj
        m.x = pyo.Var(bounds=(2, None))
        m.obj = pyo.Objective(expr=m.x)
        res = opt.solve(m)
        self.assertEqual(res.solution_status, SolutionStatus.optimal)
        self.assertAlmostEqual(m.x.value, 2)

    @parameterized.expand(input=_load_tests(all_solvers))
    def test_stale_vars(
        self, name: str, opt_class: Type[SolverBase], use_presolve: bool
    ):
        opt: SolverBase = opt_class()
        if not opt.available():
            raise unittest.SkipTest(f'Solver {opt.name} not available.')
        if any(name.startswith(i) for i in nl_solvers_set):
            if use_presolve:
                opt.config.writer_config.linear_presolve = True
            else:
                opt.config.writer_config.linear_presolve = False
        m = pyo.ConcreteModel()
        m.x = pyo.Var()
        m.y = pyo.Var()
        m.z = pyo.Var()
        m.obj = pyo.Objective(expr=m.y)
        m.c1 = pyo.Constraint(expr=m.y >= m.x)
        m.c2 = pyo.Constraint(expr=m.y >= -m.x)
        m.x.value = 1
        m.y.value = 1
        m.z.value = 1
        self.assertFalse(m.x.stale)
        self.assertFalse(m.y.stale)
        self.assertFalse(m.z.stale)

        res = opt.solve(m)
        self.assertFalse(m.x.stale)
        self.assertFalse(m.y.stale)
        self.assertTrue(m.z.stale)

        opt.config.load_solutions = False
        res = opt.solve(m)
        self.assertTrue(m.x.stale)
        self.assertTrue(m.y.stale)
        self.assertTrue(m.z.stale)
        res.solution_loader.load_vars()
        self.assertFalse(m.x.stale)
        self.assertFalse(m.y.stale)
        self.assertTrue(m.z.stale)

        res = opt.solve(m)
        self.assertTrue(m.x.stale)
        self.assertTrue(m.y.stale)
        self.assertTrue(m.z.stale)
        res.solution_loader.load_vars([m.y])
        self.assertFalse(m.y.stale)

    @parameterized.expand(input=_load_tests(all_solvers))
    def test_range_constraint(
        self, name: str, opt_class: Type[SolverBase], use_presolve: bool
    ):
        opt: SolverBase = opt_class()
        if not opt.available():
            raise unittest.SkipTest(f'Solver {opt.name} not available.')
        if any(name.startswith(i) for i in nl_solvers_set):
            if use_presolve:
                opt.config.writer_config.linear_presolve = True
            else:
                opt.config.writer_config.linear_presolve = False
        m = pyo.ConcreteModel()
        m.x = pyo.Var()
        m.obj = pyo.Objective(expr=m.x)
        m.c = pyo.Constraint(expr=(-1, m.x, 1))
        res = opt.solve(m)
        self.assertEqual(res.solution_status, SolutionStatus.optimal)
        self.assertAlmostEqual(m.x.value, -1)
        if (name, opt_class) in dual_solvers:
            duals = res.solution_loader.get_duals()
            self.assertAlmostEqual(duals[m.c], 1)
        m.obj.sense = pyo.maximize
        res = opt.solve(m)
        self.assertEqual(res.solution_status, SolutionStatus.optimal)
        self.assertAlmostEqual(m.x.value, 1)
        if (name, opt_class) in dual_solvers:
            duals = res.solution_loader.get_duals()
            self.assertAlmostEqual(duals[m.c], 1)

    @parameterized.expand(input=_load_tests(dual_solvers))
    def test_reduced_costs(
        self, name: str, opt_class: Type[SolverBase], use_presolve: bool
    ):
        opt: SolverBase = opt_class()
        if not opt.available():
            raise unittest.SkipTest(f'Solver {opt.name} not available.')
        if any(name.startswith(i) for i in nl_solvers_set):
            if use_presolve:
                opt.config.writer_config.linear_presolve = True
            else:
                opt.config.writer_config.linear_presolve = False
        m = pyo.ConcreteModel()
        m.x = pyo.Var(bounds=(-1, 1))
        m.y = pyo.Var(bounds=(-2, 2))
        m.obj = pyo.Objective(expr=3 * m.x + 4 * m.y)
        res = opt.solve(m)
        self.assertEqual(res.solution_status, SolutionStatus.optimal)
        self.assertAlmostEqual(m.x.value, -1)
        self.assertAlmostEqual(m.y.value, -2)
        rc = res.solution_loader.get_reduced_costs()
        self.assertAlmostEqual(rc[m.x], 3)
        self.assertAlmostEqual(rc[m.y], 4)
        m.obj.expr *= -1
        res = opt.solve(m)
        rc = res.solution_loader.get_reduced_costs()
        self.assertAlmostEqual(rc[m.x], -3)
        self.assertAlmostEqual(rc[m.y], -4)

    @parameterized.expand(input=_load_tests(dual_solvers))
    def test_reduced_costs2(
        self, name: str, opt_class: Type[SolverBase], use_presolve: bool
    ):
        opt: SolverBase = opt_class()
        if not opt.available():
            raise unittest.SkipTest(f'Solver {opt.name} not available.')
        if any(name.startswith(i) for i in nl_solvers_set):
            if use_presolve:
                opt.config.writer_config.linear_presolve = True
            else:
                opt.config.writer_config.linear_presolve = False
        m = pyo.ConcreteModel()
        m.x = pyo.Var(bounds=(-1, 1))
        m.obj = pyo.Objective(expr=m.x)
        res = opt.solve(m)
        self.assertEqual(res.solution_status, SolutionStatus.optimal)
        self.assertAlmostEqual(m.x.value, -1)
        rc = res.solution_loader.get_reduced_costs()
        self.assertAlmostEqual(rc[m.x], 1)
        m.obj.sense = pyo.maximize
        res = opt.solve(m)
        self.assertEqual(res.solution_status, SolutionStatus.optimal)
        self.assertAlmostEqual(m.x.value, 1)
        rc = res.solution_loader.get_reduced_costs()
        self.assertAlmostEqual(rc[m.x], 1)

    @parameterized.expand(input=_load_tests(all_solvers))
    def test_param_changes(
        self, name: str, opt_class: Type[SolverBase], use_presolve: bool
    ):
        opt: SolverBase = opt_class()
        if not opt.available():
            raise unittest.SkipTest(f'Solver {opt.name} not available.')
        if any(name.startswith(i) for i in nl_solvers_set):
            if use_presolve:
                opt.config.writer_config.linear_presolve = True
            else:
                opt.config.writer_config.linear_presolve = False
        m = pyo.ConcreteModel()
        m.x = pyo.Var()
        m.y = pyo.Var()
        m.a1 = pyo.Param(mutable=True)
        m.a2 = pyo.Param(mutable=True)
        m.b1 = pyo.Param(mutable=True)
        m.b2 = pyo.Param(mutable=True)
        m.obj = pyo.Objective(expr=m.y)
        m.c1 = pyo.Constraint(expr=(0, m.y - m.a1 * m.x - m.b1, None))
        m.c2 = pyo.Constraint(expr=(None, -m.y + m.a2 * m.x + m.b2, 0))

        params_to_test = [(1, -1, 2, 1), (1, -2, 2, 1), (1, -1, 3, 1)]
        for a1, a2, b1, b2 in params_to_test:
            m.a1.value = a1
            m.a2.value = a2
            m.b1.value = b1
            m.b2.value = b2
            res: Results = opt.solve(m)
            self.assertEqual(res.solution_status, SolutionStatus.optimal)
            self.assertAlmostEqual(m.x.value, (b2 - b1) / (a1 - a2))
            self.assertAlmostEqual(m.y.value, a1 * (b2 - b1) / (a1 - a2) + b1)
            self.assertAlmostEqual(res.incumbent_objective, m.y.value)
            if res.objective_bound is None:
                bound = -math.inf
            else:
                bound = res.objective_bound
            self.assertTrue(bound <= m.y.value)
            if (name, opt_class) in dual_solvers:
                duals = res.solution_loader.get_duals()
                self.assertAlmostEqual(duals[m.c1], (1 + a1 / (a2 - a1)))
                self.assertAlmostEqual(duals[m.c2], a1 / (a2 - a1))

    @parameterized.expand(input=_load_tests(all_solvers))
    def test_immutable_param(
        self, name: str, opt_class: Type[SolverBase], use_presolve: bool
    ):
        """
        This test is important because component_data_objects returns immutable params as floats.
        We want to make sure we process these correctly.
        """
        opt: SolverBase = opt_class()
        if not opt.available():
            raise unittest.SkipTest(f'Solver {opt.name} not available.')
        if any(name.startswith(i) for i in nl_solvers_set):
            if use_presolve:
                opt.config.writer_config.linear_presolve = True
            else:
                opt.config.writer_config.linear_presolve = False
        m = pyo.ConcreteModel()
        m.x = pyo.Var()
        m.y = pyo.Var()
        m.a1 = pyo.Param(mutable=True)
        m.a2 = pyo.Param(initialize=-1)
        m.b1 = pyo.Param(mutable=True)
        m.b2 = pyo.Param(mutable=True)
        m.obj = pyo.Objective(expr=m.y)
        m.c1 = pyo.Constraint(expr=(0, m.y - m.a1 * m.x - m.b1, None))
        m.c2 = pyo.Constraint(expr=(None, -m.y + m.a2 * m.x + m.b2, 0))

        params_to_test = [(1, 2, 1), (1, 2, 1), (1, 3, 1)]
        for a1, b1, b2 in params_to_test:
            a2 = m.a2.value
            m.a1.value = a1
            m.b1.value = b1
            m.b2.value = b2
            res: Results = opt.solve(m)
            self.assertEqual(res.solution_status, SolutionStatus.optimal)
            self.assertAlmostEqual(m.x.value, (b2 - b1) / (a1 - a2))
            self.assertAlmostEqual(m.y.value, a1 * (b2 - b1) / (a1 - a2) + b1)
            self.assertAlmostEqual(res.incumbent_objective, m.y.value)
            if res.objective_bound is None:
                bound = -math.inf
            else:
                bound = res.objective_bound
            self.assertTrue(bound <= m.y.value)
            if (name, opt_class) in dual_solvers:
                duals = res.solution_loader.get_duals()
                self.assertAlmostEqual(duals[m.c1], (1 + a1 / (a2 - a1)))
                self.assertAlmostEqual(duals[m.c2], a1 / (a2 - a1))

    @parameterized.expand(input=_load_tests(all_solvers))
    def test_equality(self, name: str, opt_class: Type[SolverBase], use_presolve: bool):
        opt: SolverBase = opt_class()
        if not opt.available():
            raise unittest.SkipTest(f'Solver {opt.name} not available.')
        check_duals = True
        if any(name.startswith(i) for i in nl_solvers_set):
            if use_presolve:
                opt.config.writer_config.linear_presolve = True
                check_duals = False
            else:
                opt.config.writer_config.linear_presolve = False
        if (name, opt_class) not in dual_solvers:
            check_duals = False
        m = pyo.ConcreteModel()
        m.x = pyo.Var()
        m.y = pyo.Var()
        m.a1 = pyo.Param(mutable=True)
        m.a2 = pyo.Param(mutable=True)
        m.b1 = pyo.Param(mutable=True)
        m.b2 = pyo.Param(mutable=True)
        m.obj = pyo.Objective(expr=m.y)
        m.c1 = pyo.Constraint(expr=m.y == m.a1 * m.x + m.b1)
        m.c2 = pyo.Constraint(expr=m.y == m.a2 * m.x + m.b2)

        params_to_test = [(1, -1, 2, 1), (1, -2, 2, 1), (1, -1, 3, 1)]
        for a1, a2, b1, b2 in params_to_test:
            m.a1.value = a1
            m.a2.value = a2
            m.b1.value = b1
            m.b2.value = b2
            res: Results = opt.solve(m)
            self.assertEqual(res.solution_status, SolutionStatus.optimal)
            self.assertAlmostEqual(m.x.value, (b2 - b1) / (a1 - a2))
            self.assertAlmostEqual(m.y.value, a1 * (b2 - b1) / (a1 - a2) + b1)
            self.assertAlmostEqual(res.incumbent_objective, m.y.value)
            if res.objective_bound is None:
                bound = -math.inf
            else:
                bound = res.objective_bound
            self.assertTrue(bound <= m.y.value)
            if check_duals:
                duals = res.solution_loader.get_duals()
                self.assertAlmostEqual(duals[m.c1], (1 + a1 / (a2 - a1)))
                self.assertAlmostEqual(duals[m.c2], -a1 / (a2 - a1))

    @parameterized.expand(input=_load_tests(all_solvers))
    def test_linear_expression(
        self, name: str, opt_class: Type[SolverBase], use_presolve: bool
    ):
        opt: SolverBase = opt_class()
        if not opt.available():
            raise unittest.SkipTest(f'Solver {opt.name} not available.')
        if any(name.startswith(i) for i in nl_solvers_set):
            if use_presolve:
                opt.config.writer_config.linear_presolve = True
            else:
                opt.config.writer_config.linear_presolve = False
        m = pyo.ConcreteModel()
        m.x = pyo.Var()
        m.y = pyo.Var()
        m.a1 = pyo.Param(mutable=True)
        m.a2 = pyo.Param(mutable=True)
        m.b1 = pyo.Param(mutable=True)
        m.b2 = pyo.Param(mutable=True)
        m.obj = pyo.Objective(expr=m.y)
        e = LinearExpression(
            constant=m.b1, linear_coefs=[-1, m.a1], linear_vars=[m.y, m.x]
        )
        m.c1 = pyo.Constraint(expr=e == 0)
        e = LinearExpression(
            constant=m.b2, linear_coefs=[-1, m.a2], linear_vars=[m.y, m.x]
        )
        m.c2 = pyo.Constraint(expr=e == 0)

        params_to_test = [(1, -1, 2, 1), (1, -2, 2, 1), (1, -1, 3, 1)]
        for a1, a2, b1, b2 in params_to_test:
            m.a1.value = a1
            m.a2.value = a2
            m.b1.value = b1
            m.b2.value = b2
            res: Results = opt.solve(m)
            self.assertEqual(res.solution_status, SolutionStatus.optimal)
            self.assertAlmostEqual(m.y.value, a1 * (b2 - b1) / (a1 - a2) + b1)
            self.assertAlmostEqual(res.incumbent_objective, m.y.value)
            if res.objective_bound is None:
                bound = -math.inf
            else:
                bound = res.objective_bound
            self.assertTrue(bound <= m.y.value)

    @parameterized.expand(input=_load_tests(all_solvers))
    def test_no_objective(
        self, name: str, opt_class: Type[SolverBase], use_presolve: bool
    ):
        opt: SolverBase = opt_class()
        if not opt.available():
            raise unittest.SkipTest(f'Solver {opt.name} not available.')
        check_duals = True
        if any(name.startswith(i) for i in nl_solvers_set):
            if use_presolve:
                check_duals = False
                opt.config.writer_config.linear_presolve = True
            else:
                opt.config.writer_config.linear_presolve = False
        if (name, opt_class) not in dual_solvers:
            check_duals = False
        m = pyo.ConcreteModel()
        m.x = pyo.Var()
        m.y = pyo.Var()
        m.a1 = pyo.Param(mutable=True)
        m.a2 = pyo.Param(mutable=True)
        m.b1 = pyo.Param(mutable=True)
        m.b2 = pyo.Param(mutable=True)
        m.c1 = pyo.Constraint(expr=m.y == m.a1 * m.x + m.b1)
        m.c2 = pyo.Constraint(expr=m.y == m.a2 * m.x + m.b2)

        params_to_test = [(1, -1, 2, 1), (1, -2, 2, 1), (1, -1, 3, 1)]
        for a1, a2, b1, b2 in params_to_test:
            m.a1.value = a1
            m.a2.value = a2
            m.b1.value = b1
            m.b2.value = b2
            res: Results = opt.solve(m)
            self.assertEqual(res.solution_status, SolutionStatus.optimal)
            self.assertAlmostEqual(m.x.value, (b2 - b1) / (a1 - a2))
            self.assertAlmostEqual(m.y.value, a1 * (b2 - b1) / (a1 - a2) + b1)
            self.assertEqual(res.incumbent_objective, None)
            self.assertEqual(res.objective_bound, None)
            if check_duals:
                duals = res.solution_loader.get_duals()
                self.assertAlmostEqual(duals[m.c1], 0)
                self.assertAlmostEqual(duals[m.c2], 0)

    @parameterized.expand(input=_load_tests(all_solvers))
    def test_add_remove_cons(
        self, name: str, opt_class: Type[SolverBase], use_presolve: bool
    ):
        opt: SolverBase = opt_class()
        if not opt.available():
            raise unittest.SkipTest(f'Solver {opt.name} not available.')
        if any(name.startswith(i) for i in nl_solvers_set):
            if use_presolve:
                opt.config.writer_config.linear_presolve = True
            else:
                opt.config.writer_config.linear_presolve = False
        m = pyo.ConcreteModel()
        m.x = pyo.Var()
        m.y = pyo.Var()
        a1 = -1
        a2 = 1
        b1 = 1
        b2 = 2
        a3 = 1
        b3 = 3
        m.obj = pyo.Objective(expr=m.y)
        m.c1 = pyo.Constraint(expr=m.y >= a1 * m.x + b1)
        m.c2 = pyo.Constraint(expr=m.y >= a2 * m.x + b2)
        res = opt.solve(m)
        self.assertEqual(res.solution_status, SolutionStatus.optimal)
        self.assertAlmostEqual(m.x.value, (b2 - b1) / (a1 - a2))
        self.assertAlmostEqual(m.y.value, a1 * (b2 - b1) / (a1 - a2) + b1)
        self.assertAlmostEqual(res.incumbent_objective, m.y.value)
        if res.objective_bound is None:
            bound = -math.inf
        else:
            bound = res.objective_bound
        self.assertTrue(bound <= m.y.value)
        if (name, opt_class) in dual_solvers:
            duals = res.solution_loader.get_duals()
            self.assertAlmostEqual(duals[m.c1], -(1 + a1 / (a2 - a1)))
            self.assertAlmostEqual(duals[m.c2], a1 / (a2 - a1))

        m.c3 = pyo.Constraint(expr=m.y >= a3 * m.x + b3)
        res = opt.solve(m)
        self.assertEqual(res.solution_status, SolutionStatus.optimal)
        self.assertAlmostEqual(m.x.value, (b3 - b1) / (a1 - a3))
        self.assertAlmostEqual(m.y.value, a1 * (b3 - b1) / (a1 - a3) + b1)
        self.assertAlmostEqual(res.incumbent_objective, m.y.value)
        self.assertTrue(res.objective_bound is None or res.objective_bound <= m.y.value)
        if (name, opt_class) in dual_solvers:
            duals = res.solution_loader.get_duals()
            self.assertAlmostEqual(duals[m.c1], -(1 + a1 / (a3 - a1)))
            self.assertAlmostEqual(duals[m.c2], 0)
            self.assertAlmostEqual(duals[m.c3], a1 / (a3 - a1))

        del m.c3
        res = opt.solve(m)
        self.assertEqual(res.solution_status, SolutionStatus.optimal)
        self.assertAlmostEqual(m.x.value, (b2 - b1) / (a1 - a2))
        self.assertAlmostEqual(m.y.value, a1 * (b2 - b1) / (a1 - a2) + b1)
        self.assertAlmostEqual(res.incumbent_objective, m.y.value)
        self.assertTrue(res.objective_bound is None or res.objective_bound <= m.y.value)
        if (name, opt_class) in dual_solvers:
            duals = res.solution_loader.get_duals()
            self.assertAlmostEqual(duals[m.c1], -(1 + a1 / (a2 - a1)))
            self.assertAlmostEqual(duals[m.c2], a1 / (a2 - a1))

    @parameterized.expand(input=_load_tests(all_solvers))
    def test_results_infeasible(
        self, name: str, opt_class: Type[SolverBase], use_presolve: bool
    ):
        opt: SolverBase = opt_class()
        if not opt.available():
            raise unittest.SkipTest(f'Solver {opt.name} not available.')
        if any(name.startswith(i) for i in nl_solvers_set):
            if use_presolve:
                opt.config.writer_config.linear_presolve = True
            else:
                opt.config.writer_config.linear_presolve = False
        m = pyo.ConcreteModel()
        m.x = pyo.Var()
        m.y = pyo.Var()
        m.obj = pyo.Objective(expr=m.y)
        m.c1 = pyo.Constraint(expr=m.y >= m.x)
        m.c2 = pyo.Constraint(expr=m.y <= m.x - 1)
        with self.assertRaises(NoOptimalSolutionError):
            res = opt.solve(m)
        opt.config.raise_exception_on_nonoptimal_result = False
        opt.config.load_solutions = False
        res = opt.solve(m)
        self.assertNotEqual(res.solution_status, SolutionStatus.optimal)
        if isinstance(opt, Ipopt):
            acceptable_termination_conditions = {
                TerminationCondition.locallyInfeasible,
                TerminationCondition.unbounded,
            }
        else:
            acceptable_termination_conditions = {
                TerminationCondition.provenInfeasible,
                TerminationCondition.infeasibleOrUnbounded,
            }
        self.assertIn(res.termination_condition, acceptable_termination_conditions)
        self.assertAlmostEqual(m.x.value, None)
        self.assertAlmostEqual(m.y.value, None)
        self.assertTrue(res.incumbent_objective is None)

        if not isinstance(opt, Ipopt):
            # ipopt can return the values of the variables/duals at the last iterate
            # even if it did not converge; raise_exception_on_nonoptimal_result
            # is set to False, so we are free to load infeasible solutions
            with self.assertRaisesRegex(
                NoSolutionError, '.*does not currently have a valid solution.*'
            ):
                res.solution_loader.load_vars()
            if (name, opt_class) in dual_solvers:
                with self.assertRaisesRegex(
                    NoDualsError, '.*does not currently have valid duals.*'
                ):
                    res.solution_loader.get_duals()
                with self.assertRaisesRegex(
                    NoReducedCostsError,
                    '.*does not currently have valid reduced costs.*',
                ):
                    res.solution_loader.get_reduced_costs()

    @parameterized.expand(input=_load_tests(all_solvers))
    def test_trivial_constraints(
        self, name: str, opt_class: Type[SolverBase], use_presolve: bool
    ):
        opt: SolverBase = opt_class()
        if not opt.available():
            raise unittest.SkipTest(f'Solver {opt.name} not available.')
        if any(name.startswith(i) for i in nl_solvers_set):
            if use_presolve:
                opt.config.writer_config.linear_presolve = True
            else:
                opt.config.writer_config.linear_presolve = False
        m = pyo.ConcreteModel()
        m.x = pyo.Var()
        m.y = pyo.Var()
        m.obj = pyo.Objective(expr=m.y)
        m.c1 = pyo.Constraint(expr=m.y >= m.x)
        m.c2 = pyo.Constraint(expr=m.y >= -m.x)
        m.c3 = pyo.Constraint(expr=m.x >= 0)

        res = opt.solve(m)
        self.assertAlmostEqual(m.x.value, 0)
        self.assertAlmostEqual(m.y.value, 0)

        m.x.fix(1)
        opt.config.tee = True
        res = opt.solve(m)
        self.assertAlmostEqual(m.x.value, 1)
        self.assertAlmostEqual(m.y.value, 1)

        m.x.fix(-1)
        with self.assertRaises(NoOptimalSolutionError):
            res = opt.solve(m)

        opt.config.load_solutions = False
        opt.config.raise_exception_on_nonoptimal_result = False
        res = opt.solve(m)
        self.assertNotEqual(res.solution_status, SolutionStatus.optimal)
        if isinstance(opt, Ipopt):
            acceptable_termination_conditions = {
                TerminationCondition.locallyInfeasible,
                TerminationCondition.unbounded,
                TerminationCondition.provenInfeasible,
            }
        else:
            acceptable_termination_conditions = {
                TerminationCondition.provenInfeasible,
                TerminationCondition.infeasibleOrUnbounded,
            }
        self.assertIn(res.termination_condition, acceptable_termination_conditions)
        self.assertIsNone(res.incumbent_objective)

<<<<<<< HEAD
    @parameterized.expand(input=_load_tests(dual_solvers))
=======
    @parameterized.expand(input=_load_tests(all_solvers))
>>>>>>> 045f5379
    def test_duals(self, name: str, opt_class: Type[SolverBase], use_presolve: bool):
        opt: SolverBase = opt_class()
        if not opt.available():
            raise unittest.SkipTest(f'Solver {opt.name} not available.')
        if any(name.startswith(i) for i in nl_solvers_set):
            if use_presolve:
                opt.config.writer_config.linear_presolve = True
            else:
                opt.config.writer_config.linear_presolve = False
        m = pyo.ConcreteModel()
        m.x = pyo.Var()
        m.y = pyo.Var()
        m.obj = pyo.Objective(expr=m.y)
        m.c1 = pyo.Constraint(expr=m.y - m.x >= 0)
        m.c2 = pyo.Constraint(expr=m.y + m.x - 2 >= 0)

        res = opt.solve(m)
        self.assertAlmostEqual(m.x.value, 1)
        self.assertAlmostEqual(m.y.value, 1)
        duals = res.solution_loader.get_duals()
        self.assertAlmostEqual(duals[m.c1], 0.5)
        self.assertAlmostEqual(duals[m.c2], 0.5)

        duals = res.solution_loader.get_duals(cons_to_load=[m.c1])
        self.assertAlmostEqual(duals[m.c1], 0.5)
        self.assertNotIn(m.c2, duals)

    @parameterized.expand(input=_load_tests(qcp_solvers))
    def test_mutable_quadratic_coefficient(
        self, name: str, opt_class: Type[SolverBase], use_presolve: bool
    ):
        opt: SolverBase = opt_class()
        if not opt.available():
            raise unittest.SkipTest(f'Solver {opt.name} not available.')
        if any(name.startswith(i) for i in nl_solvers_set):
            if use_presolve:
                opt.config.writer_config.linear_presolve = True
            else:
                opt.config.writer_config.linear_presolve = False
        m = pyo.ConcreteModel()
        m.x = pyo.Var()
        m.y = pyo.Var()
        m.a = pyo.Param(initialize=1, mutable=True)
        m.b = pyo.Param(initialize=-1, mutable=True)
        m.obj = pyo.Objective(expr=m.x**2 + m.y**2)
        m.c = pyo.Constraint(expr=m.y >= (m.a * m.x + m.b) ** 2)

        res = opt.solve(m)
        self.assertAlmostEqual(m.x.value, 0.41024548525899274, 3)
        self.assertAlmostEqual(m.y.value, 0.34781038127030117, 3)
        m.a.value = 2
        m.b.value = -0.5
        res = opt.solve(m)
        self.assertAlmostEqual(m.x.value, 0.10256137418973625, 3)
        self.assertAlmostEqual(m.y.value, 0.0869525991355825, 3)

    @parameterized.expand(input=_load_tests(qcp_solvers))
    def test_mutable_quadratic_objective_qcp(
        self, name: str, opt_class: Type[SolverBase], use_presolve: bool
    ):
        opt: SolverBase = opt_class()
        if not opt.available():
            raise unittest.SkipTest(f'Solver {opt.name} not available.')
        if any(name.startswith(i) for i in nl_solvers_set):
            if use_presolve:
                opt.config.writer_config.linear_presolve = True
            else:
                opt.config.writer_config.linear_presolve = False
        m = pyo.ConcreteModel()
        m.x = pyo.Var()
        m.y = pyo.Var()
        m.a = pyo.Param(initialize=1, mutable=True)
        m.b = pyo.Param(initialize=-1, mutable=True)
        m.c = pyo.Param(initialize=1, mutable=True)
        m.d = pyo.Param(initialize=1, mutable=True)
        m.obj = pyo.Objective(expr=m.x**2 + m.c * m.y**2 + m.d * m.x)
        m.ccon = pyo.Constraint(expr=m.y >= (m.a * m.x + m.b) ** 2)

        res = opt.solve(m)
        self.assertAlmostEqual(m.x.value, 0.2719178742733325, 3)
        self.assertAlmostEqual(m.y.value, 0.5301035741688002, 3)
        m.c.value = 3.5
        m.d.value = -1
        res = opt.solve(m)

        self.assertAlmostEqual(m.x.value, 0.6962249634573562, 3)
        self.assertAlmostEqual(m.y.value, 0.09227926676152151, 3)

    @parameterized.expand(input=_load_tests(qp_solvers))
    def test_mutable_quadratic_objective_qp(
        self, name: str, opt_class: Type[SolverBase], use_presolve: bool
    ):
        opt: SolverBase = opt_class()
        if not opt.available():
            raise unittest.SkipTest(f'Solver {opt.name} not available.')
        if any(name.startswith(i) for i in nl_solvers_set):
            if use_presolve:
                opt.config.writer_config.linear_presolve = True
            else:
                opt.config.writer_config.linear_presolve = False
        # test issue #3381
        m = pyo.ConcreteModel()

        m.x1 = pyo.Var()
        m.x2 = pyo.Var()

        m.p1 = pyo.Param(initialize=1, mutable=True)
        m.p2 = pyo.Param(initialize=1, mutable=True)
        m.p3 = pyo.Param(initialize=4, mutable=True)

        m.obj = pyo.Objective(
            expr=m.p1 * (m.x1 - 1) ** 2 + m.p2 * (m.x2 - 6) ** 2 - m.p3 * m.x2
        )

        m.con = pyo.Constraint(expr=m.x1 >= m.x2)

        results = opt.solve(m)
        self.assertAlmostEqual(m.x1.value, 4.5, places=4)
        self.assertAlmostEqual(m.x2.value, 4.5, places=4)
        self.assertAlmostEqual(results.incumbent_objective, -3.5, 4)

        m.p2.value = 2.0
        results = opt.solve(m)
        self.assertAlmostEqual(m.x1.value, 5, places=4)
        self.assertAlmostEqual(m.x2.value, 5, places=4)
        self.assertAlmostEqual(results.incumbent_objective, -2, 4)

        m.x3 = pyo.Var()
        del m.obj
        m.obj = pyo.Objective(
            expr=m.p2 * (m.x2 - 6) ** 2 - m.p3 * m.x2 + m.p1 * (m.x3 - 1) ** 2
        )
        m.con2 = pyo.Constraint(expr=m.x3 >= m.x1)

        results = opt.solve(m)
        self.assertAlmostEqual(m.x1.value, 5, places=4)
        self.assertAlmostEqual(m.x2.value, 5, places=4)
        self.assertAlmostEqual(m.x3.value, 5, places=4)
        self.assertAlmostEqual(results.incumbent_objective, -2, 4)

        if opt_class is Highs:
            # This assertions is not important by itself.
            # We just need it to make sure that removing the
            # variable below is actually testing what we think
            # (which is that the mutable quadratic coefficients
            # work correctly even when the column changes)
            self.assertIn(opt._pyomo_var_to_solver_var_map[id(m.x1)], {0, 1})
            self.assertIn(opt._pyomo_var_to_solver_var_map[id(m.x2)], {0, 1})
            self.assertEqual(opt._pyomo_var_to_solver_var_map[id(m.x3)], 2)

        del m.con
        del m.con2
        m.p1.value = 2
        m.con = pyo.Constraint(expr=m.x3 >= m.x2)

        results = opt.solve(m)
        self.assertAlmostEqual(m.x2.value, 4, places=4)
        self.assertAlmostEqual(m.x3.value, 4, places=4)
        self.assertAlmostEqual(results.incumbent_objective, 10, 4)

        if opt_class is Highs:
            self.assertIn(opt._pyomo_var_to_solver_var_map[id(m.x3)], {0, 1})

    @parameterized.expand(input=_load_tests(all_solvers))
    def test_fixed_vars(
        self, name: str, opt_class: Type[SolverBase], use_presolve: bool
    ):
        opt: SolverBase = opt_class()
        if not opt.available():
            raise unittest.SkipTest(f'Solver {opt.name} not available.')
        if any(name.startswith(i) for i in nl_solvers_set):
            if use_presolve:
                opt.config.writer_config.linear_presolve = True
            else:
                opt.config.writer_config.linear_presolve = False
        m = pyo.ConcreteModel()
        m.x = pyo.Var()
        m.x.fix(0)
        m.y = pyo.Var()
        a1 = 1
        a2 = -1
        b1 = 1
        b2 = 2
        m.obj = pyo.Objective(expr=m.y)
        m.c1 = pyo.Constraint(expr=m.y >= a1 * m.x + b1)
        m.c2 = pyo.Constraint(expr=m.y >= a2 * m.x + b2)
        res = opt.solve(m)
        self.assertAlmostEqual(m.x.value, 0)
        self.assertAlmostEqual(m.y.value, 2)
        m.x.unfix()
        res = opt.solve(m)
        self.assertAlmostEqual(m.x.value, (b2 - b1) / (a1 - a2))
        self.assertAlmostEqual(m.y.value, a1 * (b2 - b1) / (a1 - a2) + b1)
        m.x.fix(0)
        res = opt.solve(m)
        self.assertAlmostEqual(m.x.value, 0)
        self.assertAlmostEqual(m.y.value, 2)
        m.x.value = 2
        res = opt.solve(m)
        self.assertAlmostEqual(m.x.value, 2)
        self.assertAlmostEqual(m.y.value, 3)
        m.x.value = 0
        res = opt.solve(m)
        self.assertAlmostEqual(m.x.value, 0)
        self.assertAlmostEqual(m.y.value, 2)

    @parameterized.expand(input=_load_tests(all_solvers))
    def test_fixed_vars_2(
        self, name: str, opt_class: Type[SolverBase], use_presolve: bool
    ):
        opt: SolverBase = opt_class()
        if not opt.available():
            raise unittest.SkipTest(f'Solver {opt.name} not available.')
        if any(name.startswith(i) for i in nl_solvers_set):
            if use_presolve:
                opt.config.writer_config.linear_presolve = True
            else:
                opt.config.writer_config.linear_presolve = False
        m = pyo.ConcreteModel()
        m.x = pyo.Var()
        m.x.fix(0)
        m.y = pyo.Var()
        a1 = 1
        a2 = -1
        b1 = 1
        b2 = 2
        m.obj = pyo.Objective(expr=m.y)
        m.c1 = pyo.Constraint(expr=m.y >= a1 * m.x + b1)
        m.c2 = pyo.Constraint(expr=m.y >= a2 * m.x + b2)
        res = opt.solve(m)
        self.assertAlmostEqual(m.x.value, 0)
        self.assertAlmostEqual(m.y.value, 2)
        m.x.unfix()
        res = opt.solve(m)
        self.assertAlmostEqual(m.x.value, (b2 - b1) / (a1 - a2))
        self.assertAlmostEqual(m.y.value, a1 * (b2 - b1) / (a1 - a2) + b1)
        m.x.fix(0)
        res = opt.solve(m)
        self.assertAlmostEqual(m.x.value, 0)
        self.assertAlmostEqual(m.y.value, 2)
        m.x.value = 2
        res = opt.solve(m)
        self.assertAlmostEqual(m.x.value, 2)
        self.assertAlmostEqual(m.y.value, 3)
        m.x.value = 0
        res = opt.solve(m)
        self.assertAlmostEqual(m.x.value, 0)
        self.assertAlmostEqual(m.y.value, 2)

    @parameterized.expand(input=_load_tests(all_solvers))
    def test_fixed_vars_3(
        self, name: str, opt_class: Type[SolverBase], use_presolve: bool
    ):
        opt: SolverBase = opt_class()
        if not opt.available():
            raise unittest.SkipTest(f'Solver {opt.name} not available.')
        if any(name.startswith(i) for i in nl_solvers_set):
            if use_presolve:
                opt.config.writer_config.linear_presolve = True
            else:
                opt.config.writer_config.linear_presolve = False
        m = pyo.ConcreteModel()
        m.x = pyo.Var()
        m.y = pyo.Var()
        m.obj = pyo.Objective(expr=m.x + m.y)
        m.c1 = pyo.Constraint(expr=m.x == 2 / m.y)
        m.y.fix(1)
        res = opt.solve(m)
        self.assertAlmostEqual(res.incumbent_objective, 3)
        self.assertAlmostEqual(m.x.value, 2)

    @parameterized.expand(input=_load_tests(nlp_solvers))
    def test_fixed_vars_4(
        self, name: str, opt_class: Type[SolverBase], use_presolve: bool
    ):
        opt: SolverBase = opt_class()
        if not opt.available():
            raise unittest.SkipTest(f'Solver {opt.name} not available.')
        if any(name.startswith(i) for i in nl_solvers_set):
            if use_presolve:
                opt.config.writer_config.linear_presolve = True
            else:
                opt.config.writer_config.linear_presolve = False
        m = pyo.ConcreteModel()
        m.x = pyo.Var(bounds=(0, None))
        m.y = pyo.Var()
        m.obj = pyo.Objective(expr=m.x**2 + m.y**2)
        m.c1 = pyo.Constraint(expr=m.x == 2 / m.y)
        m.y.fix(1)
        res = opt.solve(m)
        self.assertAlmostEqual(m.x.value, 2)
        m.y.unfix()
        res = opt.solve(m)
<<<<<<< HEAD
        self.assertAlmostEqual(m.x.value, 2**0.5, 3)
        self.assertAlmostEqual(m.y.value, 2**0.5, 3)
=======
        self.assertAlmostEqual(m.x.value, 2**0.5, delta=1e-3)
        self.assertAlmostEqual(m.y.value, 2**0.5, delta=1e-3)
>>>>>>> 045f5379

    @parameterized.expand(input=_load_tests(all_solvers))
    def test_mutable_param_with_range(
        self, name: str, opt_class: Type[SolverBase], use_presolve: bool
    ):
        opt: SolverBase = opt_class()
        if not opt.available():
            raise unittest.SkipTest(f'Solver {opt.name} not available.')
        if any(name.startswith(i) for i in nl_solvers_set):
            if use_presolve:
                opt.config.writer_config.linear_presolve = True
            else:
                opt.config.writer_config.linear_presolve = False
        m = pyo.ConcreteModel()
        m.x = pyo.Var()
        m.y = pyo.Var()
        m.a1 = pyo.Param(initialize=0, mutable=True)
        m.a2 = pyo.Param(initialize=0, mutable=True)
        m.b1 = pyo.Param(initialize=0, mutable=True)
        m.b2 = pyo.Param(initialize=0, mutable=True)
        m.c1 = pyo.Param(initialize=0, mutable=True)
        m.c2 = pyo.Param(initialize=0, mutable=True)
        m.obj = pyo.Objective(expr=m.y)
        m.con1 = pyo.Constraint(expr=(m.b1, m.y - m.a1 * m.x, m.c1))
        m.con2 = pyo.Constraint(expr=(m.b2, m.y - m.a2 * m.x, m.c2))

        np.random.seed(0)
        params_to_test = [
            (
                np.random.uniform(0, 10),
                np.random.uniform(-10, 0),
                np.random.uniform(-5, 2.5),
                np.random.uniform(-5, 2.5),
                np.random.uniform(2.5, 10),
                np.random.uniform(2.5, 10),
                pyo.minimize,
            ),
            (
                np.random.uniform(0, 10),
                np.random.uniform(-10, 0),
                np.random.uniform(-5, 2.5),
                np.random.uniform(-5, 2.5),
                np.random.uniform(2.5, 10),
                np.random.uniform(2.5, 10),
                pyo.maximize,
            ),
            (
                np.random.uniform(0, 10),
                np.random.uniform(-10, 0),
                np.random.uniform(-5, 2.5),
                np.random.uniform(-5, 2.5),
                np.random.uniform(2.5, 10),
                np.random.uniform(2.5, 10),
                pyo.minimize,
            ),
            (
                np.random.uniform(0, 10),
                np.random.uniform(-10, 0),
                np.random.uniform(-5, 2.5),
                np.random.uniform(-5, 2.5),
                np.random.uniform(2.5, 10),
                np.random.uniform(2.5, 10),
                pyo.maximize,
            ),
        ]
        for a1, a2, b1, b2, c1, c2, sense in params_to_test:
            m.a1.value = float(a1)
            m.a2.value = float(a2)
            m.b1.value = float(b1)
            m.b2.value = float(b2)
            m.c1.value = float(c1)
            m.c2.value = float(c2)
            m.obj.sense = sense
            res: Results = opt.solve(m)
            self.assertEqual(res.solution_status, SolutionStatus.optimal)
            if sense is pyo.minimize:
                self.assertAlmostEqual(m.x.value, (b2 - b1) / (a1 - a2), 6)
                self.assertAlmostEqual(m.y.value, a1 * (b2 - b1) / (a1 - a2) + b1, 6)
                self.assertAlmostEqual(res.incumbent_objective, m.y.value, 6)
                self.assertTrue(
                    res.objective_bound is None
                    or res.objective_bound <= m.y.value + 1e-12
                )
                if (name, opt_class) in dual_solvers:
                    duals = res.solution_loader.get_duals()
                    self.assertAlmostEqual(duals[m.con1], (1 + a1 / (a2 - a1)), 6)
                    self.assertAlmostEqual(duals[m.con2], -a1 / (a2 - a1), 6)
            else:
                self.assertAlmostEqual(m.x.value, (c2 - c1) / (a1 - a2), 6)
                self.assertAlmostEqual(m.y.value, a1 * (c2 - c1) / (a1 - a2) + c1, 6)
                self.assertAlmostEqual(res.incumbent_objective, m.y.value, 6)
                self.assertTrue(
                    res.objective_bound is None
                    or res.objective_bound >= m.y.value - 1e-12
                )
                if (name, opt_class) in dual_solvers:
                    duals = res.solution_loader.get_duals()
                    self.assertAlmostEqual(duals[m.con1], (1 + a1 / (a2 - a1)), 6)
                    self.assertAlmostEqual(duals[m.con2], -a1 / (a2 - a1), 6)

    @parameterized.expand(input=_load_tests(all_solvers))
    def test_add_and_remove_vars(
        self, name: str, opt_class: Type[SolverBase], use_presolve: bool
    ):
        opt = opt_class()
        if not opt.available():
            raise unittest.SkipTest(f'Solver {opt.name} not available.')
        if any(name.startswith(i) for i in nl_solvers_set):
            if use_presolve:
                opt.config.writer_config.linear_presolve = True
            else:
                opt.config.writer_config.linear_presolve = False
        m = pyo.ConcreteModel()
        m.y = pyo.Var(bounds=(-1, None))
        m.obj = pyo.Objective(expr=m.y)
        if opt.is_persistent():
            opt.config.auto_updates.update_parameters = False
            opt.config.auto_updates.update_vars = False
            opt.config.auto_updates.update_constraints = False
            opt.config.auto_updates.update_named_expressions = False
            opt.config.auto_updates.check_for_new_or_removed_constraints = False
        opt.config.load_solutions = False
        res = opt.solve(m)
        self.assertEqual(res.solution_status, SolutionStatus.optimal)
        res.solution_loader.load_vars()
        self.assertAlmostEqual(m.y.value, -1)
        m.x = pyo.Var()
        a1 = 1
        a2 = -1
        b1 = 2
        b2 = 1
        m.c1 = pyo.Constraint(expr=(0, m.y - a1 * m.x - b1, None))
        m.c2 = pyo.Constraint(expr=(None, -m.y + a2 * m.x + b2, 0))
        if opt.is_persistent():
            opt.add_constraints([m.c1, m.c2])
        res = opt.solve(m)
        self.assertEqual(res.solution_status, SolutionStatus.optimal)
        res.solution_loader.load_vars()
        self.assertAlmostEqual(m.x.value, (b2 - b1) / (a1 - a2))
        self.assertAlmostEqual(m.y.value, a1 * (b2 - b1) / (a1 - a2) + b1)
        m.c1.deactivate()
        m.c2.deactivate()
        if opt.is_persistent():
            opt.remove_constraints([m.c1, m.c2])
        m.x.value = None
        res = opt.solve(m)
        self.assertEqual(res.solution_status, SolutionStatus.optimal)
        res.solution_loader.load_vars()
        self.assertEqual(m.x.value, None)
        self.assertAlmostEqual(m.y.value, -1)

    @parameterized.expand(input=_load_tests(nlp_solvers))
    def test_exp(self, name: str, opt_class: Type[SolverBase], use_presolve: bool):
        opt = opt_class()
        if not opt.available():
            raise unittest.SkipTest(f'Solver {opt.name} not available.')
        if any(name.startswith(i) for i in nl_solvers_set):
            if use_presolve:
                opt.config.writer_config.linear_presolve = True
            else:
                opt.config.writer_config.linear_presolve = False
        m = pyo.ConcreteModel()
        m.x = pyo.Var()
        m.y = pyo.Var()
        m.obj = pyo.Objective(expr=m.x**2 + m.y**2)
        m.c1 = pyo.Constraint(expr=m.y >= pyo.exp(m.x))
        res = opt.solve(m)
<<<<<<< HEAD
        self.assertAlmostEqual(m.x.value, -0.42630274815985264, 4)
        self.assertAlmostEqual(m.y.value, 0.6529186341994245, 4)
=======
        self.assertAlmostEqual(m.x.value, -0.42630274815985264, delta=1e-3)
        self.assertAlmostEqual(m.y.value, 0.6529186341994245, delta=1e-3)
>>>>>>> 045f5379

    @parameterized.expand(input=_load_tests(nlp_solvers))
    def test_log(self, name: str, opt_class: Type[SolverBase], use_presolve: bool):
        opt = opt_class()
        if not opt.available():
            raise unittest.SkipTest(f'Solver {opt.name} not available.')
        if any(name.startswith(i) for i in nl_solvers_set):
            if use_presolve:
                opt.config.writer_config.linear_presolve = True
            else:
                opt.config.writer_config.linear_presolve = False
        m = pyo.ConcreteModel()
        m.x = pyo.Var(initialize=1)
        m.y = pyo.Var()
        m.obj = pyo.Objective(expr=m.x**2 + m.y**2)
        m.c1 = pyo.Constraint(expr=m.y <= pyo.log(m.x))
        res = opt.solve(m)
        self.assertAlmostEqual(m.x.value, 0.6529186341994245, 3)
        self.assertAlmostEqual(m.y.value, -0.42630274815985264, 3)

    @parameterized.expand(input=_load_tests(all_solvers))
    def test_with_numpy(
        self, name: str, opt_class: Type[SolverBase], use_presolve: bool
    ):
        opt: SolverBase = opt_class()
        if not opt.available():
            raise unittest.SkipTest(f'Solver {opt.name} not available.')
        if any(name.startswith(i) for i in nl_solvers_set):
            if use_presolve:
                opt.config.writer_config.linear_presolve = True
            else:
                opt.config.writer_config.linear_presolve = False
        m = pyo.ConcreteModel()
        m.x = pyo.Var()
        m.y = pyo.Var()
        m.obj = pyo.Objective(expr=m.y)
        a1 = 1
        b1 = 3
        a2 = -2
        b2 = 1
        m.c1 = pyo.Constraint(
            expr=(np.float64(0), m.y - np.int64(1) * m.x - np.float32(3), None)
        )
        m.c2 = pyo.Constraint(
            expr=(None, -m.y + np.int32(-2) * m.x + np.float64(1), np.float16(0))
        )
        res = opt.solve(m)
        self.assertEqual(res.solution_status, SolutionStatus.optimal)
        self.assertAlmostEqual(m.x.value, (b2 - b1) / (a1 - a2))
        self.assertAlmostEqual(m.y.value, a1 * (b2 - b1) / (a1 - a2) + b1)

    @parameterized.expand(input=_load_tests(all_solvers))
    def test_bounds_with_params(
        self, name: str, opt_class: Type[SolverBase], use_presolve: bool
    ):
        opt: SolverBase = opt_class()
        if not opt.available():
            raise unittest.SkipTest(f'Solver {opt.name} not available.')
        if any(name.startswith(i) for i in nl_solvers_set):
            if use_presolve:
                opt.config.writer_config.linear_presolve = True
            else:
                opt.config.writer_config.linear_presolve = False
        m = pyo.ConcreteModel()
        m.y = pyo.Var()
        m.p = pyo.Param(mutable=True)
        m.y.setlb(m.p)
        m.p.value = 1
        m.obj = pyo.Objective(expr=m.y)
        res = opt.solve(m)
        self.assertAlmostEqual(m.y.value, 1)
        m.p.value = -1
        res = opt.solve(m)
        self.assertAlmostEqual(m.y.value, -1)
        m.y.setlb(None)
        m.y.setub(m.p)
        m.obj.sense = pyo.maximize
        m.p.value = 5
        res = opt.solve(m)
        self.assertAlmostEqual(m.y.value, 5)
        m.p.value = 4
        res = opt.solve(m)
        self.assertAlmostEqual(m.y.value, 4)
        m.y.setub(None)
        m.y.setlb(m.p)
        m.obj.sense = pyo.minimize
        m.p.value = 3
        res = opt.solve(m)
        self.assertAlmostEqual(m.y.value, 3)

    @parameterized.expand(input=_load_tests(all_solvers))
    def test_solution_loader(
        self, name: str, opt_class: Type[SolverBase], use_presolve: bool
    ):
        opt: SolverBase = opt_class()
        if not opt.available():
            raise unittest.SkipTest(f'Solver {opt.name} not available.')
        if any(name.startswith(i) for i in nl_solvers_set):
            if use_presolve:
                opt.config.writer_config.linear_presolve = True
            else:
                opt.config.writer_config.linear_presolve = False
        m = pyo.ConcreteModel()
        m.x = pyo.Var(bounds=(1, None))
        m.y = pyo.Var()
        m.obj = pyo.Objective(expr=m.y)
        m.c1 = pyo.Constraint(expr=(0, m.y - m.x, None))
        m.c2 = pyo.Constraint(expr=(0, m.y - m.x + 1, None))
        opt.config.load_solutions = False
        res = opt.solve(m)
        self.assertIsNone(m.x.value)
        self.assertIsNone(m.y.value)
        res.solution_loader.load_vars()
        self.assertAlmostEqual(m.x.value, 1)
        self.assertAlmostEqual(m.y.value, 1)
        m.x.value = None
        m.y.value = None
        res.solution_loader.load_vars([m.y])
        self.assertAlmostEqual(m.y.value, 1)
        primals = res.solution_loader.get_vars()
        self.assertIn(m.x, primals)
        self.assertIn(m.y, primals)
        self.assertAlmostEqual(primals[m.x], 1)
        self.assertAlmostEqual(primals[m.y], 1)
        primals = res.solution_loader.get_vars([m.y])
        self.assertNotIn(m.x, primals)
        self.assertIn(m.y, primals)
        self.assertAlmostEqual(primals[m.y], 1)
        if (name, opt_class) in dual_solvers:
            reduced_costs = res.solution_loader.get_reduced_costs()
            self.assertIn(m.x, reduced_costs)
            self.assertIn(m.y, reduced_costs)
            self.assertAlmostEqual(reduced_costs[m.x], 1)
            self.assertAlmostEqual(reduced_costs[m.y], 0)
            reduced_costs = res.solution_loader.get_reduced_costs([m.y])
            self.assertNotIn(m.x, reduced_costs)
            self.assertIn(m.y, reduced_costs)
            self.assertAlmostEqual(reduced_costs[m.y], 0)
            duals = res.solution_loader.get_duals()
            self.assertIn(m.c1, duals)
            self.assertIn(m.c2, duals)
            self.assertAlmostEqual(duals[m.c1], 1)
            self.assertAlmostEqual(duals[m.c2], 0)
            duals = res.solution_loader.get_duals([m.c1])
            self.assertNotIn(m.c2, duals)
            self.assertIn(m.c1, duals)
            self.assertAlmostEqual(duals[m.c1], 1)

    @parameterized.expand(input=_load_tests(all_solvers))
    def test_time_limit(
        self, name: str, opt_class: Type[SolverBase], use_presolve: bool
    ):
        opt: SolverBase = opt_class()
        if not opt.available():
            raise unittest.SkipTest(f'Solver {opt.name} not available.')
        if any(name.startswith(i) for i in nl_solvers_set):
            if use_presolve:
                opt.config.writer_config.linear_presolve = True
            else:
                opt.config.writer_config.linear_presolve = False
        from sys import platform

        if platform == 'win32':
            raise unittest.SkipTest

        N = 30
        m = pyo.ConcreteModel()
        m.jobs = pyo.Set(initialize=list(range(N)))
        m.tasks = pyo.Set(initialize=list(range(N)))
        m.x = pyo.Var(m.jobs, m.tasks, bounds=(0, 1))

        random.seed(0)
        coefs = list()
        lin_vars = list()
        for j in m.jobs:
            for t in m.tasks:
                coefs.append(random.uniform(0, 10))
                lin_vars.append(m.x[j, t])
        obj_expr = LinearExpression(
            linear_coefs=coefs, linear_vars=lin_vars, constant=0
        )
        m.obj = pyo.Objective(expr=obj_expr, sense=pyo.maximize)

        m.c1 = pyo.Constraint(m.jobs)
        m.c2 = pyo.Constraint(m.tasks)
        for j in m.jobs:
            expr = LinearExpression(
                linear_coefs=[1] * N,
                linear_vars=[m.x[j, t] for t in m.tasks],
                constant=0,
            )
            m.c1[j] = expr == 1
        for t in m.tasks:
            expr = LinearExpression(
                linear_coefs=[1] * N,
                linear_vars=[m.x[j, t] for j in m.jobs],
                constant=0,
            )
            m.c2[t] = expr == 1
        if isinstance(opt, Ipopt):
            opt.config.time_limit = 1e-6
        else:
            opt.config.time_limit = 0
        opt.config.load_solutions = False
        opt.config.raise_exception_on_nonoptimal_result = False
        res = opt.solve(m)
        self.assertIn(
            res.termination_condition,
            {TerminationCondition.maxTimeLimit, TerminationCondition.iterationLimit},
        )

    @parameterized.expand(input=_load_tests(all_solvers))
    def test_objective_changes(
        self, name: str, opt_class: Type[SolverBase], use_presolve: bool
    ):
        opt: SolverBase = opt_class()
        if not opt.available():
            raise unittest.SkipTest(f'Solver {opt.name} not available.')
        if any(name.startswith(i) for i in nl_solvers_set):
            if use_presolve:
                opt.config.writer_config.linear_presolve = True
            else:
                opt.config.writer_config.linear_presolve = False
        m = pyo.ConcreteModel()
        m.x = pyo.Var()
        m.y = pyo.Var()
        m.c1 = pyo.Constraint(expr=m.y >= m.x + 1)
        m.c2 = pyo.Constraint(expr=m.y >= -m.x + 1)
        m.obj = pyo.Objective(expr=m.y)
        res = opt.solve(m)
        self.assertAlmostEqual(res.incumbent_objective, 1)
        del m.obj
        m.obj = pyo.Objective(expr=2 * m.y)
        res = opt.solve(m)
        self.assertAlmostEqual(res.incumbent_objective, 2)
        m.obj.expr = 3 * m.y
        res = opt.solve(m)
        self.assertAlmostEqual(res.incumbent_objective, 3)
        m.obj.sense = pyo.maximize
        opt.config.raise_exception_on_nonoptimal_result = False
        opt.config.load_solutions = False
        res = opt.solve(m)
        self.assertIn(
            res.termination_condition,
            {
                TerminationCondition.unbounded,
                TerminationCondition.infeasibleOrUnbounded,
            },
        )
        m.obj.sense = pyo.minimize
        opt.config.load_solutions = True
        del m.obj
        m.obj = pyo.Objective(expr=m.x * m.y)
        m.x.fix(2)
        res = opt.solve(m)
        self.assertAlmostEqual(res.incumbent_objective, 6, 6)
        m.x.fix(3)
        res = opt.solve(m)
        self.assertAlmostEqual(res.incumbent_objective, 12, 6)
        m.x.unfix()
        m.y.fix(2)
        m.x.setlb(-3)
        m.x.setub(5)
        res = opt.solve(m)
        self.assertAlmostEqual(res.incumbent_objective, -2, 6)
        m.y.unfix()
        m.x.setlb(None)
        m.x.setub(None)
        m.e = pyo.Expression(expr=2)
        del m.obj
        m.obj = pyo.Objective(expr=m.e * m.y)
        res = opt.solve(m)
        self.assertAlmostEqual(res.incumbent_objective, 2)
        m.e.expr = 3
        res = opt.solve(m)
        self.assertAlmostEqual(res.incumbent_objective, 3)
        if opt.is_persistent():
            # hack until we get everything ported to the observer
            try:
                opt.config.auto_updates.check_for_new_or_removed_objectives = False
            except:
                opt.config.auto_updates.check_for_new_objective = False
            m.e.expr = 4
            res = opt.solve(m)
            self.assertAlmostEqual(res.incumbent_objective, 4)

    @parameterized.expand(input=_load_tests(all_solvers))
    def test_domain(self, name: str, opt_class: Type[SolverBase], use_presolve: bool):
        opt: SolverBase = opt_class()
        if not opt.available():
            raise unittest.SkipTest(f'Solver {opt.name} not available.')
        if any(name.startswith(i) for i in nl_solvers_set):
            if use_presolve:
                opt.config.writer_config.linear_presolve = True
            else:
                opt.config.writer_config.linear_presolve = False
        m = pyo.ConcreteModel()
        m.x = pyo.Var(bounds=(1, None), domain=pyo.NonNegativeReals)
        m.obj = pyo.Objective(expr=m.x)
        res = opt.solve(m)
        self.assertAlmostEqual(res.incumbent_objective, 1)
        m.x.setlb(-1)
        res = opt.solve(m)
        self.assertAlmostEqual(res.incumbent_objective, 0)
        m.x.setlb(1)
        res = opt.solve(m)
        self.assertAlmostEqual(res.incumbent_objective, 1)
        m.x.setlb(-1)
        m.x.domain = pyo.Reals
        res = opt.solve(m)
        self.assertAlmostEqual(res.incumbent_objective, -1)
        m.x.domain = pyo.NonNegativeReals
        res = opt.solve(m)
        self.assertAlmostEqual(res.incumbent_objective, 0)

    @parameterized.expand(input=_load_tests(mip_solvers))
    def test_domain_with_integers(
        self, name: str, opt_class: Type[SolverBase], use_presolve: bool
    ):
        opt: SolverBase = opt_class()
        if not opt.available():
            raise unittest.SkipTest(f'Solver {opt.name} not available.')
        if any(name.startswith(i) for i in nl_solvers_set):
            if use_presolve:
                opt.config.writer_config.linear_presolve = True
            else:
                opt.config.writer_config.linear_presolve = False
        m = pyo.ConcreteModel()
        m.x = pyo.Var(bounds=(-1, None), domain=pyo.NonNegativeIntegers)
        m.obj = pyo.Objective(expr=m.x)
        res = opt.solve(m)
        self.assertAlmostEqual(res.incumbent_objective, 0)
        m.x.setlb(0.5)
        res = opt.solve(m)
        self.assertAlmostEqual(res.incumbent_objective, 1)
        m.x.setlb(-5.5)
        m.x.domain = pyo.Integers
        res = opt.solve(m)
        self.assertAlmostEqual(res.incumbent_objective, -5)
        m.x.domain = pyo.Binary
        res = opt.solve(m)
        self.assertAlmostEqual(res.incumbent_objective, 0)
        m.x.setlb(0.5)
        res = opt.solve(m)
        self.assertAlmostEqual(res.incumbent_objective, 1)

    @parameterized.expand(input=_load_tests(all_solvers))
    def test_fixed_binaries(
        self, name: str, opt_class: Type[SolverBase], use_presolve: bool
    ):
        opt: SolverBase = opt_class()
        if not opt.available():
            raise unittest.SkipTest(f'Solver {opt.name} not available.')
        if any(name.startswith(i) for i in nl_solvers_set):
            if use_presolve:
                opt.config.writer_config.linear_presolve = True
            else:
                opt.config.writer_config.linear_presolve = False
        m = pyo.ConcreteModel()
        m.x = pyo.Var(domain=pyo.Binary)
        m.y = pyo.Var()
        m.obj = pyo.Objective(expr=m.y)
        m.c = pyo.Constraint(expr=m.y >= m.x)
        m.x.fix(0)
        res = opt.solve(m)
        self.assertAlmostEqual(res.incumbent_objective, 0)
        m.x.fix(1)
        res = opt.solve(m)
        self.assertAlmostEqual(res.incumbent_objective, 1)

        opt = opt_class()
        m.x.fix(0)
        res = opt.solve(m)
        self.assertAlmostEqual(res.incumbent_objective, 0)
        m.x.fix(1)
        res = opt.solve(m)
        self.assertAlmostEqual(res.incumbent_objective, 1)

    @parameterized.expand(input=_load_tests(mip_solvers))
    def test_with_gdp(self, name: str, opt_class: Type[SolverBase], use_presolve: bool):
        opt: SolverBase = opt_class()
        if not opt.available():
            raise unittest.SkipTest(f'Solver {opt.name} not available.')
        if any(name.startswith(i) for i in nl_solvers_set):
            if use_presolve:
                opt.config.writer_config.linear_presolve = True
            else:
                opt.config.writer_config.linear_presolve = False

        m = pyo.ConcreteModel()
        m.x = pyo.Var(bounds=(-10, 10))
        m.y = pyo.Var(bounds=(-10, 10))
        m.obj = pyo.Objective(expr=m.y)
        m.d1 = gdp.Disjunct()
        m.d1.c1 = pyo.Constraint(expr=m.y >= m.x + 2)
        m.d1.c2 = pyo.Constraint(expr=m.y >= -m.x + 2)
        m.d2 = gdp.Disjunct()
        m.d2.c1 = pyo.Constraint(expr=m.y >= m.x + 1)
        m.d2.c2 = pyo.Constraint(expr=m.y >= -m.x + 1)
        m.disjunction = gdp.Disjunction(expr=[m.d2, m.d1])
        pyo.TransformationFactory("gdp.bigm").apply_to(m)

        res = opt.solve(m)
        self.assertAlmostEqual(res.incumbent_objective, 1)
        self.assertAlmostEqual(m.x.value, 0)
        self.assertAlmostEqual(m.y.value, 1)

        opt: SolverBase = opt_class()
        opt.use_extensions = True
        res = opt.solve(m)
        self.assertAlmostEqual(res.incumbent_objective, 1)
        self.assertAlmostEqual(m.x.value, 0)
        self.assertAlmostEqual(m.y.value, 1)

    @parameterized.expand(input=_load_tests(all_solvers))
    def test_variables_elsewhere(
        self, name: str, opt_class: Type[SolverBase], use_presolve: bool
    ):
        opt: SolverBase = opt_class()
        if not opt.available():
            raise unittest.SkipTest(f'Solver {opt.name} not available.')
        if any(name.startswith(i) for i in nl_solvers_set):
            if use_presolve:
                opt.config.writer_config.linear_presolve = True
            else:
                opt.config.writer_config.linear_presolve = False

        m = pyo.ConcreteModel()
        m.x = pyo.Var()
        m.y = pyo.Var()
        m.b = pyo.Block()
        m.b.obj = pyo.Objective(expr=m.y)
        m.b.c1 = pyo.Constraint(expr=m.y >= m.x + 2)
        m.b.c2 = pyo.Constraint(expr=m.y >= -m.x)

        res = opt.solve(m.b)
        self.assertEqual(res.solution_status, SolutionStatus.optimal)
        self.assertAlmostEqual(res.incumbent_objective, 1)
        self.assertAlmostEqual(m.x.value, -1)
        self.assertAlmostEqual(m.y.value, 1)

        m.x.setlb(0)
        res = opt.solve(m.b)
        self.assertEqual(res.solution_status, SolutionStatus.optimal)
        self.assertAlmostEqual(res.incumbent_objective, 2)
        self.assertAlmostEqual(m.x.value, 0)
        self.assertAlmostEqual(m.y.value, 2)

    @parameterized.expand(input=_load_tests(all_solvers))
    def test_variables_elsewhere2(
        self, name: str, opt_class: Type[SolverBase], use_presolve: bool
    ):
        opt: SolverBase = opt_class()
        if not opt.available():
            raise unittest.SkipTest(f'Solver {opt.name} not available.')
        if any(name.startswith(i) for i in nl_solvers_set):
            if use_presolve:
                opt.config.writer_config.linear_presolve = True
            else:
                opt.config.writer_config.linear_presolve = False

        m = pyo.ConcreteModel()
        m.x = pyo.Var()
        m.y = pyo.Var()
        m.z = pyo.Var()

        m.obj = pyo.Objective(expr=m.y)
        m.c1 = pyo.Constraint(expr=m.y >= m.x)
        m.c2 = pyo.Constraint(expr=m.y >= -m.x)
        m.c3 = pyo.Constraint(expr=m.y >= m.z + 1)
        m.c4 = pyo.Constraint(expr=m.y >= -m.z + 1)

        res = opt.solve(m)
        self.assertEqual(res.solution_status, SolutionStatus.optimal)
        self.assertAlmostEqual(res.incumbent_objective, 1)
        sol = res.solution_loader.get_vars()
        self.assertIn(m.x, sol)
        self.assertIn(m.y, sol)
        self.assertIn(m.z, sol)

        del m.c3
        del m.c4
        res = opt.solve(m)
        self.assertEqual(res.solution_status, SolutionStatus.optimal)
        self.assertAlmostEqual(res.incumbent_objective, 0)
        sol = res.solution_loader.get_vars()
        self.assertIn(m.x, sol)
        self.assertIn(m.y, sol)
        self.assertNotIn(m.z, sol)

    @parameterized.expand(input=_load_tests(all_solvers))
    def test_bug_1(self, name: str, opt_class: Type[SolverBase], use_presolve: bool):
        opt: SolverBase = opt_class()
        if not opt.available():
            raise unittest.SkipTest(f'Solver {opt.name} not available.')
        if any(name.startswith(i) for i in nl_solvers_set):
            if use_presolve:
                opt.config.writer_config.linear_presolve = True
            else:
                opt.config.writer_config.linear_presolve = False

        m = pyo.ConcreteModel()
        m.x = pyo.Var(bounds=(3, 7))
        m.y = pyo.Var(bounds=(-10, 10))
        m.p = pyo.Param(mutable=True, initialize=0)

        m.obj = pyo.Objective(expr=m.y)
        m.c = pyo.Constraint(expr=m.y >= m.p * m.x)

        res = opt.solve(m)
        self.assertEqual(res.solution_status, SolutionStatus.optimal)
        self.assertAlmostEqual(res.incumbent_objective, 0)

        m.p.value = 1
        res = opt.solve(m)
        self.assertEqual(res.solution_status, SolutionStatus.optimal)
        self.assertAlmostEqual(res.incumbent_objective, 3)

    @parameterized.expand(input=_load_tests(all_solvers))
    def test_bug_2(self, name: str, opt_class: Type[SolverBase], use_presolve: bool):
        """
        This test is for a bug where an objective containing a fixed variable does
        not get updated properly when the variable is unfixed.
        """
        opt: SolverBase = opt_class()
        if not opt.available():
            raise unittest.SkipTest(f'Solver {opt.name} not available.')
        if any(name.startswith(i) for i in nl_solvers_set):
            if use_presolve:
                opt.config.writer_config.linear_presolve = True
            else:
                opt.config.writer_config.linear_presolve = False

        m = pyo.ConcreteModel()
        m.x = pyo.Var(bounds=(-10, 10))
        m.y = pyo.Var()
        m.obj = pyo.Objective(expr=3 * m.y - m.x)
        m.c = pyo.Constraint(expr=m.y >= m.x)

        m.x.fix(1)
        res = opt.solve(m)
        self.assertAlmostEqual(res.incumbent_objective, 2, 5)

        m.x.unfix()
        m.x.setlb(-9)
        m.x.setub(9)
        res = opt.solve(m)
        self.assertAlmostEqual(res.incumbent_objective, -18, 5)

    @parameterized.expand(input=_load_tests(nl_solvers))
    def test_presolve_with_zero_coef(
        self, name: str, opt_class: Type[SolverBase], use_presolve: bool
    ):
        opt: SolverBase = opt_class()
        if not opt.available():
            raise unittest.SkipTest(f'Solver {opt.name} not available.')
        if use_presolve:
            opt.config.writer_config.linear_presolve = True
        else:
            opt.config.writer_config.linear_presolve = False

        """
        when c2 gets presolved out, c1 becomes 
        x - y + y = 0 which becomes
        x - 0*y == 0 which is the zero we are testing for
        """
        m = pyo.ConcreteModel()
        m.x = pyo.Var()
        m.y = pyo.Var()
        m.z = pyo.Var()
        m.obj = pyo.Objective(expr=m.x**2 + m.y**2 + m.z**2)
        m.c1 = pyo.Constraint(expr=m.x == m.y + m.z + 1.5)
        m.c2 = pyo.Constraint(expr=m.z == -m.y)

        res = opt.solve(m)
        self.assertAlmostEqual(res.incumbent_objective, 2.25)
        self.assertAlmostEqual(m.x.value, 1.5)
        self.assertAlmostEqual(m.y.value, 0)
        self.assertAlmostEqual(m.z.value, 0)

        m.x.setlb(2)
        res = opt.solve(
            m, load_solutions=False, raise_exception_on_nonoptimal_result=False
        )
        if use_presolve:
            exp = TerminationCondition.provenInfeasible
        else:
            exp = TerminationCondition.locallyInfeasible
        self.assertEqual(res.termination_condition, exp)

        m = pyo.ConcreteModel()
        m.w = pyo.Var()
        m.x = pyo.Var()
        m.y = pyo.Var()
        m.z = pyo.Var()
        m.obj = pyo.Objective(expr=m.x**2 + m.y**2 + m.z**2 + m.w**2)
        m.c1 = pyo.Constraint(expr=m.x + m.w == m.y + m.z)
        m.c2 = pyo.Constraint(expr=m.z == -m.y)
        m.c3 = pyo.Constraint(expr=m.x == -m.w)

        res = opt.solve(m)
        self.assertAlmostEqual(res.incumbent_objective, 0)
        self.assertAlmostEqual(m.w.value, 0)
        self.assertAlmostEqual(m.x.value, 0)
        self.assertAlmostEqual(m.y.value, 0)
        self.assertAlmostEqual(m.z.value, 0)

        del m.c1
        m.c1 = pyo.Constraint(expr=m.x + m.w == m.y + m.z + 1.5)
        res = opt.solve(
            m, load_solutions=False, raise_exception_on_nonoptimal_result=False
        )
        self.assertEqual(res.termination_condition, exp)

    @parameterized.expand(input=_load_tests(all_solvers))
    def test_scaling(self, name: str, opt_class: Type[SolverBase], use_presolve: bool):
        opt: SolverBase = opt_class()
        if not opt.available():
            raise unittest.SkipTest(f'Solver {opt.name} not available.')
        check_duals = True
        if any(name.startswith(i) for i in nl_solvers_set):
            if use_presolve:
                check_duals = False
                opt.config.writer_config.linear_presolve = True
            else:
                opt.config.writer_config.linear_presolve = False
        if (name, opt_class) not in dual_solvers:
            check_duals = False

        m = pyo.ConcreteModel()
        m.x = pyo.Var()
        m.y = pyo.Var()
        m.obj = pyo.Objective(expr=m.y)
        m.c1 = pyo.Constraint(expr=m.y >= (m.x - 1) + 1)
        m.c2 = pyo.Constraint(expr=m.y >= -(m.x - 1) + 1)
        m.scaling_factor = pyo.Suffix(direction=pyo.Suffix.EXPORT)
        m.scaling_factor[m.x] = 0.5
        m.scaling_factor[m.y] = 2
        m.scaling_factor[m.c1] = 0.5
        m.scaling_factor[m.c2] = 2
        m.scaling_factor[m.obj] = 2

        res = opt.solve(m)
        self.assertAlmostEqual(res.incumbent_objective, 1)
        self.assertAlmostEqual(m.x.value, 1)
        self.assertAlmostEqual(m.y.value, 1)
        primals = res.solution_loader.get_vars()
        self.assertAlmostEqual(primals[m.x], 1)
        self.assertAlmostEqual(primals[m.y], 1)
        if check_duals:
            duals = res.solution_loader.get_duals()
            self.assertAlmostEqual(duals[m.c1], -0.5)
            self.assertAlmostEqual(duals[m.c2], -0.5)
            rc = res.solution_loader.get_reduced_costs()
            self.assertAlmostEqual(rc[m.x], 0)
            self.assertAlmostEqual(rc[m.y], 0)

        m.x.setlb(2)
        res = opt.solve(m)
        self.assertAlmostEqual(res.incumbent_objective, 2)
        self.assertAlmostEqual(m.x.value, 2)
        self.assertAlmostEqual(m.y.value, 2)
        primals = res.solution_loader.get_vars()
        self.assertAlmostEqual(primals[m.x], 2)
        self.assertAlmostEqual(primals[m.y], 2)
        if check_duals:
            duals = res.solution_loader.get_duals()
            self.assertAlmostEqual(duals[m.c1], -1)
            self.assertAlmostEqual(duals[m.c2], 0)
            rc = res.solution_loader.get_reduced_costs()
            self.assertAlmostEqual(rc[m.x], 1)
            self.assertAlmostEqual(rc[m.y], 0)

    @parameterized.expand(input=_load_tests([("highs", Highs)]))
    def test_node_limit(
        self, name: str, opt_class: Type[SolverBase], use_presolve: bool
    ):
        "Check if the correct termination status is returned."
        opt: SolverBase = opt_class()
        if not opt.available():
            raise unittest.SkipTest(f"Solver {opt.name} not available.")

        mod = instances.multi_knapsack()
        highs_options = {"mip_max_nodes": 1}
        res = opt.solve(
            mod,
            solver_options=highs_options,
            raise_exception_on_nonoptimal_result=False,
        )
        assert res.termination_condition == TerminationCondition.iterationLimit


class TestLegacySolverInterface(unittest.TestCase):
    @parameterized.expand(input=all_solvers)
    def test_param_updates(self, name: str, opt_class: Type[SolverBase]):
        opt = pyo.SolverFactory(name + '_v2')
        if not opt.available(exception_flag=False):
            raise unittest.SkipTest(f'Solver {opt.name} not available.')
        m = pyo.ConcreteModel()
        m.x = pyo.Var()
        m.y = pyo.Var()
        m.a1 = pyo.Param(mutable=True)
        m.a2 = pyo.Param(mutable=True)
        m.b1 = pyo.Param(mutable=True)
        m.b2 = pyo.Param(mutable=True)
        m.obj = pyo.Objective(expr=m.y)
        m.c1 = pyo.Constraint(expr=(0, m.y - m.a1 * m.x - m.b1, None))
        m.c2 = pyo.Constraint(expr=(None, -m.y + m.a2 * m.x + m.b2, 0))
        if (name, opt_class) in dual_solvers:
            m.dual = pyo.Suffix(direction=pyo.Suffix.IMPORT)

        params_to_test = [(1, -1, 2, 1), (1, -2, 2, 1), (1, -1, 3, 1)]
        for a1, a2, b1, b2 in params_to_test:
            m.a1.value = a1
            m.a2.value = a2
            m.b1.value = b1
            m.b2.value = b2
            res = opt.solve(m)
            pyo.assert_optimal_termination(res)
            self.assertAlmostEqual(m.x.value, (b2 - b1) / (a1 - a2))
            self.assertAlmostEqual(m.y.value, a1 * (b2 - b1) / (a1 - a2) + b1)
            if (name, opt_class) in dual_solvers:
                self.assertAlmostEqual(m.dual[m.c1], (1 + a1 / (a2 - a1)))
                self.assertAlmostEqual(m.dual[m.c2], a1 / (a2 - a1))

    @parameterized.expand(input=all_solvers)
    def test_load_solutions(self, name: str, opt_class: Type[SolverBase]):
        opt = pyo.SolverFactory(name + '_v2')
        if not opt.available(exception_flag=False):
            raise unittest.SkipTest(f'Solver {opt.name} not available.')
        m = pyo.ConcreteModel()
        m.x = pyo.Var()
        m.obj = pyo.Objective(expr=m.x)
        m.c = pyo.Constraint(expr=(-1, m.x, 1))
        if (name, opt_class) in dual_solvers:
            m.dual = pyo.Suffix(direction=pyo.Suffix.IMPORT)
        res = opt.solve(m, load_solutions=False)
        pyo.assert_optimal_termination(res)
        self.assertIsNone(m.x.value)
        if (name, opt_class) in dual_solvers:
            self.assertNotIn(m.c, m.dual)
        m.solutions.load_from(res)
        self.assertAlmostEqual(m.x.value, -1)
        if (name, opt_class) in dual_solvers:
            self.assertAlmostEqual(m.dual[m.c], 1)<|MERGE_RESOLUTION|>--- conflicted
+++ resolved
@@ -21,16 +21,6 @@
 from pyomo.contrib.solver.common.base import SolverBase
 from pyomo.contrib.solver.common.config import SolverConfig
 from pyomo.contrib.solver.common.factory import SolverFactory
-<<<<<<< HEAD
-from pyomo.contrib.solver.solvers.gurobi.gurobi_persistent import (
-    GurobiPersistent,
-    GurobiDirectQuadratic,
-)
-from pyomo.contrib.solver.solvers.gurobi.gurobi_direct import GurobiDirect
-from pyomo.contrib.solver.solvers.highs import Highs
-from pyomo.contrib.solver.solvers.ipopt import Ipopt
-=======
->>>>>>> 045f5379
 from pyomo.contrib.solver.common.results import (
     Results,
     SolutionStatus,
@@ -39,11 +29,6 @@
 from pyomo.contrib.solver.solvers.scip.scip_direct import ScipDirect, ScipPersistent
 from pyomo.contrib.solver.common.util import (
     NoDualsError,
-<<<<<<< HEAD
-    NoOptimalSolutionError,
-    NoSolutionError,
-=======
->>>>>>> 045f5379
     NoReducedCostsError,
     NoSolutionError,
     NoFeasibleSolutionError,
@@ -72,75 +57,51 @@
 all_solvers = [
     ('gurobi_persistent', GurobiPersistent),
     ('gurobi_direct', GurobiDirect),
-<<<<<<< HEAD
-    ('gurobi_direct_quadratic', GurobiDirectQuadratic),
+    ('gurobi_direct_minlp', GurobiDirectMINLP),
     ('ipopt', Ipopt),
     ('highs', Highs),
     ('scip_direct', ScipDirect),
     ('scip_persistent', ScipPersistent),
-=======
-    ('gurobi_direct_minlp', GurobiDirectMINLP),
-    ('ipopt', Ipopt),
-    ('highs', Highs),
     ('knitro_direct', KnitroDirectSolver),
->>>>>>> 045f5379
 ]
 mip_solvers = [
     ('gurobi_persistent', GurobiPersistent),
     ('gurobi_direct', GurobiDirect),
-<<<<<<< HEAD
-    ('gurobi_direct_quadratic', GurobiDirectQuadratic),
+    ('gurobi_direct_minlp', GurobiDirectMINLP),
     ('highs', Highs),
     ('scip_direct', ScipDirect),
     ('scip_persistent', ScipPersistent),
-]
-nlp_solvers = [
-    ('ipopt', Ipopt),
-    ('scip_direct', ScipDirect),
-    ('scip_persistent', ScipPersistent),
-]
-qcp_solvers = [
-    ('gurobi_persistent', GurobiPersistent),
-    ('gurobi_direct_quadratic', GurobiDirectQuadratic),
-    ('ipopt', Ipopt),
-    ('scip_direct', ScipDirect),
-    ('scip_persistent', ScipPersistent),
-]
-qp_solvers = qcp_solvers + [("highs", Highs)]
-miqcqp_solvers = [
-    ('gurobi_persistent', GurobiPersistent),
-    ('gurobi_direct_quadratic', GurobiDirectQuadratic),
-    ('scip_direct', ScipDirect),
-    ('scip_persistent', ScipPersistent),
-=======
-    ('gurobi_direct_minlp', GurobiDirectMINLP),
-    ('highs', Highs),
     ('knitro_direct', KnitroDirectSolver),
 ]
 nlp_solvers = [
     ('gurobi_direct_minlp', GurobiDirectMINLP),
     ('ipopt', Ipopt),
+    ('scip_direct', ScipDirect),
+    ('scip_persistent', ScipPersistent),
     ('knitro_direct', KnitroDirectSolver),
 ]
 qcp_solvers = [
     ('gurobi_persistent', GurobiPersistent),
     ('gurobi_direct_minlp', GurobiDirectMINLP),
     ('ipopt', Ipopt),
+    ('scip_direct', ScipDirect),
+    ('scip_persistent', ScipPersistent),
     ('knitro_direct', KnitroDirectSolver),
 ]
 qp_solvers = qcp_solvers + [("highs", Highs)]
 miqcqp_solvers = [
     ('gurobi_direct_minlp', GurobiDirectMINLP),
     ('gurobi_persistent', GurobiPersistent),
+    ('scip_direct', ScipDirect),
+    ('scip_persistent', ScipPersistent),
     ('knitro_direct', KnitroDirectSolver),
->>>>>>> 045f5379
 ]
 nl_solvers = [('ipopt', Ipopt)]
 nl_solvers_set = {i[0] for i in nl_solvers}
 dual_solvers = [
     ('gurobi_persistent', GurobiPersistent),
     ('gurobi_direct', GurobiDirect),
-    ('gurobi_direct_quadratic', GurobiDirectQuadratic),
+    ('gurobi_direct_minlp', GurobiDirectMINLP),
     ('ipopt', Ipopt),
     ('highs', Highs),
 ]
@@ -1251,11 +1212,7 @@
         self.assertIn(res.termination_condition, acceptable_termination_conditions)
         self.assertIsNone(res.incumbent_objective)
 
-<<<<<<< HEAD
     @parameterized.expand(input=_load_tests(dual_solvers))
-=======
-    @parameterized.expand(input=_load_tests(all_solvers))
->>>>>>> 045f5379
     def test_duals(self, name: str, opt_class: Type[SolverBase], use_presolve: bool):
         opt: SolverBase = opt_class()
         if not opt.available():
@@ -1549,13 +1506,8 @@
         self.assertAlmostEqual(m.x.value, 2)
         m.y.unfix()
         res = opt.solve(m)
-<<<<<<< HEAD
-        self.assertAlmostEqual(m.x.value, 2**0.5, 3)
-        self.assertAlmostEqual(m.y.value, 2**0.5, 3)
-=======
         self.assertAlmostEqual(m.x.value, 2**0.5, delta=1e-3)
         self.assertAlmostEqual(m.y.value, 2**0.5, delta=1e-3)
->>>>>>> 045f5379
 
     @parameterized.expand(input=_load_tests(all_solvers))
     def test_mutable_param_with_range(
@@ -1723,13 +1675,8 @@
         m.obj = pyo.Objective(expr=m.x**2 + m.y**2)
         m.c1 = pyo.Constraint(expr=m.y >= pyo.exp(m.x))
         res = opt.solve(m)
-<<<<<<< HEAD
-        self.assertAlmostEqual(m.x.value, -0.42630274815985264, 4)
-        self.assertAlmostEqual(m.y.value, 0.6529186341994245, 4)
-=======
         self.assertAlmostEqual(m.x.value, -0.42630274815985264, delta=1e-3)
         self.assertAlmostEqual(m.y.value, 0.6529186341994245, delta=1e-3)
->>>>>>> 045f5379
 
     @parameterized.expand(input=_load_tests(nlp_solvers))
     def test_log(self, name: str, opt_class: Type[SolverBase], use_presolve: bool):
