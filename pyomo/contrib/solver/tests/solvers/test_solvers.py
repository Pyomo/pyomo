#  ___________________________________________________________________________
#
#  Pyomo: Python Optimization Modeling Objects
#  Copyright (c) 2008-2025
#  National Technology and Engineering Solutions of Sandia, LLC
#  Under the terms of Contract DE-NA0003525 with National Technology and
#  Engineering Solutions of Sandia, LLC, the U.S. Government retains certain
#  rights in this software.
#  This software is distributed under the 3-clause BSD License.
#  ___________________________________________________________________________

import datetime
import math
import random
from typing import Type

import pyomo.common.unittest as unittest
import pyomo.environ as pyo
from pyomo import gdp
from pyomo.common.dependencies import attempt_import
from pyomo.contrib.solver.common.base import SolverBase
from pyomo.contrib.solver.common.config import SolverConfig
from pyomo.contrib.solver.common.factory import SolverFactory
from pyomo.contrib.solver.common.results import (
    Results,
    SolutionStatus,
    TerminationCondition,
)
from pyomo.contrib.solver.common.util import (
    NoDualsError,
<<<<<<< HEAD
    NoOptimalSolutionError,
    NoSolutionError,
=======
>>>>>>> ba4b29c0
    NoReducedCostsError,
    NoSolutionError,
    NoFeasibleSolutionError,
    NoOptimalSolutionError,
)
from pyomo.contrib.solver.solvers.gurobi import (
    GurobiDirect,
    GurobiPersistent,
    GurobiDirectMINLP,
)
from pyomo.contrib.solver.solvers.highs import Highs
from pyomo.contrib.solver.solvers.ipopt import Ipopt
from pyomo.contrib.solver.solvers.knitro.direct import KnitroDirectSolver
from pyomo.contrib.solver.tests.solvers import instances
from pyomo.core.expr.compare import assertExpressionsEqual
from pyomo.core.expr.numeric_expr import LinearExpression

np, numpy_available = attempt_import('numpy')
parameterized, param_available = attempt_import('parameterized')
parameterized = parameterized.parameterized


if not param_available:
    raise unittest.SkipTest('Parameterized is not available.')

all_solvers = [
    ('gurobi_persistent', GurobiPersistent),
    ('gurobi_direct', GurobiDirect),
    ('gurobi_direct_minlp', GurobiDirectMINLP),
    ('ipopt', Ipopt),
    ('highs', Highs),
    ('knitro_direct', KnitroDirectSolver),
]
mip_solvers = [
    ('gurobi_persistent', GurobiPersistent),
    ('gurobi_direct', GurobiDirect),
    ('gurobi_direct_minlp', GurobiDirectMINLP),
    ('highs', Highs),
    ('knitro_direct', KnitroDirectSolver),
]
nlp_solvers = [
    ('gurobi_direct_minlp', GurobiDirectMINLP),
    ('ipopt', Ipopt),
    ('knitro_direct', KnitroDirectSolver),
]
qcp_solvers = [
    ('gurobi_persistent', GurobiPersistent),
    ('gurobi_direct_minlp', GurobiDirectMINLP),
    ('ipopt', Ipopt),
    ('knitro_direct', KnitroDirectSolver),
]
qp_solvers = qcp_solvers + [("highs", Highs)]
miqcqp_solvers = [
    ('gurobi_direct_minlp', GurobiDirectMINLP),
    ('gurobi_persistent', GurobiPersistent),
    ('knitro_direct', KnitroDirectSolver),
]
nl_solvers = [('ipopt', Ipopt)]
nl_solvers_set = {i[0] for i in nl_solvers}


def _load_tests(solver_list):
    res = list()
    for solver_name, solver in solver_list:
        if solver_name in nl_solvers_set:
            test_name = f"{solver_name}_presolve"
            res.append((test_name, solver, True))
            test_name = f"{solver_name}"
            res.append((test_name, solver, False))
        else:
            test_name = f"{solver_name}"
            res.append((test_name, solver, None))
    return res


def test_all_solvers_list():
    """
    Make sure that new solver interfaces get
    added to the lists of solvers at the top of the file
    """
    for name, cls in SolverFactory._cls.items():
        assert (name, cls) in all_solvers


class TestDualSignConvention(unittest.TestCase):
    @parameterized.expand(input=_load_tests(all_solvers))
    def test_equality(self, name: str, opt_class: Type[SolverBase], use_presolve: bool):
        opt: SolverBase = opt_class()
        if not opt.available():
            raise unittest.SkipTest(f'Solver {opt.name} not available.')

        # for now, we don't support getting duals if linear_presolve = True
        if any(name.startswith(i) for i in nl_solvers_set):
            if use_presolve:
                raise unittest.SkipTest(
                    'cannot yet get duals if NLWriter presolve is on'
                )
            else:
                opt.config.writer_config.linear_presolve = False

        m = pyo.ConcreteModel()
        m.x = pyo.Var()
        m.y = pyo.Var()
        m.c1 = pyo.Constraint(expr=m.y - m.x - 1 == 0)
        m.c2 = pyo.Constraint(expr=m.y + m.x - 1 == 0)
        m.obj = pyo.Objective(expr=m.x + m.y)
        res = opt.solve(m)
        self.assertEqual(res.solution_status, SolutionStatus.optimal)
        self.assertAlmostEqual(m.x.value, 0)
        self.assertAlmostEqual(m.y.value, 1)
        duals = res.solution_loader.get_duals()
        # the sign convention is based on the (lower, body, upper) representation of the constraint,
        # so we need to make sure the constraint body is what we expect
        assertExpressionsEqual(self, m.c1.body, m.y - m.x - 1)
        assertExpressionsEqual(self, m.c2.body, m.y + m.x - 1)
        self.assertAlmostEqual(duals[m.c1], 0)
        self.assertAlmostEqual(duals[m.c2], 1)

        # multiply the constraints by -1 and make sure the sign of the dual flips
        m = pyo.ConcreteModel()
        m.x = pyo.Var()
        m.y = pyo.Var()
        m.c1 = pyo.Constraint(expr=-m.y + m.x + 1 == 0)
        m.c2 = pyo.Constraint(expr=-m.y - m.x + 1 == 0)
        m.obj = pyo.Objective(expr=m.x + m.y)
        res = opt.solve(m)
        self.assertEqual(res.solution_status, SolutionStatus.optimal)
        self.assertAlmostEqual(m.x.value, 0)
        self.assertAlmostEqual(m.y.value, 1)
        duals = res.solution_loader.get_duals()
        # the sign convention is based on the (lower, body, upper) representation of the constraint,
        # so we need to make sure the constraint body is what we expect
        assertExpressionsEqual(self, m.c1.body, -m.y + m.x + 1)
        assertExpressionsEqual(self, m.c2.body, -m.y - m.x + 1)
        self.assertAlmostEqual(duals[m.c1], 0)
        self.assertAlmostEqual(duals[m.c2], -1)

    @parameterized.expand(input=_load_tests(all_solvers))
    def test_inequality(
        self, name: str, opt_class: Type[SolverBase], use_presolve: bool
    ):
        opt: SolverBase = opt_class()
        if not opt.available():
            raise unittest.SkipTest(f'Solver {opt.name} not available.')

        # for now, we don't support getting duals if linear_presolve = True
        if any(name.startswith(i) for i in nl_solvers_set):
            if use_presolve:
                raise unittest.SkipTest(
                    'cannot yet get duals if NLWriter presolve is on'
                )
            else:
                opt.config.writer_config.linear_presolve = False

        m = pyo.ConcreteModel()
        m.x = pyo.Var()
        m.y = pyo.Var()
        m.c1 = pyo.Constraint(expr=m.x - m.y + 1 <= 0)
        m.c2 = pyo.Constraint(expr=-m.x - m.y + 1 <= 0)
        m.obj = pyo.Objective(expr=m.y)
        res = opt.solve(m)
        self.assertEqual(res.solution_status, SolutionStatus.optimal)
        self.assertAlmostEqual(m.x.value, 0)
        self.assertAlmostEqual(m.y.value, 1)
        duals = res.solution_loader.get_duals()
        # the sign convention is based on the (lower, body, upper) representation of the constraint,
        # so we need to make sure the constraint body is what we expect
        assertExpressionsEqual(self, m.c1.body, m.x - m.y + 1)
        assertExpressionsEqual(self, m.c2.body, -m.x - m.y + 1)
        self.assertAlmostEqual(m.c1.ub, 0)
        self.assertIsNone(m.c1.lb)
        self.assertAlmostEqual(m.c2.ub, 0)
        self.assertIsNone(m.c2.lb)
        self.assertAlmostEqual(duals[m.c1], -0.5)
        self.assertAlmostEqual(duals[m.c2], -0.5)

        # multiply the constraints by -1 and make sure the sign of the dual flips
        m = pyo.ConcreteModel()
        m.x = pyo.Var()
        m.y = pyo.Var()
        m.c1 = pyo.Constraint(expr=-m.x + m.y - 1 >= 0)
        m.c2 = pyo.Constraint(expr=m.x + m.y - 1 >= 0)
        m.obj = pyo.Objective(expr=m.y)
        res = opt.solve(m)
        self.assertEqual(res.solution_status, SolutionStatus.optimal)
        self.assertAlmostEqual(m.x.value, 0)
        self.assertAlmostEqual(m.y.value, 1)
        duals = res.solution_loader.get_duals()
        # the sign convention is based on the (lower, body, upper) representation of the constraint,
        # so we need to make sure the constraint body is what we expect
        assertExpressionsEqual(self, m.c1.body, -m.x + m.y - 1)
        assertExpressionsEqual(self, m.c2.body, m.x + m.y - 1)
        self.assertAlmostEqual(m.c1.lb, 0)
        self.assertIsNone(m.c1.ub)
        self.assertAlmostEqual(m.c2.lb, 0)
        self.assertIsNone(m.c2.ub)
        self.assertAlmostEqual(duals[m.c1], 0.5)
        self.assertAlmostEqual(duals[m.c2], 0.5)

    @parameterized.expand(input=_load_tests(all_solvers))
    def test_bounds(self, name: str, opt_class: Type[SolverBase], use_presolve: bool):
        opt: SolverBase = opt_class()
        if not opt.available():
            raise unittest.SkipTest(f'Solver {opt.name} not available.')

        # for now, we don't support getting duals if linear_presolve = True
        if any(name.startswith(i) for i in nl_solvers_set):
            if use_presolve:
                raise unittest.SkipTest(
                    'cannot yet get duals if NLWriter presolve is on'
                )
            else:
                opt.config.writer_config.linear_presolve = False

        # first check the lower bound
        m = pyo.ConcreteModel()
        m.x = pyo.Var(bounds=(0, None))
        m.y = pyo.Var()
        m.c1 = pyo.Constraint(expr=m.x - m.y + 1 <= 0)
        m.obj = pyo.Objective(expr=m.y)
        res = opt.solve(m)
        self.assertEqual(res.solution_status, SolutionStatus.optimal)
        self.assertAlmostEqual(m.x.value, 0)
        self.assertAlmostEqual(m.y.value, 1)
        duals = res.solution_loader.get_duals()
        # the sign convention is based on the (lower, body, upper) representation of the constraint,
        # so we need to make sure the constraint body is what we expect
        assertExpressionsEqual(self, m.c1.body, m.x - m.y + 1)
        self.assertAlmostEqual(m.c1.ub, 0)
        self.assertIsNone(m.c1.lb)
        self.assertAlmostEqual(duals[m.c1], -1)
        rc = res.solution_loader.get_reduced_costs()
        self.assertAlmostEqual(rc[m.x], 1)

        # now check the upper bound
        m = pyo.ConcreteModel()
        m.x = pyo.Var(bounds=(None, 0))
        m.y = pyo.Var()
        m.c1 = pyo.Constraint(expr=-m.x - m.y + 1 <= 0)
        m.obj = pyo.Objective(expr=m.y)
        res = opt.solve(m)
        self.assertEqual(res.solution_status, SolutionStatus.optimal)
        self.assertAlmostEqual(m.x.value, 0)
        self.assertAlmostEqual(m.y.value, 1)
        duals = res.solution_loader.get_duals()
        # the sign convention is based on the (lower, body, upper) representation of the constraint,
        # so we need to make sure the constraint body is what we expect
        assertExpressionsEqual(self, m.c1.body, -m.x - m.y + 1)
        self.assertAlmostEqual(m.c1.ub, 0)
        self.assertIsNone(m.c1.lb)
        self.assertAlmostEqual(duals[m.c1], -1)
        rc = res.solution_loader.get_reduced_costs()
        self.assertAlmostEqual(rc[m.x], -1)

    @parameterized.expand(input=_load_tests(all_solvers))
    def test_range(self, name: str, opt_class: Type[SolverBase], use_presolve: bool):
        opt: SolverBase = opt_class()
        if not opt.available():
            raise unittest.SkipTest(f'Solver {opt.name} not available.')

        # for now, we don't support getting duals if linear_presolve = True
        if any(name.startswith(i) for i in nl_solvers_set):
            if use_presolve:
                raise unittest.SkipTest(
                    'cannot yet get duals if NLWriter presolve is on'
                )
            else:
                opt.config.writer_config.linear_presolve = False

        m = pyo.ConcreteModel()
        m.x = pyo.Var()
        m.y = pyo.Var()
        m.c1 = pyo.Constraint(expr=(-1, m.x + m.y, 1))
        m.c2 = pyo.Constraint(expr=m.y - m.x >= -1)
        m.obj = pyo.Objective(expr=m.y)
        res = opt.solve(m)
        self.assertEqual(res.solution_status, SolutionStatus.optimal)
        self.assertAlmostEqual(m.x.value, 0)
        self.assertAlmostEqual(m.y.value, -1)
        duals = res.solution_loader.get_duals()
        # the sign convention is based on the (lower, body, upper) representation of the constraint,
        # so we need to make sure the constraint body is what we expect
        assertExpressionsEqual(self, m.c1.body, m.x + m.y)
        assertExpressionsEqual(self, m.c2.body, m.y - m.x)
        self.assertAlmostEqual(duals[m.c1], 0.5)
        self.assertAlmostEqual(duals[m.c2], 0.5)

        # now test the other side of the range constraint
        m = pyo.ConcreteModel()
        m.x = pyo.Var()
        m.y = pyo.Var()
        m.c1 = pyo.Constraint(expr=(-1, m.x + m.y, 1))
        m.c2 = pyo.Constraint(expr=m.y - m.x <= 1)
        m.obj = pyo.Objective(expr=-m.y)
        res = opt.solve(m)
        self.assertEqual(res.solution_status, SolutionStatus.optimal)
        self.assertAlmostEqual(m.x.value, 0)
        self.assertAlmostEqual(m.y.value, 1)
        duals = res.solution_loader.get_duals()
        # the sign convention is based on the (lower, body, upper) representation of the constraint,
        # so we need to make sure the constraint body is what we expect
        assertExpressionsEqual(self, m.c1.body, m.x + m.y)
        assertExpressionsEqual(self, m.c2.body, m.y - m.x)
        self.assertAlmostEqual(duals[m.c1], -0.5)
        self.assertAlmostEqual(duals[m.c2], -0.5)

    @parameterized.expand(input=_load_tests(all_solvers))
    def test_equality_max(
        self, name: str, opt_class: Type[SolverBase], use_presolve: bool
    ):
        opt: SolverBase = opt_class()
        if not opt.available():
            raise unittest.SkipTest(f'Solver {opt.name} not available.')

        # for now, we don't support getting duals if linear_presolve = True
        if any(name.startswith(i) for i in nl_solvers_set):
            if use_presolve:
                raise unittest.SkipTest(
                    'cannot yet get duals if NLWriter presolve is on'
                )
            else:
                opt.config.writer_config.linear_presolve = False

        m = pyo.ConcreteModel()
        m.x = pyo.Var()
        m.y = pyo.Var()
        m.c1 = pyo.Constraint(expr=m.y - m.x - 1 == 0)
        m.c2 = pyo.Constraint(expr=m.y + m.x - 1 == 0)
        m.obj = pyo.Objective(expr=-m.x - m.y, sense=pyo.maximize)
        res = opt.solve(m)
        self.assertEqual(res.solution_status, SolutionStatus.optimal)
        self.assertAlmostEqual(m.x.value, 0)
        self.assertAlmostEqual(m.y.value, 1)
        duals = res.solution_loader.get_duals()
        # the sign convention is based on the (lower, body, upper) representation of the constraint,
        # so we need to make sure the constraint body is what we expect
        assertExpressionsEqual(self, m.c1.body, m.y - m.x - 1)
        assertExpressionsEqual(self, m.c2.body, m.y + m.x - 1)
        self.assertAlmostEqual(duals[m.c1], 0)
        self.assertAlmostEqual(duals[m.c2], -1)

        # multiply the constraints by -1 and make sure the sign of the dual flips
        m = pyo.ConcreteModel()
        m.x = pyo.Var()
        m.y = pyo.Var()
        m.c1 = pyo.Constraint(expr=-m.y + m.x + 1 == 0)
        m.c2 = pyo.Constraint(expr=-m.y - m.x + 1 == 0)
        m.obj = pyo.Objective(expr=-m.x - m.y, sense=pyo.maximize)
        res = opt.solve(m)
        self.assertEqual(res.solution_status, SolutionStatus.optimal)
        self.assertAlmostEqual(m.x.value, 0)
        self.assertAlmostEqual(m.y.value, 1)
        duals = res.solution_loader.get_duals()
        # the sign convention is based on the (lower, body, upper) representation of the constraint,
        # so we need to make sure the constraint body is what we expect
        assertExpressionsEqual(self, m.c1.body, -m.y + m.x + 1)
        assertExpressionsEqual(self, m.c2.body, -m.y - m.x + 1)
        self.assertAlmostEqual(duals[m.c1], 0)
        self.assertAlmostEqual(duals[m.c2], 1)

    @parameterized.expand(input=_load_tests(all_solvers))
    def test_inequality_max(
        self, name: str, opt_class: Type[SolverBase], use_presolve: bool
    ):
        opt: SolverBase = opt_class()
        if not opt.available():
            raise unittest.SkipTest(f'Solver {opt.name} not available.')

        # for now, we don't support getting duals if linear_presolve = True
        if any(name.startswith(i) for i in nl_solvers_set):
            if use_presolve:
                raise unittest.SkipTest(
                    'cannot yet get duals if NLWriter presolve is on'
                )
            else:
                opt.config.writer_config.linear_presolve = False

        m = pyo.ConcreteModel()
        m.x = pyo.Var()
        m.y = pyo.Var()
        m.c1 = pyo.Constraint(expr=m.x - m.y + 1 <= 0)
        m.c2 = pyo.Constraint(expr=-m.x - m.y + 1 <= 0)
        m.obj = pyo.Objective(expr=-m.y, sense=pyo.maximize)
        res = opt.solve(m)
        self.assertEqual(res.solution_status, SolutionStatus.optimal)
        self.assertAlmostEqual(m.x.value, 0)
        self.assertAlmostEqual(m.y.value, 1)
        duals = res.solution_loader.get_duals()
        # the sign convention is based on the (lower, body, upper) representation of the constraint,
        # so we need to make sure the constraint body is what we expect
        assertExpressionsEqual(self, m.c1.body, m.x - m.y + 1)
        assertExpressionsEqual(self, m.c2.body, -m.x - m.y + 1)
        self.assertAlmostEqual(m.c1.ub, 0)
        self.assertIsNone(m.c1.lb)
        self.assertAlmostEqual(m.c2.ub, 0)
        self.assertIsNone(m.c2.lb)
        self.assertAlmostEqual(duals[m.c1], 0.5)
        self.assertAlmostEqual(duals[m.c2], 0.5)

        # multiply the constraints by -1 and make sure the sign of the dual flips
        m = pyo.ConcreteModel()
        m.x = pyo.Var()
        m.y = pyo.Var()
        m.c1 = pyo.Constraint(expr=-m.x + m.y - 1 >= 0)
        m.c2 = pyo.Constraint(expr=m.x + m.y - 1 >= 0)
        m.obj = pyo.Objective(expr=-m.y, sense=pyo.maximize)
        res = opt.solve(m)
        self.assertEqual(res.solution_status, SolutionStatus.optimal)
        self.assertAlmostEqual(m.x.value, 0)
        self.assertAlmostEqual(m.y.value, 1)
        duals = res.solution_loader.get_duals()
        # the sign convention is based on the (lower, body, upper) representation of the constraint,
        # so we need to make sure the constraint body is what we expect
        assertExpressionsEqual(self, m.c1.body, -m.x + m.y - 1)
        assertExpressionsEqual(self, m.c2.body, m.x + m.y - 1)
        self.assertAlmostEqual(m.c1.lb, 0)
        self.assertIsNone(m.c1.ub)
        self.assertAlmostEqual(m.c2.lb, 0)
        self.assertIsNone(m.c2.ub)
        self.assertAlmostEqual(duals[m.c1], -0.5)
        self.assertAlmostEqual(duals[m.c2], -0.5)

    @parameterized.expand(input=_load_tests(all_solvers))
    def test_bounds_max(
        self, name: str, opt_class: Type[SolverBase], use_presolve: bool
    ):
        opt: SolverBase = opt_class()
        if not opt.available():
            raise unittest.SkipTest(f'Solver {opt.name} not available.')

        # for now, we don't support getting duals if linear_presolve = True
        if any(name.startswith(i) for i in nl_solvers_set):
            if use_presolve:
                raise unittest.SkipTest(
                    'cannot yet get duals if NLWriter presolve is on'
                )
            else:
                opt.config.writer_config.linear_presolve = False

        # first check the lower bound
        m = pyo.ConcreteModel()
        m.x = pyo.Var(bounds=(0, None))
        m.y = pyo.Var()
        m.c1 = pyo.Constraint(expr=m.x - m.y + 1 <= 0)
        m.obj = pyo.Objective(expr=-m.y, sense=pyo.maximize)
        res = opt.solve(m)
        self.assertEqual(res.solution_status, SolutionStatus.optimal)
        self.assertAlmostEqual(m.x.value, 0)
        self.assertAlmostEqual(m.y.value, 1)
        duals = res.solution_loader.get_duals()
        # the sign convention is based on the (lower, body, upper) representation of the constraint,
        # so we need to make sure the constraint body is what we expect
        assertExpressionsEqual(self, m.c1.body, m.x - m.y + 1)
        self.assertAlmostEqual(m.c1.ub, 0)
        self.assertIsNone(m.c1.lb)
        self.assertAlmostEqual(duals[m.c1], 1)
        rc = res.solution_loader.get_reduced_costs()
        self.assertAlmostEqual(rc[m.x], -1)

        # now check the upper bound
        m = pyo.ConcreteModel()
        m.x = pyo.Var(bounds=(None, 0))
        m.y = pyo.Var()
        m.c1 = pyo.Constraint(expr=-m.x - m.y + 1 <= 0)
        m.obj = pyo.Objective(expr=-m.y, sense=pyo.maximize)
        res = opt.solve(m)
        self.assertEqual(res.solution_status, SolutionStatus.optimal)
        self.assertAlmostEqual(m.x.value, 0)
        self.assertAlmostEqual(m.y.value, 1)
        duals = res.solution_loader.get_duals()
        # the sign convention is based on the (lower, body, upper) representation of the constraint,
        # so we need to make sure the constraint body is what we expect
        assertExpressionsEqual(self, m.c1.body, -m.x - m.y + 1)
        self.assertAlmostEqual(m.c1.ub, 0)
        self.assertIsNone(m.c1.lb)
        self.assertAlmostEqual(duals[m.c1], 1)
        rc = res.solution_loader.get_reduced_costs()
        self.assertAlmostEqual(rc[m.x], 1)

    @parameterized.expand(input=_load_tests(all_solvers))
    def test_range_max(
        self, name: str, opt_class: Type[SolverBase], use_presolve: bool
    ):
        opt: SolverBase = opt_class()
        if not opt.available():
            raise unittest.SkipTest(f'Solver {opt.name} not available.')

        # for now, we don't support getting duals if linear_presolve = True
        if any(name.startswith(i) for i in nl_solvers_set):
            if use_presolve:
                raise unittest.SkipTest(
                    'cannot yet get duals if NLWriter presolve is on'
                )
            else:
                opt.config.writer_config.linear_presolve = False

        m = pyo.ConcreteModel()
        m.x = pyo.Var()
        m.y = pyo.Var()
        m.c1 = pyo.Constraint(expr=(-1, m.x + m.y, 1))
        m.c2 = pyo.Constraint(expr=m.y - m.x >= -1)
        m.obj = pyo.Objective(expr=-m.y, sense=pyo.maximize)
        res = opt.solve(m)
        self.assertEqual(res.solution_status, SolutionStatus.optimal)
        self.assertAlmostEqual(m.x.value, 0)
        self.assertAlmostEqual(m.y.value, -1)
        duals = res.solution_loader.get_duals()
        # the sign convention is based on the (lower, body, upper) representation of the constraint,
        # so we need to make sure the constraint body is what we expect
        assertExpressionsEqual(self, m.c1.body, m.x + m.y)
        assertExpressionsEqual(self, m.c2.body, m.y - m.x)
        self.assertAlmostEqual(duals[m.c1], -0.5)
        self.assertAlmostEqual(duals[m.c2], -0.5)

        # now test the other side of the range constraint
        m = pyo.ConcreteModel()
        m.x = pyo.Var()
        m.y = pyo.Var()
        m.c1 = pyo.Constraint(expr=(-1, m.x + m.y, 1))
        m.c2 = pyo.Constraint(expr=m.y - m.x <= 1)
        m.obj = pyo.Objective(expr=m.y, sense=pyo.maximize)
        res = opt.solve(m)
        self.assertEqual(res.solution_status, SolutionStatus.optimal)
        self.assertAlmostEqual(m.x.value, 0)
        self.assertAlmostEqual(m.y.value, 1)
        duals = res.solution_loader.get_duals()
        # the sign convention is based on the (lower, body, upper) representation of the constraint,
        # so we need to make sure the constraint body is what we expect
        assertExpressionsEqual(self, m.c1.body, m.x + m.y)
        assertExpressionsEqual(self, m.c2.body, m.y - m.x)
        self.assertAlmostEqual(duals[m.c1], 0.5)
        self.assertAlmostEqual(duals[m.c2], 0.5)


@unittest.skipUnless(numpy_available, 'numpy is not available')
class TestSolvers(unittest.TestCase):
    @parameterized.expand(input=all_solvers)
    def test_config_overwrite(self, name: str, opt_class: Type[SolverBase]):
        self.assertIsNot(SolverBase.CONFIG, opt_class.CONFIG)

    @parameterized.expand(input=_load_tests(all_solvers))
    def test_results_object_populated(
        self, name: str, opt_class: Type[SolverBase], use_presolve: bool
    ):
        opt: SolverBase = opt_class()
        if not opt.available():
            raise unittest.SkipTest(f'Solver {opt.name} not available.')
        if any(name.startswith(i) for i in nl_solvers_set):
            if use_presolve:
                opt.config.writer_config.linear_presolve = True
            else:
                opt.config.writer_config.linear_presolve = False
        m = pyo.ConcreteModel()
        m.x = pyo.Var(bounds=(2, None))
        m.obj = pyo.Objective(expr=m.x)
        res = opt.solve(m, load_solutions=False)
        pyo.assert_optimal_termination(res)

        # Initial gut check - is it the right type?
        self.assertIsInstance(res, Results)

        # termination_condition is set to a valid enum and not unknown
        self.assertIsInstance(res.termination_condition, TerminationCondition)
        self.assertNotEqual(res.termination_condition, TerminationCondition.unknown)

        # solution_status is a valid enum and indicates a usable solution
        self.assertIsInstance(res.solution_status, SolutionStatus)
        self.assertIn(
            res.solution_status, {SolutionStatus.feasible, SolutionStatus.optimal}
        )

        # solver_name is a nonempty string
        self.assertIsInstance(res.solver_name, str)
        self.assertTrue(res.solver_name.strip())

        # solver_version is a tuple of ints
        self.assertIsInstance(res.solver_version, tuple)
        for v in res.solver_version:
            self.assertIsInstance(v, int)

        # timing_info should exist
        self.assertIsNotNone(res.timing_info)

        # start_timestamp must be a valid datetime
        self.assertIsInstance(res.timing_info.start_timestamp, datetime.datetime)

        # wall_time must be a float (=> 0)
        self.assertIsInstance(res.timing_info.wall_time, float)
        self.assertGreaterEqual(res.timing_info.wall_time, 0.0)

        # incumbent_objective should be populated for a feasible/optimal solve
        self.assertIsNotNone(res.incumbent_objective)

        # Should have a solution loader available
        self.assertTrue(hasattr(res, "solution_loader"))

        # Should have a copy of the config used
        self.assertIsInstance(res.solver_config, SolverConfig)

        # All solvers should be implementing some sort of TeeStream,
        # so they should be able to capture anything logged to the console
        self.assertIsNotNone(res.solver_log)
        self.assertIsInstance(res.solver_log, str)

    @parameterized.expand(input=_load_tests(all_solvers))
    def test_remove_variable_and_objective(
        self, name: str, opt_class: Type[SolverBase], use_presolve
    ):
        # this test is for issue #2888
        opt: SolverBase = opt_class()
        if not opt.available():
            raise unittest.SkipTest(f'Solver {opt.name} not available.')
        if any(name.startswith(i) for i in nl_solvers_set):
            if use_presolve:
                opt.config.writer_config.linear_presolve = True
            else:
                opt.config.writer_config.linear_presolve = False
        m = pyo.ConcreteModel()
        m.x = pyo.Var(bounds=(2, None))
        m.obj = pyo.Objective(expr=m.x)
        res = opt.solve(m)
        self.assertEqual(res.solution_status, SolutionStatus.optimal)
        self.assertAlmostEqual(m.x.value, 2)

        del m.x
        del m.obj
        m.x = pyo.Var(bounds=(2, None))
        m.obj = pyo.Objective(expr=m.x)
        res = opt.solve(m)
        self.assertEqual(res.solution_status, SolutionStatus.optimal)
        self.assertAlmostEqual(m.x.value, 2)

    @parameterized.expand(input=_load_tests(all_solvers))
    def test_stale_vars(
        self, name: str, opt_class: Type[SolverBase], use_presolve: bool
    ):
        opt: SolverBase = opt_class()
        if not opt.available():
            raise unittest.SkipTest(f'Solver {opt.name} not available.')
        if any(name.startswith(i) for i in nl_solvers_set):
            if use_presolve:
                opt.config.writer_config.linear_presolve = True
            else:
                opt.config.writer_config.linear_presolve = False
        m = pyo.ConcreteModel()
        m.x = pyo.Var()
        m.y = pyo.Var()
        m.z = pyo.Var()
        m.obj = pyo.Objective(expr=m.y)
        m.c1 = pyo.Constraint(expr=m.y >= m.x)
        m.c2 = pyo.Constraint(expr=m.y >= -m.x)
        m.x.value = 1
        m.y.value = 1
        m.z.value = 1
        self.assertFalse(m.x.stale)
        self.assertFalse(m.y.stale)
        self.assertFalse(m.z.stale)

        res = opt.solve(m)
        self.assertFalse(m.x.stale)
        self.assertFalse(m.y.stale)
        self.assertTrue(m.z.stale)

        opt.config.load_solutions = False
        res = opt.solve(m)
        self.assertTrue(m.x.stale)
        self.assertTrue(m.y.stale)
        self.assertTrue(m.z.stale)
        res.solution_loader.load_vars()
        self.assertFalse(m.x.stale)
        self.assertFalse(m.y.stale)
        self.assertTrue(m.z.stale)

        res = opt.solve(m)
        self.assertTrue(m.x.stale)
        self.assertTrue(m.y.stale)
        self.assertTrue(m.z.stale)
        res.solution_loader.load_vars([m.y])
        self.assertFalse(m.y.stale)

    @parameterized.expand(input=_load_tests(all_solvers))
    def test_range_constraint(
        self, name: str, opt_class: Type[SolverBase], use_presolve: bool
    ):
        opt: SolverBase = opt_class()
        if not opt.available():
            raise unittest.SkipTest(f'Solver {opt.name} not available.')
        if any(name.startswith(i) for i in nl_solvers_set):
            if use_presolve:
                opt.config.writer_config.linear_presolve = True
            else:
                opt.config.writer_config.linear_presolve = False
        m = pyo.ConcreteModel()
        m.x = pyo.Var()
        m.obj = pyo.Objective(expr=m.x)
        m.c = pyo.Constraint(expr=(-1, m.x, 1))
        res = opt.solve(m)
        self.assertEqual(res.solution_status, SolutionStatus.optimal)
        self.assertAlmostEqual(m.x.value, -1)
        duals = res.solution_loader.get_duals()
        self.assertAlmostEqual(duals[m.c], 1)
        m.obj.sense = pyo.maximize
        res = opt.solve(m)
        self.assertEqual(res.solution_status, SolutionStatus.optimal)
        self.assertAlmostEqual(m.x.value, 1)
        duals = res.solution_loader.get_duals()
        self.assertAlmostEqual(duals[m.c], 1)

    @parameterized.expand(input=_load_tests(all_solvers))
    def test_reduced_costs(
        self, name: str, opt_class: Type[SolverBase], use_presolve: bool
    ):
        opt: SolverBase = opt_class()
        if not opt.available():
            raise unittest.SkipTest(f'Solver {opt.name} not available.')
        if any(name.startswith(i) for i in nl_solvers_set):
            if use_presolve:
                opt.config.writer_config.linear_presolve = True
            else:
                opt.config.writer_config.linear_presolve = False
        m = pyo.ConcreteModel()
        m.x = pyo.Var(bounds=(-1, 1))
        m.y = pyo.Var(bounds=(-2, 2))
        m.obj = pyo.Objective(expr=3 * m.x + 4 * m.y)
        res = opt.solve(m)
        self.assertEqual(res.solution_status, SolutionStatus.optimal)
        self.assertAlmostEqual(m.x.value, -1)
        self.assertAlmostEqual(m.y.value, -2)
        rc = res.solution_loader.get_reduced_costs()
        self.assertAlmostEqual(rc[m.x], 3)
        self.assertAlmostEqual(rc[m.y], 4)
        m.obj.expr *= -1
        res = opt.solve(m)
        rc = res.solution_loader.get_reduced_costs()
        self.assertAlmostEqual(rc[m.x], -3)
        self.assertAlmostEqual(rc[m.y], -4)

    @parameterized.expand(input=_load_tests(all_solvers))
    def test_reduced_costs2(
        self, name: str, opt_class: Type[SolverBase], use_presolve: bool
    ):
        opt: SolverBase = opt_class()
        if not opt.available():
            raise unittest.SkipTest(f'Solver {opt.name} not available.')
        if any(name.startswith(i) for i in nl_solvers_set):
            if use_presolve:
                opt.config.writer_config.linear_presolve = True
            else:
                opt.config.writer_config.linear_presolve = False
        m = pyo.ConcreteModel()
        m.x = pyo.Var(bounds=(-1, 1))
        m.obj = pyo.Objective(expr=m.x)
        res = opt.solve(m)
        self.assertEqual(res.solution_status, SolutionStatus.optimal)
        self.assertAlmostEqual(m.x.value, -1)
        rc = res.solution_loader.get_reduced_costs()
        self.assertAlmostEqual(rc[m.x], 1)
        m.obj.sense = pyo.maximize
        res = opt.solve(m)
        self.assertEqual(res.solution_status, SolutionStatus.optimal)
        self.assertAlmostEqual(m.x.value, 1)
        rc = res.solution_loader.get_reduced_costs()
        self.assertAlmostEqual(rc[m.x], 1)

    @parameterized.expand(input=_load_tests(all_solvers))
    def test_param_changes(
        self, name: str, opt_class: Type[SolverBase], use_presolve: bool
    ):
        opt: SolverBase = opt_class()
        if not opt.available():
            raise unittest.SkipTest(f'Solver {opt.name} not available.')
        if any(name.startswith(i) for i in nl_solvers_set):
            if use_presolve:
                opt.config.writer_config.linear_presolve = True
            else:
                opt.config.writer_config.linear_presolve = False
        m = pyo.ConcreteModel()
        m.x = pyo.Var()
        m.y = pyo.Var()
        m.a1 = pyo.Param(mutable=True)
        m.a2 = pyo.Param(mutable=True)
        m.b1 = pyo.Param(mutable=True)
        m.b2 = pyo.Param(mutable=True)
        m.obj = pyo.Objective(expr=m.y)
        m.c1 = pyo.Constraint(expr=(0, m.y - m.a1 * m.x - m.b1, None))
        m.c2 = pyo.Constraint(expr=(None, -m.y + m.a2 * m.x + m.b2, 0))

        params_to_test = [(1, -1, 2, 1), (1, -2, 2, 1), (1, -1, 3, 1)]
        for a1, a2, b1, b2 in params_to_test:
            m.a1.value = a1
            m.a2.value = a2
            m.b1.value = b1
            m.b2.value = b2
            res: Results = opt.solve(m)
            self.assertEqual(res.solution_status, SolutionStatus.optimal)
            self.assertAlmostEqual(m.x.value, (b2 - b1) / (a1 - a2))
            self.assertAlmostEqual(m.y.value, a1 * (b2 - b1) / (a1 - a2) + b1)
            self.assertAlmostEqual(res.incumbent_objective, m.y.value)
            if res.objective_bound is None:
                bound = -math.inf
            else:
                bound = res.objective_bound
            self.assertTrue(bound <= m.y.value)
            duals = res.solution_loader.get_duals()
            self.assertAlmostEqual(duals[m.c1], (1 + a1 / (a2 - a1)))
            self.assertAlmostEqual(duals[m.c2], a1 / (a2 - a1))

    @parameterized.expand(input=_load_tests(all_solvers))
    def test_immutable_param(
        self, name: str, opt_class: Type[SolverBase], use_presolve: bool
    ):
        """
        This test is important because component_data_objects returns immutable params as floats.
        We want to make sure we process these correctly.
        """
        opt: SolverBase = opt_class()
        if not opt.available():
            raise unittest.SkipTest(f'Solver {opt.name} not available.')
        if any(name.startswith(i) for i in nl_solvers_set):
            if use_presolve:
                opt.config.writer_config.linear_presolve = True
            else:
                opt.config.writer_config.linear_presolve = False
        m = pyo.ConcreteModel()
        m.x = pyo.Var()
        m.y = pyo.Var()
        m.a1 = pyo.Param(mutable=True)
        m.a2 = pyo.Param(initialize=-1)
        m.b1 = pyo.Param(mutable=True)
        m.b2 = pyo.Param(mutable=True)
        m.obj = pyo.Objective(expr=m.y)
        m.c1 = pyo.Constraint(expr=(0, m.y - m.a1 * m.x - m.b1, None))
        m.c2 = pyo.Constraint(expr=(None, -m.y + m.a2 * m.x + m.b2, 0))

        params_to_test = [(1, 2, 1), (1, 2, 1), (1, 3, 1)]
        for a1, b1, b2 in params_to_test:
            a2 = m.a2.value
            m.a1.value = a1
            m.b1.value = b1
            m.b2.value = b2
            res: Results = opt.solve(m)
            self.assertEqual(res.solution_status, SolutionStatus.optimal)
            self.assertAlmostEqual(m.x.value, (b2 - b1) / (a1 - a2))
            self.assertAlmostEqual(m.y.value, a1 * (b2 - b1) / (a1 - a2) + b1)
            self.assertAlmostEqual(res.incumbent_objective, m.y.value)
            if res.objective_bound is None:
                bound = -math.inf
            else:
                bound = res.objective_bound
            self.assertTrue(bound <= m.y.value)
            duals = res.solution_loader.get_duals()
            self.assertAlmostEqual(duals[m.c1], (1 + a1 / (a2 - a1)))
            self.assertAlmostEqual(duals[m.c2], a1 / (a2 - a1))

    @parameterized.expand(input=_load_tests(all_solvers))
    def test_equality(self, name: str, opt_class: Type[SolverBase], use_presolve: bool):
        opt: SolverBase = opt_class()
        if not opt.available():
            raise unittest.SkipTest(f'Solver {opt.name} not available.')
        check_duals = True
        if any(name.startswith(i) for i in nl_solvers_set):
            if use_presolve:
                opt.config.writer_config.linear_presolve = True
                check_duals = False
            else:
                opt.config.writer_config.linear_presolve = False
        m = pyo.ConcreteModel()
        m.x = pyo.Var()
        m.y = pyo.Var()
        m.a1 = pyo.Param(mutable=True)
        m.a2 = pyo.Param(mutable=True)
        m.b1 = pyo.Param(mutable=True)
        m.b2 = pyo.Param(mutable=True)
        m.obj = pyo.Objective(expr=m.y)
        m.c1 = pyo.Constraint(expr=m.y == m.a1 * m.x + m.b1)
        m.c2 = pyo.Constraint(expr=m.y == m.a2 * m.x + m.b2)

        params_to_test = [(1, -1, 2, 1), (1, -2, 2, 1), (1, -1, 3, 1)]
        for a1, a2, b1, b2 in params_to_test:
            m.a1.value = a1
            m.a2.value = a2
            m.b1.value = b1
            m.b2.value = b2
            res: Results = opt.solve(m)
            self.assertEqual(res.solution_status, SolutionStatus.optimal)
            self.assertAlmostEqual(m.x.value, (b2 - b1) / (a1 - a2))
            self.assertAlmostEqual(m.y.value, a1 * (b2 - b1) / (a1 - a2) + b1)
            self.assertAlmostEqual(res.incumbent_objective, m.y.value)
            if res.objective_bound is None:
                bound = -math.inf
            else:
                bound = res.objective_bound
            self.assertTrue(bound <= m.y.value)
            if check_duals:
                duals = res.solution_loader.get_duals()
                self.assertAlmostEqual(duals[m.c1], (1 + a1 / (a2 - a1)))
                self.assertAlmostEqual(duals[m.c2], -a1 / (a2 - a1))

    @parameterized.expand(input=_load_tests(all_solvers))
    def test_linear_expression(
        self, name: str, opt_class: Type[SolverBase], use_presolve: bool
    ):
        opt: SolverBase = opt_class()
        if not opt.available():
            raise unittest.SkipTest(f'Solver {opt.name} not available.')
        if any(name.startswith(i) for i in nl_solvers_set):
            if use_presolve:
                opt.config.writer_config.linear_presolve = True
            else:
                opt.config.writer_config.linear_presolve = False
        m = pyo.ConcreteModel()
        m.x = pyo.Var()
        m.y = pyo.Var()
        m.a1 = pyo.Param(mutable=True)
        m.a2 = pyo.Param(mutable=True)
        m.b1 = pyo.Param(mutable=True)
        m.b2 = pyo.Param(mutable=True)
        m.obj = pyo.Objective(expr=m.y)
        e = LinearExpression(
            constant=m.b1, linear_coefs=[-1, m.a1], linear_vars=[m.y, m.x]
        )
        m.c1 = pyo.Constraint(expr=e == 0)
        e = LinearExpression(
            constant=m.b2, linear_coefs=[-1, m.a2], linear_vars=[m.y, m.x]
        )
        m.c2 = pyo.Constraint(expr=e == 0)

        params_to_test = [(1, -1, 2, 1), (1, -2, 2, 1), (1, -1, 3, 1)]
        for a1, a2, b1, b2 in params_to_test:
            m.a1.value = a1
            m.a2.value = a2
            m.b1.value = b1
            m.b2.value = b2
            res: Results = opt.solve(m)
            self.assertEqual(res.solution_status, SolutionStatus.optimal)
            self.assertAlmostEqual(m.y.value, a1 * (b2 - b1) / (a1 - a2) + b1)
            self.assertAlmostEqual(res.incumbent_objective, m.y.value)
            if res.objective_bound is None:
                bound = -math.inf
            else:
                bound = res.objective_bound
            self.assertTrue(bound <= m.y.value)

    @parameterized.expand(input=_load_tests(all_solvers))
    def test_no_objective(
        self, name: str, opt_class: Type[SolverBase], use_presolve: bool
    ):
        opt: SolverBase = opt_class()
        if not opt.available():
            raise unittest.SkipTest(f'Solver {opt.name} not available.')
        check_duals = True
        if any(name.startswith(i) for i in nl_solvers_set):
            if use_presolve:
                check_duals = False
                opt.config.writer_config.linear_presolve = True
            else:
                opt.config.writer_config.linear_presolve = False
        m = pyo.ConcreteModel()
        m.x = pyo.Var()
        m.y = pyo.Var()
        m.a1 = pyo.Param(mutable=True)
        m.a2 = pyo.Param(mutable=True)
        m.b1 = pyo.Param(mutable=True)
        m.b2 = pyo.Param(mutable=True)
        m.c1 = pyo.Constraint(expr=m.y == m.a1 * m.x + m.b1)
        m.c2 = pyo.Constraint(expr=m.y == m.a2 * m.x + m.b2)

        params_to_test = [(1, -1, 2, 1), (1, -2, 2, 1), (1, -1, 3, 1)]
        for a1, a2, b1, b2 in params_to_test:
            m.a1.value = a1
            m.a2.value = a2
            m.b1.value = b1
            m.b2.value = b2
            res: Results = opt.solve(m)
            self.assertEqual(res.solution_status, SolutionStatus.optimal)
            self.assertAlmostEqual(m.x.value, (b2 - b1) / (a1 - a2))
            self.assertAlmostEqual(m.y.value, a1 * (b2 - b1) / (a1 - a2) + b1)
            self.assertEqual(res.incumbent_objective, None)
            self.assertEqual(res.objective_bound, None)
            if check_duals:
                duals = res.solution_loader.get_duals()
                self.assertAlmostEqual(duals[m.c1], 0)
                self.assertAlmostEqual(duals[m.c2], 0)

    @parameterized.expand(input=_load_tests(all_solvers))
    def test_add_remove_cons(
        self, name: str, opt_class: Type[SolverBase], use_presolve: bool
    ):
        opt: SolverBase = opt_class()
        if not opt.available():
            raise unittest.SkipTest(f'Solver {opt.name} not available.')
        if any(name.startswith(i) for i in nl_solvers_set):
            if use_presolve:
                opt.config.writer_config.linear_presolve = True
            else:
                opt.config.writer_config.linear_presolve = False
        m = pyo.ConcreteModel()
        m.x = pyo.Var()
        m.y = pyo.Var()
        a1 = -1
        a2 = 1
        b1 = 1
        b2 = 2
        a3 = 1
        b3 = 3
        m.obj = pyo.Objective(expr=m.y)
        m.c1 = pyo.Constraint(expr=m.y >= a1 * m.x + b1)
        m.c2 = pyo.Constraint(expr=m.y >= a2 * m.x + b2)
        res = opt.solve(m)
        self.assertEqual(res.solution_status, SolutionStatus.optimal)
        self.assertAlmostEqual(m.x.value, (b2 - b1) / (a1 - a2))
        self.assertAlmostEqual(m.y.value, a1 * (b2 - b1) / (a1 - a2) + b1)
        self.assertAlmostEqual(res.incumbent_objective, m.y.value)
        if res.objective_bound is None:
            bound = -math.inf
        else:
            bound = res.objective_bound
        self.assertTrue(bound <= m.y.value)
        duals = res.solution_loader.get_duals()
        self.assertAlmostEqual(duals[m.c1], -(1 + a1 / (a2 - a1)))
        self.assertAlmostEqual(duals[m.c2], a1 / (a2 - a1))

        m.c3 = pyo.Constraint(expr=m.y >= a3 * m.x + b3)
        res = opt.solve(m)
        self.assertEqual(res.solution_status, SolutionStatus.optimal)
        self.assertAlmostEqual(m.x.value, (b3 - b1) / (a1 - a3))
        self.assertAlmostEqual(m.y.value, a1 * (b3 - b1) / (a1 - a3) + b1)
        self.assertAlmostEqual(res.incumbent_objective, m.y.value)
        self.assertTrue(res.objective_bound is None or res.objective_bound <= m.y.value)
        duals = res.solution_loader.get_duals()
        self.assertAlmostEqual(duals[m.c1], -(1 + a1 / (a3 - a1)))
        self.assertAlmostEqual(duals[m.c2], 0)
        self.assertAlmostEqual(duals[m.c3], a1 / (a3 - a1))

        del m.c3
        res = opt.solve(m)
        self.assertEqual(res.solution_status, SolutionStatus.optimal)
        self.assertAlmostEqual(m.x.value, (b2 - b1) / (a1 - a2))
        self.assertAlmostEqual(m.y.value, a1 * (b2 - b1) / (a1 - a2) + b1)
        self.assertAlmostEqual(res.incumbent_objective, m.y.value)
        self.assertTrue(res.objective_bound is None or res.objective_bound <= m.y.value)
        duals = res.solution_loader.get_duals()
        self.assertAlmostEqual(duals[m.c1], -(1 + a1 / (a2 - a1)))
        self.assertAlmostEqual(duals[m.c2], a1 / (a2 - a1))

    @parameterized.expand(input=_load_tests(all_solvers))
    def test_results_infeasible(
        self, name: str, opt_class: Type[SolverBase], use_presolve: bool
    ):
        opt: SolverBase = opt_class()
        if not opt.available():
            raise unittest.SkipTest(f'Solver {opt.name} not available.')
        if any(name.startswith(i) for i in nl_solvers_set):
            if use_presolve:
                opt.config.writer_config.linear_presolve = True
            else:
                opt.config.writer_config.linear_presolve = False
        m = pyo.ConcreteModel()
        m.x = pyo.Var()
        m.y = pyo.Var()
        m.obj = pyo.Objective(expr=m.y)
        m.c1 = pyo.Constraint(expr=m.y >= m.x)
        m.c2 = pyo.Constraint(expr=m.y <= m.x - 1)
        with self.assertRaises(NoOptimalSolutionError):
            res = opt.solve(m)
        opt.config.raise_exception_on_nonoptimal_result = False
        opt.config.load_solutions = False
        res = opt.solve(m)
        self.assertNotEqual(res.solution_status, SolutionStatus.optimal)
        if isinstance(opt, Ipopt):
            acceptable_termination_conditions = {
                TerminationCondition.locallyInfeasible,
                TerminationCondition.unbounded,
            }
        else:
            acceptable_termination_conditions = {
                TerminationCondition.provenInfeasible,
                TerminationCondition.infeasibleOrUnbounded,
            }
        self.assertIn(res.termination_condition, acceptable_termination_conditions)
        self.assertAlmostEqual(m.x.value, None)
        self.assertAlmostEqual(m.y.value, None)
        self.assertTrue(res.incumbent_objective is None)

        if not isinstance(opt, Ipopt):
            # ipopt can return the values of the variables/duals at the last iterate
            # even if it did not converge; raise_exception_on_nonoptimal_result
            # is set to False, so we are free to load infeasible solutions
            with self.assertRaisesRegex(
                NoSolutionError, '.*does not currently have a valid solution.*'
            ):
                res.solution_loader.load_vars()
            with self.assertRaisesRegex(
                NoDualsError, '.*does not currently have valid duals.*'
            ):
                res.solution_loader.get_duals()
            with self.assertRaisesRegex(
                NoReducedCostsError, '.*does not currently have valid reduced costs.*'
            ):
                res.solution_loader.get_reduced_costs()

    @parameterized.expand(input=_load_tests(all_solvers))
    def test_trivial_constraints(
        self, name: str, opt_class: Type[SolverBase], use_presolve: bool
    ):
        opt: SolverBase = opt_class()
        if not opt.available():
            raise unittest.SkipTest(f'Solver {opt.name} not available.')
        if any(name.startswith(i) for i in nl_solvers_set):
            if use_presolve:
                opt.config.writer_config.linear_presolve = True
            else:
                opt.config.writer_config.linear_presolve = False
        m = pyo.ConcreteModel()
        m.x = pyo.Var()
        m.y = pyo.Var()
        m.obj = pyo.Objective(expr=m.y)
        m.c1 = pyo.Constraint(expr=m.y >= m.x)
        m.c2 = pyo.Constraint(expr=m.y >= -m.x)
        m.c3 = pyo.Constraint(expr=m.x >= 0)

        res = opt.solve(m)
        self.assertAlmostEqual(m.x.value, 0)
        self.assertAlmostEqual(m.y.value, 0)

        m.x.fix(1)
        opt.config.tee = True
        res = opt.solve(m)
        self.assertAlmostEqual(m.x.value, 1)
        self.assertAlmostEqual(m.y.value, 1)

        m.x.fix(-1)
        with self.assertRaises(NoOptimalSolutionError):
            res = opt.solve(m)

        opt.config.load_solutions = False
        opt.config.raise_exception_on_nonoptimal_result = False
        res = opt.solve(m)
        self.assertNotEqual(res.solution_status, SolutionStatus.optimal)
        if isinstance(opt, Ipopt):
            acceptable_termination_conditions = {
                TerminationCondition.locallyInfeasible,
                TerminationCondition.unbounded,
                TerminationCondition.provenInfeasible,
            }
        else:
            acceptable_termination_conditions = {
                TerminationCondition.provenInfeasible,
                TerminationCondition.infeasibleOrUnbounded,
            }
        self.assertIn(res.termination_condition, acceptable_termination_conditions)
        self.assertIsNone(res.incumbent_objective)

    @parameterized.expand(input=_load_tests(all_solvers))
    def test_duals(self, name: str, opt_class: Type[SolverBase], use_presolve: bool):
        opt: SolverBase = opt_class()
        if not opt.available():
            raise unittest.SkipTest(f'Solver {opt.name} not available.')
        if any(name.startswith(i) for i in nl_solvers_set):
            if use_presolve:
                opt.config.writer_config.linear_presolve = True
            else:
                opt.config.writer_config.linear_presolve = False
        m = pyo.ConcreteModel()
        m.x = pyo.Var()
        m.y = pyo.Var()
        m.obj = pyo.Objective(expr=m.y)
        m.c1 = pyo.Constraint(expr=m.y - m.x >= 0)
        m.c2 = pyo.Constraint(expr=m.y + m.x - 2 >= 0)

        res = opt.solve(m)
        self.assertAlmostEqual(m.x.value, 1)
        self.assertAlmostEqual(m.y.value, 1)
        duals = res.solution_loader.get_duals()
        self.assertAlmostEqual(duals[m.c1], 0.5)
        self.assertAlmostEqual(duals[m.c2], 0.5)

        duals = res.solution_loader.get_duals(cons_to_load=[m.c1])
        self.assertAlmostEqual(duals[m.c1], 0.5)
        self.assertNotIn(m.c2, duals)

    @parameterized.expand(input=_load_tests(qcp_solvers))
    def test_mutable_quadratic_coefficient(
        self, name: str, opt_class: Type[SolverBase], use_presolve: bool
    ):
        opt: SolverBase = opt_class()
        if not opt.available():
            raise unittest.SkipTest(f'Solver {opt.name} not available.')
        if any(name.startswith(i) for i in nl_solvers_set):
            if use_presolve:
                opt.config.writer_config.linear_presolve = True
            else:
                opt.config.writer_config.linear_presolve = False
        m = pyo.ConcreteModel()
        m.x = pyo.Var()
        m.y = pyo.Var()
        m.a = pyo.Param(initialize=1, mutable=True)
        m.b = pyo.Param(initialize=-1, mutable=True)
        m.obj = pyo.Objective(expr=m.x**2 + m.y**2)
        m.c = pyo.Constraint(expr=m.y >= (m.a * m.x + m.b) ** 2)

        res = opt.solve(m)
        self.assertAlmostEqual(m.x.value, 0.41024548525899274, 4)
        self.assertAlmostEqual(m.y.value, 0.34781038127030117, 4)
        m.a.value = 2
        m.b.value = -0.5
        res = opt.solve(m)
        self.assertAlmostEqual(m.x.value, 0.10256137418973625, 4)
        self.assertAlmostEqual(m.y.value, 0.0869525991355825, 4)

    @parameterized.expand(input=_load_tests(qcp_solvers))
    def test_mutable_quadratic_objective_qcp(
        self, name: str, opt_class: Type[SolverBase], use_presolve: bool
    ):
        opt: SolverBase = opt_class()
        if not opt.available():
            raise unittest.SkipTest(f'Solver {opt.name} not available.')
        if any(name.startswith(i) for i in nl_solvers_set):
            if use_presolve:
                opt.config.writer_config.linear_presolve = True
            else:
                opt.config.writer_config.linear_presolve = False
        m = pyo.ConcreteModel()
        m.x = pyo.Var()
        m.y = pyo.Var()
        m.a = pyo.Param(initialize=1, mutable=True)
        m.b = pyo.Param(initialize=-1, mutable=True)
        m.c = pyo.Param(initialize=1, mutable=True)
        m.d = pyo.Param(initialize=1, mutable=True)
        m.obj = pyo.Objective(expr=m.x**2 + m.c * m.y**2 + m.d * m.x)
        m.ccon = pyo.Constraint(expr=m.y >= (m.a * m.x + m.b) ** 2)

        res = opt.solve(m)
        self.assertAlmostEqual(m.x.value, 0.2719178742733325, 4)
        self.assertAlmostEqual(m.y.value, 0.5301035741688002, 4)
        m.c.value = 3.5
        m.d.value = -1
        res = opt.solve(m)

        self.assertAlmostEqual(m.x.value, 0.6962249634573562, 4)
        self.assertAlmostEqual(m.y.value, 0.09227926676152151, 4)

    @parameterized.expand(input=_load_tests(qp_solvers))
    def test_mutable_quadratic_objective_qp(
        self, name: str, opt_class: Type[SolverBase], use_presolve: bool
    ):
        opt: SolverBase = opt_class()
        if not opt.available():
            raise unittest.SkipTest(f'Solver {opt.name} not available.')
        if any(name.startswith(i) for i in nl_solvers_set):
            if use_presolve:
                opt.config.writer_config.linear_presolve = True
            else:
                opt.config.writer_config.linear_presolve = False
        # test issue #3381
        m = pyo.ConcreteModel()

        m.x1 = pyo.Var()
        m.x2 = pyo.Var()

        m.p1 = pyo.Param(initialize=1, mutable=True)
        m.p2 = pyo.Param(initialize=1, mutable=True)
        m.p3 = pyo.Param(initialize=4, mutable=True)

        m.obj = pyo.Objective(
            expr=m.p1 * (m.x1 - 1) ** 2 + m.p2 * (m.x2 - 6) ** 2 - m.p3 * m.x2
        )

        m.con = pyo.Constraint(expr=m.x1 >= m.x2)

        results = opt.solve(m)
        self.assertAlmostEqual(m.x1.value, 4.5, places=4)
        self.assertAlmostEqual(m.x2.value, 4.5, places=4)
        self.assertAlmostEqual(results.incumbent_objective, -3.5, 4)

        m.p2.value = 2.0
        results = opt.solve(m)
        self.assertAlmostEqual(m.x1.value, 5, places=4)
        self.assertAlmostEqual(m.x2.value, 5, places=4)
        self.assertAlmostEqual(results.incumbent_objective, -2, 4)

        m.x3 = pyo.Var()
        del m.obj
        m.obj = pyo.Objective(
            expr=m.p2 * (m.x2 - 6) ** 2 - m.p3 * m.x2 + m.p1 * (m.x3 - 1) ** 2
        )
        m.con2 = pyo.Constraint(expr=m.x3 >= m.x1)

        results = opt.solve(m)
        self.assertAlmostEqual(m.x1.value, 5, places=4)
        self.assertAlmostEqual(m.x2.value, 5, places=4)
        self.assertAlmostEqual(m.x3.value, 5, places=4)
        self.assertAlmostEqual(results.incumbent_objective, -2, 4)

        if opt_class is Highs:
            # This assertions is not important by itself.
            # We just need it to make sure that removing the
            # variable below is actually testing what we think
            # (which is that the mutable quadratic coefficients
            # work correctly even when the column changes)
            self.assertIn(opt._pyomo_var_to_solver_var_map[id(m.x1)], {0, 1})
            self.assertIn(opt._pyomo_var_to_solver_var_map[id(m.x2)], {0, 1})
            self.assertEqual(opt._pyomo_var_to_solver_var_map[id(m.x3)], 2)

        del m.con
        del m.con2
        m.p1.value = 2
        m.con = pyo.Constraint(expr=m.x3 >= m.x2)

        results = opt.solve(m)
        self.assertAlmostEqual(m.x2.value, 4, places=4)
        self.assertAlmostEqual(m.x3.value, 4, places=4)
        self.assertAlmostEqual(results.incumbent_objective, 10, 4)

        if opt_class is Highs:
            self.assertIn(opt._pyomo_var_to_solver_var_map[id(m.x3)], {0, 1})

    @parameterized.expand(input=_load_tests(all_solvers))
    def test_fixed_vars(
        self, name: str, opt_class: Type[SolverBase], use_presolve: bool
    ):
        opt: SolverBase = opt_class()
        if not opt.available():
            raise unittest.SkipTest(f'Solver {opt.name} not available.')
        if any(name.startswith(i) for i in nl_solvers_set):
            if use_presolve:
                opt.config.writer_config.linear_presolve = True
            else:
                opt.config.writer_config.linear_presolve = False
        m = pyo.ConcreteModel()
        m.x = pyo.Var()
        m.x.fix(0)
        m.y = pyo.Var()
        a1 = 1
        a2 = -1
        b1 = 1
        b2 = 2
        m.obj = pyo.Objective(expr=m.y)
        m.c1 = pyo.Constraint(expr=m.y >= a1 * m.x + b1)
        m.c2 = pyo.Constraint(expr=m.y >= a2 * m.x + b2)
        res = opt.solve(m)
        self.assertAlmostEqual(m.x.value, 0)
        self.assertAlmostEqual(m.y.value, 2)
        m.x.unfix()
        res = opt.solve(m)
        self.assertAlmostEqual(m.x.value, (b2 - b1) / (a1 - a2))
        self.assertAlmostEqual(m.y.value, a1 * (b2 - b1) / (a1 - a2) + b1)
        m.x.fix(0)
        res = opt.solve(m)
        self.assertAlmostEqual(m.x.value, 0)
        self.assertAlmostEqual(m.y.value, 2)
        m.x.value = 2
        res = opt.solve(m)
        self.assertAlmostEqual(m.x.value, 2)
        self.assertAlmostEqual(m.y.value, 3)
        m.x.value = 0
        res = opt.solve(m)
        self.assertAlmostEqual(m.x.value, 0)
        self.assertAlmostEqual(m.y.value, 2)

    @parameterized.expand(input=_load_tests(all_solvers))
    def test_fixed_vars_2(
        self, name: str, opt_class: Type[SolverBase], use_presolve: bool
    ):
        opt: SolverBase = opt_class()
        if not opt.available():
            raise unittest.SkipTest(f'Solver {opt.name} not available.')
        if any(name.startswith(i) for i in nl_solvers_set):
            if use_presolve:
                opt.config.writer_config.linear_presolve = True
            else:
                opt.config.writer_config.linear_presolve = False
        m = pyo.ConcreteModel()
        m.x = pyo.Var()
        m.x.fix(0)
        m.y = pyo.Var()
        a1 = 1
        a2 = -1
        b1 = 1
        b2 = 2
        m.obj = pyo.Objective(expr=m.y)
        m.c1 = pyo.Constraint(expr=m.y >= a1 * m.x + b1)
        m.c2 = pyo.Constraint(expr=m.y >= a2 * m.x + b2)
        res = opt.solve(m)
        self.assertAlmostEqual(m.x.value, 0)
        self.assertAlmostEqual(m.y.value, 2)
        m.x.unfix()
        res = opt.solve(m)
        self.assertAlmostEqual(m.x.value, (b2 - b1) / (a1 - a2))
        self.assertAlmostEqual(m.y.value, a1 * (b2 - b1) / (a1 - a2) + b1)
        m.x.fix(0)
        res = opt.solve(m)
        self.assertAlmostEqual(m.x.value, 0)
        self.assertAlmostEqual(m.y.value, 2)
        m.x.value = 2
        res = opt.solve(m)
        self.assertAlmostEqual(m.x.value, 2)
        self.assertAlmostEqual(m.y.value, 3)
        m.x.value = 0
        res = opt.solve(m)
        self.assertAlmostEqual(m.x.value, 0)
        self.assertAlmostEqual(m.y.value, 2)

    @parameterized.expand(input=_load_tests(all_solvers))
    def test_fixed_vars_3(
        self, name: str, opt_class: Type[SolverBase], use_presolve: bool
    ):
        opt: SolverBase = opt_class()
        if not opt.available():
            raise unittest.SkipTest(f'Solver {opt.name} not available.')
        if any(name.startswith(i) for i in nl_solvers_set):
            if use_presolve:
                opt.config.writer_config.linear_presolve = True
            else:
                opt.config.writer_config.linear_presolve = False
        m = pyo.ConcreteModel()
        m.x = pyo.Var()
        m.y = pyo.Var()
        m.obj = pyo.Objective(expr=m.x + m.y)
        m.c1 = pyo.Constraint(expr=m.x == 2 / m.y)
        m.y.fix(1)
        res = opt.solve(m)
        self.assertAlmostEqual(res.incumbent_objective, 3)
        self.assertAlmostEqual(m.x.value, 2)

    @parameterized.expand(input=_load_tests(nlp_solvers))
    def test_fixed_vars_4(
        self, name: str, opt_class: Type[SolverBase], use_presolve: bool
    ):
        opt: SolverBase = opt_class()
        if not opt.available():
            raise unittest.SkipTest(f'Solver {opt.name} not available.')
        if any(name.startswith(i) for i in nl_solvers_set):
            if use_presolve:
                opt.config.writer_config.linear_presolve = True
            else:
                opt.config.writer_config.linear_presolve = False
        m = pyo.ConcreteModel()
        m.x = pyo.Var()
        m.y = pyo.Var()
        m.obj = pyo.Objective(expr=m.x**2 + m.y**2)
        m.c1 = pyo.Constraint(expr=m.x == 2 / m.y)
        m.y.fix(1)
        res = opt.solve(m)
        self.assertAlmostEqual(m.x.value, 2)
        m.y.unfix()
        res = opt.solve(m)
        self.assertAlmostEqual(m.x.value, 2**0.5, delta=1e-3)
        self.assertAlmostEqual(m.y.value, 2**0.5, delta=1e-3)

    @parameterized.expand(input=_load_tests(all_solvers))
    def test_mutable_param_with_range(
        self, name: str, opt_class: Type[SolverBase], use_presolve: bool
    ):
        opt: SolverBase = opt_class()
        if not opt.available():
            raise unittest.SkipTest(f'Solver {opt.name} not available.')
        if any(name.startswith(i) for i in nl_solvers_set):
            if use_presolve:
                opt.config.writer_config.linear_presolve = True
            else:
                opt.config.writer_config.linear_presolve = False
        m = pyo.ConcreteModel()
        m.x = pyo.Var()
        m.y = pyo.Var()
        m.a1 = pyo.Param(initialize=0, mutable=True)
        m.a2 = pyo.Param(initialize=0, mutable=True)
        m.b1 = pyo.Param(initialize=0, mutable=True)
        m.b2 = pyo.Param(initialize=0, mutable=True)
        m.c1 = pyo.Param(initialize=0, mutable=True)
        m.c2 = pyo.Param(initialize=0, mutable=True)
        m.obj = pyo.Objective(expr=m.y)
        m.con1 = pyo.Constraint(expr=(m.b1, m.y - m.a1 * m.x, m.c1))
        m.con2 = pyo.Constraint(expr=(m.b2, m.y - m.a2 * m.x, m.c2))

        np.random.seed(0)
        params_to_test = [
            (
                np.random.uniform(0, 10),
                np.random.uniform(-10, 0),
                np.random.uniform(-5, 2.5),
                np.random.uniform(-5, 2.5),
                np.random.uniform(2.5, 10),
                np.random.uniform(2.5, 10),
                pyo.minimize,
            ),
            (
                np.random.uniform(0, 10),
                np.random.uniform(-10, 0),
                np.random.uniform(-5, 2.5),
                np.random.uniform(-5, 2.5),
                np.random.uniform(2.5, 10),
                np.random.uniform(2.5, 10),
                pyo.maximize,
            ),
            (
                np.random.uniform(0, 10),
                np.random.uniform(-10, 0),
                np.random.uniform(-5, 2.5),
                np.random.uniform(-5, 2.5),
                np.random.uniform(2.5, 10),
                np.random.uniform(2.5, 10),
                pyo.minimize,
            ),
            (
                np.random.uniform(0, 10),
                np.random.uniform(-10, 0),
                np.random.uniform(-5, 2.5),
                np.random.uniform(-5, 2.5),
                np.random.uniform(2.5, 10),
                np.random.uniform(2.5, 10),
                pyo.maximize,
            ),
        ]
        for a1, a2, b1, b2, c1, c2, sense in params_to_test:
            m.a1.value = float(a1)
            m.a2.value = float(a2)
            m.b1.value = float(b1)
            m.b2.value = float(b2)
            m.c1.value = float(c1)
            m.c2.value = float(c2)
            m.obj.sense = sense
            res: Results = opt.solve(m)
            self.assertEqual(res.solution_status, SolutionStatus.optimal)
            if sense is pyo.minimize:
                self.assertAlmostEqual(m.x.value, (b2 - b1) / (a1 - a2), 6)
                self.assertAlmostEqual(m.y.value, a1 * (b2 - b1) / (a1 - a2) + b1, 6)
                self.assertAlmostEqual(res.incumbent_objective, m.y.value, 6)
                self.assertTrue(
                    res.objective_bound is None
                    or res.objective_bound <= m.y.value + 1e-12
                )
                duals = res.solution_loader.get_duals()
                self.assertAlmostEqual(duals[m.con1], (1 + a1 / (a2 - a1)), 6)
                self.assertAlmostEqual(duals[m.con2], -a1 / (a2 - a1), 6)
            else:
                self.assertAlmostEqual(m.x.value, (c2 - c1) / (a1 - a2), 6)
                self.assertAlmostEqual(m.y.value, a1 * (c2 - c1) / (a1 - a2) + c1, 6)
                self.assertAlmostEqual(res.incumbent_objective, m.y.value, 6)
                self.assertTrue(
                    res.objective_bound is None
                    or res.objective_bound >= m.y.value - 1e-12
                )
                duals = res.solution_loader.get_duals()
                self.assertAlmostEqual(duals[m.con1], (1 + a1 / (a2 - a1)), 6)
                self.assertAlmostEqual(duals[m.con2], -a1 / (a2 - a1), 6)

    @parameterized.expand(input=_load_tests(all_solvers))
    def test_add_and_remove_vars(
        self, name: str, opt_class: Type[SolverBase], use_presolve: bool
    ):
        opt = opt_class()
        if not opt.available():
            raise unittest.SkipTest(f'Solver {opt.name} not available.')
        if any(name.startswith(i) for i in nl_solvers_set):
            if use_presolve:
                opt.config.writer_config.linear_presolve = True
            else:
                opt.config.writer_config.linear_presolve = False
        m = pyo.ConcreteModel()
        m.y = pyo.Var(bounds=(-1, None))
        m.obj = pyo.Objective(expr=m.y)
        if opt.is_persistent():
            opt.config.auto_updates.update_parameters = False
            opt.config.auto_updates.update_vars = False
            opt.config.auto_updates.update_constraints = False
            opt.config.auto_updates.update_named_expressions = False
            opt.config.auto_updates.check_for_new_or_removed_constraints = False
        opt.config.load_solutions = False
        res = opt.solve(m)
        self.assertEqual(res.solution_status, SolutionStatus.optimal)
        res.solution_loader.load_vars()
        self.assertAlmostEqual(m.y.value, -1)
        m.x = pyo.Var()
        a1 = 1
        a2 = -1
        b1 = 2
        b2 = 1
        m.c1 = pyo.Constraint(expr=(0, m.y - a1 * m.x - b1, None))
        m.c2 = pyo.Constraint(expr=(None, -m.y + a2 * m.x + b2, 0))
        if opt.is_persistent():
            opt.add_constraints([m.c1, m.c2])
        res = opt.solve(m)
        self.assertEqual(res.solution_status, SolutionStatus.optimal)
        res.solution_loader.load_vars()
        self.assertAlmostEqual(m.x.value, (b2 - b1) / (a1 - a2))
        self.assertAlmostEqual(m.y.value, a1 * (b2 - b1) / (a1 - a2) + b1)
        m.c1.deactivate()
        m.c2.deactivate()
        if opt.is_persistent():
            opt.remove_constraints([m.c1, m.c2])
        m.x.value = None
        res = opt.solve(m)
        self.assertEqual(res.solution_status, SolutionStatus.optimal)
        res.solution_loader.load_vars()
        self.assertEqual(m.x.value, None)
        self.assertAlmostEqual(m.y.value, -1)

    @parameterized.expand(input=_load_tests(nlp_solvers))
    def test_exp(self, name: str, opt_class: Type[SolverBase], use_presolve: bool):
        opt = opt_class()
        if not opt.available():
            raise unittest.SkipTest(f'Solver {opt.name} not available.')
        if any(name.startswith(i) for i in nl_solvers_set):
            if use_presolve:
                opt.config.writer_config.linear_presolve = True
            else:
                opt.config.writer_config.linear_presolve = False
        m = pyo.ConcreteModel()
        m.x = pyo.Var()
        m.y = pyo.Var()
        m.obj = pyo.Objective(expr=m.x**2 + m.y**2)
        m.c1 = pyo.Constraint(expr=m.y >= pyo.exp(m.x))
        res = opt.solve(m)
        self.assertAlmostEqual(m.x.value, -0.42630274815985264, delta=1e-3)
        self.assertAlmostEqual(m.y.value, 0.6529186341994245, delta=1e-3)

    @parameterized.expand(input=_load_tests(nlp_solvers))
    def test_log(self, name: str, opt_class: Type[SolverBase], use_presolve: bool):
        opt = opt_class()
        if not opt.available():
            raise unittest.SkipTest(f'Solver {opt.name} not available.')
        if any(name.startswith(i) for i in nl_solvers_set):
            if use_presolve:
                opt.config.writer_config.linear_presolve = True
            else:
                opt.config.writer_config.linear_presolve = False
        m = pyo.ConcreteModel()
        m.x = pyo.Var(initialize=1)
        m.y = pyo.Var()
        m.obj = pyo.Objective(expr=m.x**2 + m.y**2)
        m.c1 = pyo.Constraint(expr=m.y <= pyo.log(m.x))
        res = opt.solve(m)
        self.assertAlmostEqual(m.x.value, 0.6529186341994245)
        self.assertAlmostEqual(m.y.value, -0.42630274815985264)

    @parameterized.expand(input=_load_tests(all_solvers))
    def test_with_numpy(
        self, name: str, opt_class: Type[SolverBase], use_presolve: bool
    ):
        opt: SolverBase = opt_class()
        if not opt.available():
            raise unittest.SkipTest(f'Solver {opt.name} not available.')
        if any(name.startswith(i) for i in nl_solvers_set):
            if use_presolve:
                opt.config.writer_config.linear_presolve = True
            else:
                opt.config.writer_config.linear_presolve = False
        m = pyo.ConcreteModel()
        m.x = pyo.Var()
        m.y = pyo.Var()
        m.obj = pyo.Objective(expr=m.y)
        a1 = 1
        b1 = 3
        a2 = -2
        b2 = 1
        m.c1 = pyo.Constraint(
            expr=(np.float64(0), m.y - np.int64(1) * m.x - np.float32(3), None)
        )
        m.c2 = pyo.Constraint(
            expr=(None, -m.y + np.int32(-2) * m.x + np.float64(1), np.float16(0))
        )
        res = opt.solve(m)
        self.assertEqual(res.solution_status, SolutionStatus.optimal)
        self.assertAlmostEqual(m.x.value, (b2 - b1) / (a1 - a2))
        self.assertAlmostEqual(m.y.value, a1 * (b2 - b1) / (a1 - a2) + b1)

    @parameterized.expand(input=_load_tests(all_solvers))
    def test_bounds_with_params(
        self, name: str, opt_class: Type[SolverBase], use_presolve: bool
    ):
        opt: SolverBase = opt_class()
        if not opt.available():
            raise unittest.SkipTest(f'Solver {opt.name} not available.')
        if any(name.startswith(i) for i in nl_solvers_set):
            if use_presolve:
                opt.config.writer_config.linear_presolve = True
            else:
                opt.config.writer_config.linear_presolve = False
        m = pyo.ConcreteModel()
        m.y = pyo.Var()
        m.p = pyo.Param(mutable=True)
        m.y.setlb(m.p)
        m.p.value = 1
        m.obj = pyo.Objective(expr=m.y)
        res = opt.solve(m)
        self.assertAlmostEqual(m.y.value, 1)
        m.p.value = -1
        res = opt.solve(m)
        self.assertAlmostEqual(m.y.value, -1)
        m.y.setlb(None)
        m.y.setub(m.p)
        m.obj.sense = pyo.maximize
        m.p.value = 5
        res = opt.solve(m)
        self.assertAlmostEqual(m.y.value, 5)
        m.p.value = 4
        res = opt.solve(m)
        self.assertAlmostEqual(m.y.value, 4)
        m.y.setub(None)
        m.y.setlb(m.p)
        m.obj.sense = pyo.minimize
        m.p.value = 3
        res = opt.solve(m)
        self.assertAlmostEqual(m.y.value, 3)

    @parameterized.expand(input=_load_tests(all_solvers))
    def test_solution_loader(
        self, name: str, opt_class: Type[SolverBase], use_presolve: bool
    ):
        opt: SolverBase = opt_class()
        if not opt.available():
            raise unittest.SkipTest(f'Solver {opt.name} not available.')
        if any(name.startswith(i) for i in nl_solvers_set):
            if use_presolve:
                opt.config.writer_config.linear_presolve = True
            else:
                opt.config.writer_config.linear_presolve = False
        m = pyo.ConcreteModel()
        m.x = pyo.Var(bounds=(1, None))
        m.y = pyo.Var()
        m.obj = pyo.Objective(expr=m.y)
        m.c1 = pyo.Constraint(expr=(0, m.y - m.x, None))
        m.c2 = pyo.Constraint(expr=(0, m.y - m.x + 1, None))
        opt.config.load_solutions = False
        res = opt.solve(m)
        self.assertIsNone(m.x.value)
        self.assertIsNone(m.y.value)
        res.solution_loader.load_vars()
        self.assertAlmostEqual(m.x.value, 1)
        self.assertAlmostEqual(m.y.value, 1)
        m.x.value = None
        m.y.value = None
        res.solution_loader.load_vars([m.y])
        self.assertAlmostEqual(m.y.value, 1)
        primals = res.solution_loader.get_vars()
        self.assertIn(m.x, primals)
        self.assertIn(m.y, primals)
        self.assertAlmostEqual(primals[m.x], 1)
        self.assertAlmostEqual(primals[m.y], 1)
        primals = res.solution_loader.get_vars([m.y])
        self.assertNotIn(m.x, primals)
        self.assertIn(m.y, primals)
        self.assertAlmostEqual(primals[m.y], 1)
        reduced_costs = res.solution_loader.get_reduced_costs()
        self.assertIn(m.x, reduced_costs)
        self.assertIn(m.y, reduced_costs)
        self.assertAlmostEqual(reduced_costs[m.x], 1)
        self.assertAlmostEqual(reduced_costs[m.y], 0)
        reduced_costs = res.solution_loader.get_reduced_costs([m.y])
        self.assertNotIn(m.x, reduced_costs)
        self.assertIn(m.y, reduced_costs)
        self.assertAlmostEqual(reduced_costs[m.y], 0)
        duals = res.solution_loader.get_duals()
        self.assertIn(m.c1, duals)
        self.assertIn(m.c2, duals)
        self.assertAlmostEqual(duals[m.c1], 1)
        self.assertAlmostEqual(duals[m.c2], 0)
        duals = res.solution_loader.get_duals([m.c1])
        self.assertNotIn(m.c2, duals)
        self.assertIn(m.c1, duals)
        self.assertAlmostEqual(duals[m.c1], 1)

    @parameterized.expand(input=_load_tests(all_solvers))
    def test_time_limit(
        self, name: str, opt_class: Type[SolverBase], use_presolve: bool
    ):
        opt: SolverBase = opt_class()
        if not opt.available():
            raise unittest.SkipTest(f'Solver {opt.name} not available.')
        if any(name.startswith(i) for i in nl_solvers_set):
            if use_presolve:
                opt.config.writer_config.linear_presolve = True
            else:
                opt.config.writer_config.linear_presolve = False
        from sys import platform

        if platform == 'win32':
            raise unittest.SkipTest

        N = 30
        m = pyo.ConcreteModel()
        m.jobs = pyo.Set(initialize=list(range(N)))
        m.tasks = pyo.Set(initialize=list(range(N)))
        m.x = pyo.Var(m.jobs, m.tasks, bounds=(0, 1))

        random.seed(0)
        coefs = list()
        lin_vars = list()
        for j in m.jobs:
            for t in m.tasks:
                coefs.append(random.uniform(0, 10))
                lin_vars.append(m.x[j, t])
        obj_expr = LinearExpression(
            linear_coefs=coefs, linear_vars=lin_vars, constant=0
        )
        m.obj = pyo.Objective(expr=obj_expr, sense=pyo.maximize)

        m.c1 = pyo.Constraint(m.jobs)
        m.c2 = pyo.Constraint(m.tasks)
        for j in m.jobs:
            expr = LinearExpression(
                linear_coefs=[1] * N,
                linear_vars=[m.x[j, t] for t in m.tasks],
                constant=0,
            )
            m.c1[j] = expr == 1
        for t in m.tasks:
            expr = LinearExpression(
                linear_coefs=[1] * N,
                linear_vars=[m.x[j, t] for j in m.jobs],
                constant=0,
            )
            m.c2[t] = expr == 1
        if isinstance(opt, Ipopt):
            opt.config.time_limit = 1e-6
        else:
            opt.config.time_limit = 0
        opt.config.load_solutions = False
        opt.config.raise_exception_on_nonoptimal_result = False
        res = opt.solve(m)
        self.assertIn(
            res.termination_condition,
            {TerminationCondition.maxTimeLimit, TerminationCondition.iterationLimit},
        )

    @parameterized.expand(input=_load_tests(all_solvers))
    def test_objective_changes(
        self, name: str, opt_class: Type[SolverBase], use_presolve: bool
    ):
        opt: SolverBase = opt_class()
        if not opt.available():
            raise unittest.SkipTest(f'Solver {opt.name} not available.')
        if any(name.startswith(i) for i in nl_solvers_set):
            if use_presolve:
                opt.config.writer_config.linear_presolve = True
            else:
                opt.config.writer_config.linear_presolve = False
        m = pyo.ConcreteModel()
        m.x = pyo.Var()
        m.y = pyo.Var()
        m.c1 = pyo.Constraint(expr=m.y >= m.x + 1)
        m.c2 = pyo.Constraint(expr=m.y >= -m.x + 1)
        m.obj = pyo.Objective(expr=m.y)
        res = opt.solve(m)
        self.assertAlmostEqual(res.incumbent_objective, 1)
        del m.obj
        m.obj = pyo.Objective(expr=2 * m.y)
        res = opt.solve(m)
        self.assertAlmostEqual(res.incumbent_objective, 2)
        m.obj.expr = 3 * m.y
        res = opt.solve(m)
        self.assertAlmostEqual(res.incumbent_objective, 3)
        m.obj.sense = pyo.maximize
        opt.config.raise_exception_on_nonoptimal_result = False
        opt.config.load_solutions = False
        res = opt.solve(m)
        self.assertIn(
            res.termination_condition,
            {
                TerminationCondition.unbounded,
                TerminationCondition.infeasibleOrUnbounded,
            },
        )
        m.obj.sense = pyo.minimize
        opt.config.load_solutions = True
        del m.obj
        m.obj = pyo.Objective(expr=m.x * m.y)
        m.x.fix(2)
        res = opt.solve(m)
        self.assertAlmostEqual(res.incumbent_objective, 6, 6)
        m.x.fix(3)
        res = opt.solve(m)
        self.assertAlmostEqual(res.incumbent_objective, 12, 6)
        m.x.unfix()
        m.y.fix(2)
        m.x.setlb(-3)
        m.x.setub(5)
        res = opt.solve(m)
        self.assertAlmostEqual(res.incumbent_objective, -2, 6)
        m.y.unfix()
        m.x.setlb(None)
        m.x.setub(None)
        m.e = pyo.Expression(expr=2)
        del m.obj
        m.obj = pyo.Objective(expr=m.e * m.y)
        res = opt.solve(m)
        self.assertAlmostEqual(res.incumbent_objective, 2)
        m.e.expr = 3
        res = opt.solve(m)
        self.assertAlmostEqual(res.incumbent_objective, 3)
        if opt.is_persistent():
            # hack until we get everything ported to the observer
            try:
                opt.config.auto_updates.check_for_new_or_removed_objectives = False
            except:
                opt.config.auto_updates.check_for_new_objective = False
            m.e.expr = 4
            res = opt.solve(m)
            self.assertAlmostEqual(res.incumbent_objective, 4)

    @parameterized.expand(input=_load_tests(all_solvers))
    def test_domain(self, name: str, opt_class: Type[SolverBase], use_presolve: bool):
        opt: SolverBase = opt_class()
        if not opt.available():
            raise unittest.SkipTest(f'Solver {opt.name} not available.')
        if any(name.startswith(i) for i in nl_solvers_set):
            if use_presolve:
                opt.config.writer_config.linear_presolve = True
            else:
                opt.config.writer_config.linear_presolve = False
        m = pyo.ConcreteModel()
        m.x = pyo.Var(bounds=(1, None), domain=pyo.NonNegativeReals)
        m.obj = pyo.Objective(expr=m.x)
        res = opt.solve(m)
        self.assertAlmostEqual(res.incumbent_objective, 1)
        m.x.setlb(-1)
        res = opt.solve(m)
        self.assertAlmostEqual(res.incumbent_objective, 0)
        m.x.setlb(1)
        res = opt.solve(m)
        self.assertAlmostEqual(res.incumbent_objective, 1)
        m.x.setlb(-1)
        m.x.domain = pyo.Reals
        res = opt.solve(m)
        self.assertAlmostEqual(res.incumbent_objective, -1)
        m.x.domain = pyo.NonNegativeReals
        res = opt.solve(m)
        self.assertAlmostEqual(res.incumbent_objective, 0)

    @parameterized.expand(input=_load_tests(mip_solvers))
    def test_domain_with_integers(
        self, name: str, opt_class: Type[SolverBase], use_presolve: bool
    ):
        opt: SolverBase = opt_class()
        if not opt.available():
            raise unittest.SkipTest(f'Solver {opt.name} not available.')
        if any(name.startswith(i) for i in nl_solvers_set):
            if use_presolve:
                opt.config.writer_config.linear_presolve = True
            else:
                opt.config.writer_config.linear_presolve = False
        m = pyo.ConcreteModel()
        m.x = pyo.Var(bounds=(-1, None), domain=pyo.NonNegativeIntegers)
        m.obj = pyo.Objective(expr=m.x)
        res = opt.solve(m)
        self.assertAlmostEqual(res.incumbent_objective, 0)
        m.x.setlb(0.5)
        res = opt.solve(m)
        self.assertAlmostEqual(res.incumbent_objective, 1)
        m.x.setlb(-5.5)
        m.x.domain = pyo.Integers
        res = opt.solve(m)
        self.assertAlmostEqual(res.incumbent_objective, -5)
        m.x.domain = pyo.Binary
        res = opt.solve(m)
        self.assertAlmostEqual(res.incumbent_objective, 0)
        m.x.setlb(0.5)
        res = opt.solve(m)
        self.assertAlmostEqual(res.incumbent_objective, 1)

    @parameterized.expand(input=_load_tests(all_solvers))
    def test_fixed_binaries(
        self, name: str, opt_class: Type[SolverBase], use_presolve: bool
    ):
        opt: SolverBase = opt_class()
        if not opt.available():
            raise unittest.SkipTest(f'Solver {opt.name} not available.')
        if any(name.startswith(i) for i in nl_solvers_set):
            if use_presolve:
                opt.config.writer_config.linear_presolve = True
            else:
                opt.config.writer_config.linear_presolve = False
        m = pyo.ConcreteModel()
        m.x = pyo.Var(domain=pyo.Binary)
        m.y = pyo.Var()
        m.obj = pyo.Objective(expr=m.y)
        m.c = pyo.Constraint(expr=m.y >= m.x)
        m.x.fix(0)
        res = opt.solve(m)
        self.assertAlmostEqual(res.incumbent_objective, 0)
        m.x.fix(1)
        res = opt.solve(m)
        self.assertAlmostEqual(res.incumbent_objective, 1)

        opt = opt_class()
        m.x.fix(0)
        res = opt.solve(m)
        self.assertAlmostEqual(res.incumbent_objective, 0)
        m.x.fix(1)
        res = opt.solve(m)
        self.assertAlmostEqual(res.incumbent_objective, 1)

    @parameterized.expand(input=_load_tests(mip_solvers))
    def test_with_gdp(self, name: str, opt_class: Type[SolverBase], use_presolve: bool):
        opt: SolverBase = opt_class()
        if not opt.available():
            raise unittest.SkipTest(f'Solver {opt.name} not available.')
        if any(name.startswith(i) for i in nl_solvers_set):
            if use_presolve:
                opt.config.writer_config.linear_presolve = True
            else:
                opt.config.writer_config.linear_presolve = False

        m = pyo.ConcreteModel()
        m.x = pyo.Var(bounds=(-10, 10))
        m.y = pyo.Var(bounds=(-10, 10))
        m.obj = pyo.Objective(expr=m.y)
        m.d1 = gdp.Disjunct()
        m.d1.c1 = pyo.Constraint(expr=m.y >= m.x + 2)
        m.d1.c2 = pyo.Constraint(expr=m.y >= -m.x + 2)
        m.d2 = gdp.Disjunct()
        m.d2.c1 = pyo.Constraint(expr=m.y >= m.x + 1)
        m.d2.c2 = pyo.Constraint(expr=m.y >= -m.x + 1)
        m.disjunction = gdp.Disjunction(expr=[m.d2, m.d1])
        pyo.TransformationFactory("gdp.bigm").apply_to(m)

        res = opt.solve(m)
        self.assertAlmostEqual(res.incumbent_objective, 1)
        self.assertAlmostEqual(m.x.value, 0)
        self.assertAlmostEqual(m.y.value, 1)

        opt: SolverBase = opt_class()
        opt.use_extensions = True
        res = opt.solve(m)
        self.assertAlmostEqual(res.incumbent_objective, 1)
        self.assertAlmostEqual(m.x.value, 0)
        self.assertAlmostEqual(m.y.value, 1)

    @parameterized.expand(input=_load_tests(all_solvers))
    def test_variables_elsewhere(
        self, name: str, opt_class: Type[SolverBase], use_presolve: bool
    ):
        opt: SolverBase = opt_class()
        if not opt.available():
            raise unittest.SkipTest(f'Solver {opt.name} not available.')
        if any(name.startswith(i) for i in nl_solvers_set):
            if use_presolve:
                opt.config.writer_config.linear_presolve = True
            else:
                opt.config.writer_config.linear_presolve = False

        m = pyo.ConcreteModel()
        m.x = pyo.Var()
        m.y = pyo.Var()
        m.b = pyo.Block()
        m.b.obj = pyo.Objective(expr=m.y)
        m.b.c1 = pyo.Constraint(expr=m.y >= m.x + 2)
        m.b.c2 = pyo.Constraint(expr=m.y >= -m.x)

        res = opt.solve(m.b)
        self.assertEqual(res.solution_status, SolutionStatus.optimal)
        self.assertAlmostEqual(res.incumbent_objective, 1)
        self.assertAlmostEqual(m.x.value, -1)
        self.assertAlmostEqual(m.y.value, 1)

        m.x.setlb(0)
        res = opt.solve(m.b)
        self.assertEqual(res.solution_status, SolutionStatus.optimal)
        self.assertAlmostEqual(res.incumbent_objective, 2)
        self.assertAlmostEqual(m.x.value, 0)
        self.assertAlmostEqual(m.y.value, 2)

    @parameterized.expand(input=_load_tests(all_solvers))
    def test_variables_elsewhere2(
        self, name: str, opt_class: Type[SolverBase], use_presolve: bool
    ):
        opt: SolverBase = opt_class()
        if not opt.available():
            raise unittest.SkipTest(f'Solver {opt.name} not available.')
        if any(name.startswith(i) for i in nl_solvers_set):
            if use_presolve:
                opt.config.writer_config.linear_presolve = True
            else:
                opt.config.writer_config.linear_presolve = False

        m = pyo.ConcreteModel()
        m.x = pyo.Var()
        m.y = pyo.Var()
        m.z = pyo.Var()

        m.obj = pyo.Objective(expr=m.y)
        m.c1 = pyo.Constraint(expr=m.y >= m.x)
        m.c2 = pyo.Constraint(expr=m.y >= -m.x)
        m.c3 = pyo.Constraint(expr=m.y >= m.z + 1)
        m.c4 = pyo.Constraint(expr=m.y >= -m.z + 1)

        res = opt.solve(m)
        self.assertEqual(res.solution_status, SolutionStatus.optimal)
        self.assertAlmostEqual(res.incumbent_objective, 1)
        sol = res.solution_loader.get_vars()
        self.assertIn(m.x, sol)
        self.assertIn(m.y, sol)
        self.assertIn(m.z, sol)

        del m.c3
        del m.c4
        res = opt.solve(m)
        self.assertEqual(res.solution_status, SolutionStatus.optimal)
        self.assertAlmostEqual(res.incumbent_objective, 0)
        sol = res.solution_loader.get_vars()
        self.assertIn(m.x, sol)
        self.assertIn(m.y, sol)
        self.assertNotIn(m.z, sol)

    @parameterized.expand(input=_load_tests(all_solvers))
    def test_bug_1(self, name: str, opt_class: Type[SolverBase], use_presolve: bool):
        opt: SolverBase = opt_class()
        if not opt.available():
            raise unittest.SkipTest(f'Solver {opt.name} not available.')
        if any(name.startswith(i) for i in nl_solvers_set):
            if use_presolve:
                opt.config.writer_config.linear_presolve = True
            else:
                opt.config.writer_config.linear_presolve = False

        m = pyo.ConcreteModel()
        m.x = pyo.Var(bounds=(3, 7))
        m.y = pyo.Var(bounds=(-10, 10))
        m.p = pyo.Param(mutable=True, initialize=0)

        m.obj = pyo.Objective(expr=m.y)
        m.c = pyo.Constraint(expr=m.y >= m.p * m.x)

        res = opt.solve(m)
        self.assertEqual(res.solution_status, SolutionStatus.optimal)
        self.assertAlmostEqual(res.incumbent_objective, 0)

        m.p.value = 1
        res = opt.solve(m)
        self.assertEqual(res.solution_status, SolutionStatus.optimal)
        self.assertAlmostEqual(res.incumbent_objective, 3)

    @parameterized.expand(input=_load_tests(all_solvers))
    def test_bug_2(self, name: str, opt_class: Type[SolverBase], use_presolve: bool):
        """
        This test is for a bug where an objective containing a fixed variable does
        not get updated properly when the variable is unfixed.
        """
        opt: SolverBase = opt_class()
        if not opt.available():
            raise unittest.SkipTest(f'Solver {opt.name} not available.')
        if any(name.startswith(i) for i in nl_solvers_set):
            if use_presolve:
                opt.config.writer_config.linear_presolve = True
            else:
                opt.config.writer_config.linear_presolve = False

        m = pyo.ConcreteModel()
        m.x = pyo.Var(bounds=(-10, 10))
        m.y = pyo.Var()
        m.obj = pyo.Objective(expr=3 * m.y - m.x)
        m.c = pyo.Constraint(expr=m.y >= m.x)

        m.x.fix(1)
        res = opt.solve(m)
        self.assertAlmostEqual(res.incumbent_objective, 2, 5)

        m.x.unfix()
        m.x.setlb(-9)
        m.x.setub(9)
        res = opt.solve(m)
        self.assertAlmostEqual(res.incumbent_objective, -18, 5)

    @parameterized.expand(input=_load_tests(nl_solvers))
    def test_presolve_with_zero_coef(
        self, name: str, opt_class: Type[SolverBase], use_presolve: bool
    ):
        opt: SolverBase = opt_class()
        if not opt.available():
            raise unittest.SkipTest(f'Solver {opt.name} not available.')
        if use_presolve:
            opt.config.writer_config.linear_presolve = True
        else:
            opt.config.writer_config.linear_presolve = False

        """
        when c2 gets presolved out, c1 becomes 
        x - y + y = 0 which becomes
        x - 0*y == 0 which is the zero we are testing for
        """
        m = pyo.ConcreteModel()
        m.x = pyo.Var()
        m.y = pyo.Var()
        m.z = pyo.Var()
        m.obj = pyo.Objective(expr=m.x**2 + m.y**2 + m.z**2)
        m.c1 = pyo.Constraint(expr=m.x == m.y + m.z + 1.5)
        m.c2 = pyo.Constraint(expr=m.z == -m.y)

        res = opt.solve(m)
        self.assertAlmostEqual(res.incumbent_objective, 2.25)
        self.assertAlmostEqual(m.x.value, 1.5)
        self.assertAlmostEqual(m.y.value, 0)
        self.assertAlmostEqual(m.z.value, 0)

        m.x.setlb(2)
        res = opt.solve(
            m, load_solutions=False, raise_exception_on_nonoptimal_result=False
        )
        if use_presolve:
            exp = TerminationCondition.provenInfeasible
        else:
            exp = TerminationCondition.locallyInfeasible
        self.assertEqual(res.termination_condition, exp)

        m = pyo.ConcreteModel()
        m.w = pyo.Var()
        m.x = pyo.Var()
        m.y = pyo.Var()
        m.z = pyo.Var()
        m.obj = pyo.Objective(expr=m.x**2 + m.y**2 + m.z**2 + m.w**2)
        m.c1 = pyo.Constraint(expr=m.x + m.w == m.y + m.z)
        m.c2 = pyo.Constraint(expr=m.z == -m.y)
        m.c3 = pyo.Constraint(expr=m.x == -m.w)

        res = opt.solve(m)
        self.assertAlmostEqual(res.incumbent_objective, 0)
        self.assertAlmostEqual(m.w.value, 0)
        self.assertAlmostEqual(m.x.value, 0)
        self.assertAlmostEqual(m.y.value, 0)
        self.assertAlmostEqual(m.z.value, 0)

        del m.c1
        m.c1 = pyo.Constraint(expr=m.x + m.w == m.y + m.z + 1.5)
        res = opt.solve(
            m, load_solutions=False, raise_exception_on_nonoptimal_result=False
        )
        self.assertEqual(res.termination_condition, exp)

    @parameterized.expand(input=_load_tests(all_solvers))
    def test_scaling(self, name: str, opt_class: Type[SolverBase], use_presolve: bool):
        opt: SolverBase = opt_class()
        if not opt.available():
            raise unittest.SkipTest(f'Solver {opt.name} not available.')
        check_duals = True
        if any(name.startswith(i) for i in nl_solvers_set):
            if use_presolve:
                check_duals = False
                opt.config.writer_config.linear_presolve = True
            else:
                opt.config.writer_config.linear_presolve = False

        m = pyo.ConcreteModel()
        m.x = pyo.Var()
        m.y = pyo.Var()
        m.obj = pyo.Objective(expr=m.y)
        m.c1 = pyo.Constraint(expr=m.y >= (m.x - 1) + 1)
        m.c2 = pyo.Constraint(expr=m.y >= -(m.x - 1) + 1)
        m.scaling_factor = pyo.Suffix(direction=pyo.Suffix.EXPORT)
        m.scaling_factor[m.x] = 0.5
        m.scaling_factor[m.y] = 2
        m.scaling_factor[m.c1] = 0.5
        m.scaling_factor[m.c2] = 2
        m.scaling_factor[m.obj] = 2

        res = opt.solve(m)
        self.assertAlmostEqual(res.incumbent_objective, 1)
        self.assertAlmostEqual(m.x.value, 1)
        self.assertAlmostEqual(m.y.value, 1)
        primals = res.solution_loader.get_vars()
        self.assertAlmostEqual(primals[m.x], 1)
        self.assertAlmostEqual(primals[m.y], 1)
        if check_duals:
            duals = res.solution_loader.get_duals()
            self.assertAlmostEqual(duals[m.c1], -0.5)
            self.assertAlmostEqual(duals[m.c2], -0.5)
            rc = res.solution_loader.get_reduced_costs()
            self.assertAlmostEqual(rc[m.x], 0)
            self.assertAlmostEqual(rc[m.y], 0)

        m.x.setlb(2)
        res = opt.solve(m)
        self.assertAlmostEqual(res.incumbent_objective, 2)
        self.assertAlmostEqual(m.x.value, 2)
        self.assertAlmostEqual(m.y.value, 2)
        primals = res.solution_loader.get_vars()
        self.assertAlmostEqual(primals[m.x], 2)
        self.assertAlmostEqual(primals[m.y], 2)
        if check_duals:
            duals = res.solution_loader.get_duals()
            self.assertAlmostEqual(duals[m.c1], -1)
            self.assertAlmostEqual(duals[m.c2], 0)
            rc = res.solution_loader.get_reduced_costs()
            self.assertAlmostEqual(rc[m.x], 1)
            self.assertAlmostEqual(rc[m.y], 0)

    @parameterized.expand(input=_load_tests([("highs", Highs)]))
    def test_node_limit(
        self, name: str, opt_class: Type[SolverBase], use_presolve: bool
    ):
        "Check if the correct termination status is returned."
        opt: SolverBase = opt_class()
        if not opt.available():
            raise unittest.SkipTest(f"Solver {opt.name} not available.")

        mod = instances.multi_knapsack()
        highs_options = {"mip_max_nodes": 1}
        res = opt.solve(
            mod,
            solver_options=highs_options,
            raise_exception_on_nonoptimal_result=False,
        )
        assert res.termination_condition == TerminationCondition.iterationLimit


class TestLegacySolverInterface(unittest.TestCase):
    @parameterized.expand(input=all_solvers)
    def test_param_updates(self, name: str, opt_class: Type[SolverBase]):
        opt = pyo.SolverFactory(name + '_v2')
        if not opt.available(exception_flag=False):
            raise unittest.SkipTest(f'Solver {opt.name} not available.')
        m = pyo.ConcreteModel()
        m.x = pyo.Var()
        m.y = pyo.Var()
        m.a1 = pyo.Param(mutable=True)
        m.a2 = pyo.Param(mutable=True)
        m.b1 = pyo.Param(mutable=True)
        m.b2 = pyo.Param(mutable=True)
        m.obj = pyo.Objective(expr=m.y)
        m.c1 = pyo.Constraint(expr=(0, m.y - m.a1 * m.x - m.b1, None))
        m.c2 = pyo.Constraint(expr=(None, -m.y + m.a2 * m.x + m.b2, 0))
        m.dual = pyo.Suffix(direction=pyo.Suffix.IMPORT)

        params_to_test = [(1, -1, 2, 1), (1, -2, 2, 1), (1, -1, 3, 1)]
        for a1, a2, b1, b2 in params_to_test:
            m.a1.value = a1
            m.a2.value = a2
            m.b1.value = b1
            m.b2.value = b2
            res = opt.solve(m)
            pyo.assert_optimal_termination(res)
            self.assertAlmostEqual(m.x.value, (b2 - b1) / (a1 - a2))
            self.assertAlmostEqual(m.y.value, a1 * (b2 - b1) / (a1 - a2) + b1)
            self.assertAlmostEqual(m.dual[m.c1], (1 + a1 / (a2 - a1)))
            self.assertAlmostEqual(m.dual[m.c2], a1 / (a2 - a1))

    @parameterized.expand(input=all_solvers)
    def test_load_solutions(self, name: str, opt_class: Type[SolverBase]):
        opt = pyo.SolverFactory(name + '_v2')
        if not opt.available(exception_flag=False):
            raise unittest.SkipTest(f'Solver {opt.name} not available.')
        m = pyo.ConcreteModel()
        m.x = pyo.Var()
        m.obj = pyo.Objective(expr=m.x)
        m.c = pyo.Constraint(expr=(-1, m.x, 1))
        m.dual = pyo.Suffix(direction=pyo.Suffix.IMPORT)
        res = opt.solve(m, load_solutions=False)
        pyo.assert_optimal_termination(res)
        self.assertIsNone(m.x.value)
        self.assertNotIn(m.c, m.dual)
        m.solutions.load_from(res)
        self.assertAlmostEqual(m.x.value, -1)
        self.assertAlmostEqual(m.dual[m.c], 1)<|MERGE_RESOLUTION|>--- conflicted
+++ resolved
@@ -28,11 +28,6 @@
 )
 from pyomo.contrib.solver.common.util import (
     NoDualsError,
-<<<<<<< HEAD
-    NoOptimalSolutionError,
-    NoSolutionError,
-=======
->>>>>>> ba4b29c0
     NoReducedCostsError,
     NoSolutionError,
     NoFeasibleSolutionError,
