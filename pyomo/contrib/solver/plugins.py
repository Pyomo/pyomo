--- conflicted
+++ resolved
@@ -13,16 +13,11 @@
 from .common.factory import SolverFactory
 from .solvers.ipopt import Ipopt, LegacyIpoptSolver
 from .solvers.gurobi.gurobi_direct import GurobiDirect
-<<<<<<< HEAD
-from .solvers.gurobi.gurobi_persistent import GurobiDirectQuadratic, GurobiPersistent
-from .solvers.highs import Highs
-from .solvers.scip.scip_direct import ScipDirect, ScipPersistent
-=======
 from .solvers.gurobi.gurobi_persistent import GurobiPersistent
 from .solvers.gurobi.gurobi_direct_minlp import GurobiDirectMINLP
 from .solvers.highs import Highs
+from .solvers.scip.scip_direct import ScipDirect, ScipPersistent
 from .solvers.knitro.direct import KnitroDirectSolver
->>>>>>> 045f5379
 
 
 def load():
@@ -40,13 +35,12 @@
         doc="Direct (scipy-based) interface to Gurobi",
     )(GurobiDirect)
     SolverFactory.register(
-<<<<<<< HEAD
-        name='gurobi_direct_quadratic',
-        legacy_name='gurobi_direct_quadratic_v2',
-        doc='Direct interface to Gurobi',
-    )(GurobiDirectQuadratic)
+        name='gurobi_direct_minlp',
+        legacy_name='gurobi_direct_minlp',
+        doc='Direct interface to Gurobi accommodating general MINLP',
+    )(GurobiDirectMINLP)
     SolverFactory.register(
-        name='highs', legacy_name='highs_v2', doc='Persistent interface to HiGHS'
+        name="highs", legacy_name="highs", doc="Persistent interface to HiGHS"
     )(Highs)
     SolverFactory.register(
         name='scip_direct',
@@ -58,17 +52,8 @@
         legacy_name='scip_persistent_v2',
         doc='Persistent interface pyscipopt',
     )(ScipPersistent)
-=======
-        name='gurobi_direct_minlp',
-        legacy_name='gurobi_direct_minlp',
-        doc='Direct interface to Gurobi accommodating general MINLP',
-    )(GurobiDirectMINLP)
-    SolverFactory.register(
-        name="highs", legacy_name="highs", doc="Persistent interface to HiGHS"
-    )(Highs)
     SolverFactory.register(
         name="knitro_direct",
         legacy_name="knitro_direct",
         doc="Direct interface to KNITRO solver",
-    )(KnitroDirectSolver)
->>>>>>> 045f5379
+    )(KnitroDirectSolver)