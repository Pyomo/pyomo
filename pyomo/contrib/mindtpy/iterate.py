# -*- coding: utf-8 -*-
"""Iteration loop for MindtPy."""
from __future__ import division

from pyomo.contrib.mindtpy.cut_generation import (add_oa_cuts, add_ecp_cuts)

<<<<<<< HEAD
from pyomo.contrib.mindtpy.mip_solve import (solve_OA_master,
                                             handle_master_mip_optimal, handle_master_mip_infeasible, handle_master_mip_other_conditions)
from pyomo.contrib.mindtpy.nlp_solve import (solve_NLP_subproblem,
                                             handle_NLP_subproblem_optimal, handle_NLP_subproblem_infeasible,
                                             handle_NLP_subproblem_other_termination)
from pyomo.core import minimize, Objective, Var
from pyomo.opt.results import ProblemSense
from pyomo.opt import TerminationCondition as tc
from pyomo.contrib.gdpopt.util import get_main_elapsed_time, indent
from pyomo.solvers.plugins.solvers.persistent_solver import PersistentSolver
from pyomo.opt import SolverFactory
from pyomo.contrib.gdpopt.util import time_code
=======
from pyomo.contrib.mindtpy.mip_solve import (solve_master,
                                             handle_master_optimal, handle_master_infeasible, handle_master_other_conditions)
from pyomo.contrib.mindtpy.nlp_solve import (solve_subproblem,
                                             handle_subproblem_optimal, handle_subproblem_infeasible,
                                             handle_subproblem_other_termination)
from pyomo.core import minimize, Objective, Var
from pyomo.opt.results import ProblemSense
from pyomo.opt import TerminationCondition as tc
from pyomo.contrib.gdpopt.util import get_main_elapsed_time, indent, time_code
from pyomo.solvers.plugins.solvers.persistent_solver import PersistentSolver
from pyomo.opt import SolverFactory
>>>>>>> 66b5278d


def MindtPy_iteration_loop(solve_data, config):
    """
    Main loop for MindtPy Algorithms

    This is the outermost function for the algorithms in this package; this function controls the progression of
    solving the model.

    Parameters
    ----------
    solve_data: MindtPy Data Container
        data container that holds solve-instance data
    config: ConfigBlock
        contains the specific configurations for the algorithm
    """
    working_model = solve_data.working_model
    main_objective = next(
        working_model.component_data_objects(Objective, active=True))
    last_iter_cuts = False
    while solve_data.mip_iter < config.iteration_limit:

        config.logger.info(
            '---MindtPy Master Iteration %s---'
<<<<<<< HEAD
            % solve_data.mip_iter)
=======
            % (solve_data.mip_iter+1))
>>>>>>> 66b5278d

        solve_data.mip_subiter = 0
        # solve MILP master problem
        if config.strategy in {'OA', 'GOA', 'ECP'}:
<<<<<<< HEAD
            master_mip, master_mip_results = solve_OA_master(
                solve_data, config)
            if master_mip_results is not None:
                if config.single_tree is False:
                    if master_mip_results.solver.termination_condition is tc.optimal:
                        handle_master_mip_optimal(
                            master_mip, solve_data, config)
                    elif master_mip_results.solver.termination_condition is tc.infeasible:
                        handle_master_mip_infeasible(
                            master_mip, solve_data, config)
                        last_iter_cuts = True
                        break
                    else:
                        handle_master_mip_other_conditions(master_mip, master_mip_results,
                                                           solve_data, config)
                    # Call the MILP post-solve callback
                    with time_code(solve_data.timing, 'Call after master solve'):
                        config.call_after_master_solve(master_mip, solve_data)
            else:
                config.logger.info('Algorithm should terminate here.')
                break
=======
            master_mip, master_mip_results = solve_master(
                solve_data, config)
            if config.single_tree is False:
                if master_mip_results.solver.termination_condition is tc.optimal:
                    handle_master_optimal(master_mip, solve_data, config)
                elif master_mip_results.solver.termination_condition is tc.infeasible:
                    handle_master_infeasible(
                        master_mip, solve_data, config)
                    last_iter_cuts = True
                    break
                else:
                    handle_master_other_conditions(master_mip, master_mip_results,
                                                   solve_data, config)
                # Call the MILP post-solve callback
                with time_code(solve_data.timing, 'Call after master solve'):
                    config.call_after_master_solve(master_mip, solve_data)
>>>>>>> 66b5278d
        else:
            raise NotImplementedError()

        if algorithm_should_terminate(solve_data, config, check_cycling=True):
            last_iter_cuts = False
            break

        if config.single_tree is False and config.strategy != 'ECP':  # if we don't use lazy callback, i.e. LP_NLP
            # Solve NLP subproblem
            # The constraint linearization happens in the handlers
            fixed_nlp, fixed_nlp_result = solve_subproblem(
                solve_data, config)
            if fixed_nlp_result.solver.termination_condition in {tc.optimal, tc.locallyOptimal, tc.feasible}:
<<<<<<< HEAD
                handle_NLP_subproblem_optimal(fixed_nlp, solve_data, config)
            elif fixed_nlp_result.solver.termination_condition in {tc.infeasible, tc.noSolution}:
                handle_NLP_subproblem_infeasible(fixed_nlp, solve_data, config)
            elif fixed_nlp_result.solver.termination_condition is tc.maxTimeLimit:
                config.logger.info(
                    'NLP subproblem failed to converge within the time limit.')
                break
=======
                handle_subproblem_optimal(fixed_nlp, solve_data, config)
            elif fixed_nlp_result.solver.termination_condition is tc.infeasible:
                handle_subproblem_infeasible(fixed_nlp, solve_data, config)
>>>>>>> 66b5278d
            else:
                handle_subproblem_other_termination(fixed_nlp, fixed_nlp_result.solver.termination_condition,
                                                    solve_data, config)
            # Call the NLP post-solve callback
            with time_code(solve_data.timing, 'Call after subproblem solve'):
                config.call_after_subproblem_solve(fixed_nlp, solve_data)

        if algorithm_should_terminate(solve_data, config, check_cycling=False):
            last_iter_cuts = True
            break

        if config.strategy == 'ECP':
            add_ecp_cuts(solve_data.mip, solve_data, config)

        if algorithm_should_terminate(solve_data, config, check_cycling=False):
            last_iter_cuts = True
            break

        if config.strategy == 'ECP':
            add_ecp_cuts(solve_data.mip, solve_data, config)

        # if config.strategy == 'PSC':
        #     # If the hybrid algorithm is not making progress, switch to OA.
        #     progress_required = 1E-6
        #     if main_objective.sense == minimize:
        #         log = solve_data.LB_progress
        #         sign_adjust = 1
        #     else:
        #         log = solve_data.UB_progress
        #         sign_adjust = -1
        #     # Maximum number of iterations in which the lower (optimistic)
        #     # bound does not improve before switching to OA
        #     max_nonimprove_iter = 5
        #     making_progress = True
        #     # TODO-romeo Unneccesary for OA and LOA, right?
        #     for i in range(1, max_nonimprove_iter + 1):
        #         try:
        #             if (sign_adjust * log[-i]
        #                     <= (log[-i - 1] + progress_required)
        #                     * sign_adjust):
        #                 making_progress = False
        #             else:
        #                 making_progress = True
        #                 break
        #         except IndexError:
        #             # Not enough history yet, keep going.
        #             making_progress = True
        #             break
        #     if not making_progress and (
        #             config.strategy == 'hPSC' or
        #             config.strategy == 'PSC'):
        #         config.logger.info(
        #             'Not making enough progress for {} iterations. '
        #             'Switching to OA.'.format(max_nonimprove_iter))
        #         config.strategy = 'OA'

    # if add_nogood_cuts is True, the bound obtained in the last iteration is no reliable.
    # we correct it after the iteration.
<<<<<<< HEAD
    if config.add_nogood_cuts:
=======
    if config.add_nogood_cuts and config.strategy is not 'feas_pump':
>>>>>>> 66b5278d
        bound_fix(solve_data, config, last_iter_cuts)


def algorithm_should_terminate(solve_data, config, check_cycling):
    """
    Checks if the algorithm should terminate at the given point
<<<<<<< HEAD

    This function determines whether the algorithm should terminate based on the solver options and progress.
    (Sets the solve_data.results.solver.termination_condition to the appropriate condition, i.e. optimal,
    maxIterations, maxTimeLimit)

    Parameters
    ----------
    solve_data: MindtPy Data Container
        data container that holds solve-instance data
    config: ConfigBlock
        contains the specific configurations for the algorithm
    check_cycling: bool
        check for a special case that causes a binary variable to loop through the same values

=======

    This function determines whether the algorithm should terminate based on the solver options and progress.
    (Sets the solve_data.results.solver.termination_condition to the appropriate condition, i.e. optimal,
    maxIterations, maxTimeLimit)

    Parameters
    ----------
    solve_data: MindtPy Data Container
        data container that holds solve-instance data
    config: ConfigBlock
        contains the specific configurations for the algorithm
    check_cycling: bool
        check for a special case that causes a binary variable to loop through the same values

>>>>>>> 66b5278d
    Returns
    -------
    boolean
        True if the algorithm should terminate else returns False
    """

    # Check bound convergence
    if solve_data.LB + config.bound_tolerance >= solve_data.UB:
        config.logger.info(
            'MindtPy exiting on bound convergence. '
            'LB: {} + (tol {}) >= UB: {}\n'.format(
                solve_data.LB, config.bound_tolerance, solve_data.UB))
        solve_data.results.solver.termination_condition = tc.optimal
        return True

    # Check iteration limit
    if solve_data.mip_iter >= config.iteration_limit:
        config.logger.info(
            'MindtPy unable to converge bounds '
            'after {} master iterations.'.format(solve_data.mip_iter))
        config.logger.info(
            'Final bound values: LB: {}  UB: {}'.
            format(solve_data.LB, solve_data.UB))
        if config.single_tree:
            solve_data.results.solver.termination_condition = tc.feasible
        else:
            solve_data.results.solver.termination_condition = tc.maxIterations
        return True

    # Check time limit
    if get_main_elapsed_time(solve_data.timing) >= config.time_limit:
        config.logger.info(
            'MindtPy unable to converge bounds '
            'before time limit of {} seconds. '
            'Elapsed: {} seconds'
            .format(config.time_limit, get_main_elapsed_time(solve_data.timing)))
        config.logger.info(
            'Final bound values: LB: {}  UB: {}'.
            format(solve_data.LB, solve_data.UB))
        solve_data.results.solver.termination_condition = tc.maxTimeLimit
        return True

    # Check if algorithm is stalling
    if len(solve_data.LB_progress) >= config.stalling_limit:
        if abs(solve_data.LB_progress[-1] - solve_data.LB_progress[-config.stalling_limit]) <= config.zero_tolerance:
            config.logger.info(
                'Algorithm is not making enough progress. '
                'Exiting iteration loop.')
            config.logger.info(
                'Final bound values: LB: {}  UB: {}'.
                format(solve_data.LB, solve_data.UB))
            if solve_data.best_solution_found is not None:
                solve_data.results.solver.termination_condition = tc.feasible
            else:
                solve_data.best_solution_found = solve_data.working_model.clone()
                config.logger.warning(
                    'Algorithm did not find a feasible solution. '
                    'Returning best bound solution. Consider increasing stalling_limit or bound_tolerance.')
                solve_data.results.solver.termination_condition = tc.noSolution

            return True

    if config.strategy == 'ECP':
        # check to see if the nonlinear constraints are satisfied
        MindtPy = solve_data.working_model.MindtPy_utils
        nonlinear_constraints = [c for c in MindtPy.constraint_list if
                                 c.body.polynomial_degree() not in (1, 0)]
        for nlc in nonlinear_constraints:
            if nlc.has_lb():
                try:
                    lower_slack = nlc.lslack()
                except (ValueError, OverflowError):
                    lower_slack = -10
                    # Use not fixed numbers in this case. Try some factor of ecp_tolerance
                if lower_slack < -config.ecp_tolerance:
                    config.logger.info(
                        'MindtPy-ECP continuing as {} has not met the '
                        'nonlinear constraints satisfaction.'
                        '\n'.format(
                            nlc))
                    return False
            if nlc.has_ub():
                try:
                    upper_slack = nlc.uslack()
                except (ValueError, OverflowError):
                    upper_slack = -10
                if upper_slack < -config.ecp_tolerance:
                    config.logger.info(
                        'MindtPy-ECP continuing as {} has not met the '
                        'nonlinear constraints satisfaction.'
                        '\n'.format(
                            nlc))
                    return False
        # For ECP to know whether to know which bound to copy over (primal or dual)
        if solve_data.objective_sense == 1:
            solve_data.UB = solve_data.LB
        else:
            solve_data.LB = solve_data.UB
        config.logger.info(
            'MindtPy-ECP exiting on nonlinear constraints satisfaction. '
            'LB: {} UB: {}\n'.format(
                solve_data.LB, solve_data.UB))

        solve_data.best_solution_found = solve_data.working_model.clone()
        solve_data.results.solver.termination_condition = tc.optimal
        return True
    # Cycling check
    if config.cycling_check and solve_data.mip_iter >= 1 and check_cycling:
        temp = []
        for var in solve_data.mip.component_data_objects(ctype=Var):
            if var.is_integer():
                temp.append(int(round(var.value)))
        solve_data.curr_int_sol = temp

        if solve_data.curr_int_sol == solve_data.prev_int_sol:
            config.logger.info(
                'Cycling happens after {} master iterations. '
                'This issue happens when the NLP subproblem violates constraint qualification. '
                'Convergence to optimal solution is not guaranteed.'
                .format(solve_data.mip_iter))
            config.logger.info(
                'Final bound values: LB: {}  UB: {}'.
                format(solve_data.LB, solve_data.UB))
            # TODO determine solve_data.LB, solve_data.UB is inf or -inf.
            solve_data.results.solver.termination_condition = tc.feasible
            return True

        solve_data.prev_int_sol = solve_data.curr_int_sol

    # if not algorithm_is_making_progress(solve_data, config):
    #     config.logger.debug(
    #         'Algorithm is not making enough progress. '
    #         'Exiting iteration loop.')
    #     return True
    return False


def bound_fix(solve_data, config, last_iter_cuts):
    if config.single_tree:
        config.logger.info(
            'Fix the bound to the value of one iteration before optimal solution is found.')
<<<<<<< HEAD
        try:
            if solve_data.results.problem.sense == ProblemSense.minimize:
                solve_data.LB = solve_data.stored_bound[solve_data.UB]
            else:
                solve_data.UB = solve_data.stored_bound[solve_data.LB]
        except KeyError:
            config.logger.info('No stored bound found. Bound fix failed.')
=======
        if solve_data.results.problem.sense == ProblemSense.minimize:
            solve_data.LB = solve_data.stored_bound[solve_data.UB]
        else:
            solve_data.UB = solve_data.stored_bound[solve_data.LB]
>>>>>>> 66b5278d
    else:
        config.logger.info(
            'Solve the master problem without the last nogood cut to fix the bound.'
            'zero_tolerance is set to 1E-4')
        config.zero_tolerance = 1E-4
        # Solve NLP subproblem
        # The constraint linearization happens in the handlers
        if last_iter_cuts is False:
<<<<<<< HEAD
            fixed_nlp, fixed_nlp_result = solve_NLP_subproblem(
                solve_data, config)
            if fixed_nlp_result.solver.termination_condition in {tc.optimal, tc.locallyOptimal, tc.feasible}:
                handle_NLP_subproblem_optimal(fixed_nlp, solve_data, config)
            elif fixed_nlp_result.solver.termination_condition in {tc.infeasible, tc.noSolution}:
                handle_NLP_subproblem_infeasible(fixed_nlp, solve_data, config)
            elif fixed_nlp_result.solver.termination_condition is tc.maxTimeLimit:
                config.logger.info(
                    'NLP subproblem failed to converge within the time limit.')
            else:
                handle_NLP_subproblem_other_termination(fixed_nlp, fixed_nlp_result.solver.termination_condition,
                                                        solve_data, config)

        MindtPy = solve_data.mip.MindtPy_utils
        # deactivate the integer cuts generated after the best solution was found.
        if config.strategy == 'GOA':
            try:
                if solve_data.results.problem.sense == ProblemSense.minimize:
                    valid_no_good_cuts_num = solve_data.num_no_good_cuts_added[solve_data.UB]
                else:
                    valid_no_good_cuts_num = solve_data.num_no_good_cuts_added[solve_data.LB]
                for i in range(valid_no_good_cuts_num+1, len(
                        MindtPy.MindtPy_linear_cuts.integer_cuts)+1):
                    MindtPy.MindtPy_linear_cuts.integer_cuts[i].deactivate()
            except KeyError:
                config.logger.info('Cut deactivate failed.')
        elif config.strategy == 'OA':
            MindtPy.MindtPy_linear_cuts.integer_cuts[len(
                MindtPy.MindtPy_linear_cuts.integer_cuts)].deactivate()
=======
            fixed_nlp, fixed_nlp_result = solve_subproblem(
                solve_data, config)
            if fixed_nlp_result.solver.termination_condition in {tc.optimal, tc.locallyOptimal, tc.feasible}:
                handle_subproblem_optimal(fixed_nlp, solve_data, config)
            elif fixed_nlp_result.solver.termination_condition is tc.infeasible:
                handle_subproblem_infeasible(fixed_nlp, solve_data, config)
            else:
                handle_subproblem_other_termination(fixed_nlp, fixed_nlp_result.solver.termination_condition,
                                                    solve_data, config)

        MindtPy = solve_data.mip.MindtPy_utils
        # TODO: only deactivate the last no good cuts.
        if config.strategy == 'GOA':
            if solve_data.results.problem.sense == ProblemSense.minimize:
                valid_no_good_cuts_num = solve_data.num_no_good_cuts_added[solve_data.UB]
            else:
                valid_no_good_cuts_num = solve_data.num_no_good_cuts_added[solve_data.LB]
            for i in range(valid_no_good_cuts_num+1, len(
                    MindtPy.MindtPy_linear_cuts.nogood_cuts)+1):
                MindtPy.MindtPy_linear_cuts.nogood_cuts[i].deactivate()
        elif config.strategy == 'OA':
            MindtPy.MindtPy_linear_cuts.nogood_cuts[len(
                MindtPy.MindtPy_linear_cuts.nogood_cuts)].deactivate()
>>>>>>> 66b5278d
        # MindtPy.MindtPy_linear_cuts.oa_cuts.activate()
        masteropt = SolverFactory(config.mip_solver)
        # determine if persistent solver is called.
        if isinstance(masteropt, PersistentSolver):
            masteropt.set_instance(solve_data.mip, symbolic_solver_labels=True)
        mip_args = dict(config.mip_solver_args)
        elapsed = get_main_elapsed_time(solve_data.timing)
        remaining = int(max(config.time_limit - elapsed, 1))
        if config.mip_solver == 'gams':
            mip_args['add_options'] = mip_args.get('add_options', [])
            mip_args['add_options'].append('option optcr=0.001;')
        if config.threads > 0:
            masteropt.options["threads"] = config.threads
        master_mip_results = masteropt.solve(
<<<<<<< HEAD
            solve_data.mip, tee=config.mip_solver_tee, **mip_args)
=======
            solve_data.mip, tee=config.solver_tee, **mip_args)
>>>>>>> 66b5278d
        main_objective = next(
            solve_data.working_model.component_data_objects(Objective, active=True))
        if main_objective.sense == minimize:
            solve_data.LB = max(
                [master_mip_results.problem.lower_bound] + solve_data.LB_progress[:-1])
            solve_data.LB_progress.append(solve_data.LB)
        else:
            solve_data.UB = min(
                [master_mip_results.problem.upper_bound] + solve_data.UB_progress[:-1])
            solve_data.UB_progress.append(solve_data.UB)
        config.logger.info(
            'Fixed bound values: LB: {}  UB: {}'.
            format(solve_data.LB, solve_data.UB))
        # Check bound convergence
        if solve_data.LB + config.bound_tolerance >= solve_data.UB:
            solve_data.results.solver.termination_condition = tc.optimal<|MERGE_RESOLUTION|>--- conflicted
+++ resolved
@@ -4,20 +4,6 @@
 
 from pyomo.contrib.mindtpy.cut_generation import (add_oa_cuts, add_ecp_cuts)
 
-<<<<<<< HEAD
-from pyomo.contrib.mindtpy.mip_solve import (solve_OA_master,
-                                             handle_master_mip_optimal, handle_master_mip_infeasible, handle_master_mip_other_conditions)
-from pyomo.contrib.mindtpy.nlp_solve import (solve_NLP_subproblem,
-                                             handle_NLP_subproblem_optimal, handle_NLP_subproblem_infeasible,
-                                             handle_NLP_subproblem_other_termination)
-from pyomo.core import minimize, Objective, Var
-from pyomo.opt.results import ProblemSense
-from pyomo.opt import TerminationCondition as tc
-from pyomo.contrib.gdpopt.util import get_main_elapsed_time, indent
-from pyomo.solvers.plugins.solvers.persistent_solver import PersistentSolver
-from pyomo.opt import SolverFactory
-from pyomo.contrib.gdpopt.util import time_code
-=======
 from pyomo.contrib.mindtpy.mip_solve import (solve_master,
                                              handle_master_optimal, handle_master_infeasible, handle_master_other_conditions)
 from pyomo.contrib.mindtpy.nlp_solve import (solve_subproblem,
@@ -29,7 +15,7 @@
 from pyomo.contrib.gdpopt.util import get_main_elapsed_time, indent, time_code
 from pyomo.solvers.plugins.solvers.persistent_solver import PersistentSolver
 from pyomo.opt import SolverFactory
->>>>>>> 66b5278d
+from pyomo.contrib.gdpopt.util import time_code
 
 
 def MindtPy_iteration_loop(solve_data, config):
@@ -54,55 +40,31 @@
 
         config.logger.info(
             '---MindtPy Master Iteration %s---'
-<<<<<<< HEAD
-            % solve_data.mip_iter)
-=======
             % (solve_data.mip_iter+1))
->>>>>>> 66b5278d
 
         solve_data.mip_subiter = 0
         # solve MILP master problem
         if config.strategy in {'OA', 'GOA', 'ECP'}:
-<<<<<<< HEAD
-            master_mip, master_mip_results = solve_OA_master(
+            master_mip, master_mip_results = solve_master(
                 solve_data, config)
             if master_mip_results is not None:
                 if config.single_tree is False:
                     if master_mip_results.solver.termination_condition is tc.optimal:
-                        handle_master_mip_optimal(
-                            master_mip, solve_data, config)
+                        handle_master_optimal(master_mip, solve_data, config)
                     elif master_mip_results.solver.termination_condition is tc.infeasible:
-                        handle_master_mip_infeasible(
+                        handle_master_infeasible(
                             master_mip, solve_data, config)
                         last_iter_cuts = True
                         break
                     else:
-                        handle_master_mip_other_conditions(master_mip, master_mip_results,
-                                                           solve_data, config)
+                        handle_master_other_conditions(master_mip, master_mip_results,
+                                                       solve_data, config)
                     # Call the MILP post-solve callback
                     with time_code(solve_data.timing, 'Call after master solve'):
                         config.call_after_master_solve(master_mip, solve_data)
             else:
                 config.logger.info('Algorithm should terminate here.')
                 break
-=======
-            master_mip, master_mip_results = solve_master(
-                solve_data, config)
-            if config.single_tree is False:
-                if master_mip_results.solver.termination_condition is tc.optimal:
-                    handle_master_optimal(master_mip, solve_data, config)
-                elif master_mip_results.solver.termination_condition is tc.infeasible:
-                    handle_master_infeasible(
-                        master_mip, solve_data, config)
-                    last_iter_cuts = True
-                    break
-                else:
-                    handle_master_other_conditions(master_mip, master_mip_results,
-                                                   solve_data, config)
-                # Call the MILP post-solve callback
-                with time_code(solve_data.timing, 'Call after master solve'):
-                    config.call_after_master_solve(master_mip, solve_data)
->>>>>>> 66b5278d
         else:
             raise NotImplementedError()
 
@@ -116,32 +78,19 @@
             fixed_nlp, fixed_nlp_result = solve_subproblem(
                 solve_data, config)
             if fixed_nlp_result.solver.termination_condition in {tc.optimal, tc.locallyOptimal, tc.feasible}:
-<<<<<<< HEAD
-                handle_NLP_subproblem_optimal(fixed_nlp, solve_data, config)
+                handle_subproblem_optimal(fixed_nlp, solve_data, config)
             elif fixed_nlp_result.solver.termination_condition in {tc.infeasible, tc.noSolution}:
-                handle_NLP_subproblem_infeasible(fixed_nlp, solve_data, config)
+                handle_subproblem_infeasible(fixed_nlp, solve_data, config)
             elif fixed_nlp_result.solver.termination_condition is tc.maxTimeLimit:
                 config.logger.info(
                     'NLP subproblem failed to converge within the time limit.')
                 break
-=======
-                handle_subproblem_optimal(fixed_nlp, solve_data, config)
-            elif fixed_nlp_result.solver.termination_condition is tc.infeasible:
-                handle_subproblem_infeasible(fixed_nlp, solve_data, config)
->>>>>>> 66b5278d
             else:
                 handle_subproblem_other_termination(fixed_nlp, fixed_nlp_result.solver.termination_condition,
                                                     solve_data, config)
             # Call the NLP post-solve callback
             with time_code(solve_data.timing, 'Call after subproblem solve'):
                 config.call_after_subproblem_solve(fixed_nlp, solve_data)
-
-        if algorithm_should_terminate(solve_data, config, check_cycling=False):
-            last_iter_cuts = True
-            break
-
-        if config.strategy == 'ECP':
-            add_ecp_cuts(solve_data.mip, solve_data, config)
 
         if algorithm_should_terminate(solve_data, config, check_cycling=False):
             last_iter_cuts = True
@@ -187,18 +136,13 @@
 
     # if add_nogood_cuts is True, the bound obtained in the last iteration is no reliable.
     # we correct it after the iteration.
-<<<<<<< HEAD
-    if config.add_nogood_cuts:
-=======
     if config.add_nogood_cuts and config.strategy is not 'feas_pump':
->>>>>>> 66b5278d
         bound_fix(solve_data, config, last_iter_cuts)
 
 
 def algorithm_should_terminate(solve_data, config, check_cycling):
     """
     Checks if the algorithm should terminate at the given point
-<<<<<<< HEAD
 
     This function determines whether the algorithm should terminate based on the solver options and progress.
     (Sets the solve_data.results.solver.termination_condition to the appropriate condition, i.e. optimal,
@@ -213,22 +157,6 @@
     check_cycling: bool
         check for a special case that causes a binary variable to loop through the same values
 
-=======
-
-    This function determines whether the algorithm should terminate based on the solver options and progress.
-    (Sets the solve_data.results.solver.termination_condition to the appropriate condition, i.e. optimal,
-    maxIterations, maxTimeLimit)
-
-    Parameters
-    ----------
-    solve_data: MindtPy Data Container
-        data container that holds solve-instance data
-    config: ConfigBlock
-        contains the specific configurations for the algorithm
-    check_cycling: bool
-        check for a special case that causes a binary variable to loop through the same values
-
->>>>>>> 66b5278d
     Returns
     -------
     boolean
@@ -370,7 +298,6 @@
     if config.single_tree:
         config.logger.info(
             'Fix the bound to the value of one iteration before optimal solution is found.')
-<<<<<<< HEAD
         try:
             if solve_data.results.problem.sense == ProblemSense.minimize:
                 solve_data.LB = solve_data.stored_bound[solve_data.UB]
@@ -378,12 +305,6 @@
                 solve_data.UB = solve_data.stored_bound[solve_data.LB]
         except KeyError:
             config.logger.info('No stored bound found. Bound fix failed.')
-=======
-        if solve_data.results.problem.sense == ProblemSense.minimize:
-            solve_data.LB = solve_data.stored_bound[solve_data.UB]
-        else:
-            solve_data.UB = solve_data.stored_bound[solve_data.LB]
->>>>>>> 66b5278d
     else:
         config.logger.info(
             'Solve the master problem without the last nogood cut to fix the bound.'
@@ -392,22 +313,21 @@
         # Solve NLP subproblem
         # The constraint linearization happens in the handlers
         if last_iter_cuts is False:
-<<<<<<< HEAD
-            fixed_nlp, fixed_nlp_result = solve_NLP_subproblem(
+            fixed_nlp, fixed_nlp_result = solve_subproblem(
                 solve_data, config)
             if fixed_nlp_result.solver.termination_condition in {tc.optimal, tc.locallyOptimal, tc.feasible}:
-                handle_NLP_subproblem_optimal(fixed_nlp, solve_data, config)
+                handle_subproblem_optimal(fixed_nlp, solve_data, config)
             elif fixed_nlp_result.solver.termination_condition in {tc.infeasible, tc.noSolution}:
-                handle_NLP_subproblem_infeasible(fixed_nlp, solve_data, config)
+                handle_subproblem_infeasible(fixed_nlp, solve_data, config)
             elif fixed_nlp_result.solver.termination_condition is tc.maxTimeLimit:
                 config.logger.info(
                     'NLP subproblem failed to converge within the time limit.')
             else:
-                handle_NLP_subproblem_other_termination(fixed_nlp, fixed_nlp_result.solver.termination_condition,
-                                                        solve_data, config)
+                handle_subproblem_other_termination(fixed_nlp, fixed_nlp_result.solver.termination_condition,
+                                                    solve_data, config)
 
         MindtPy = solve_data.mip.MindtPy_utils
-        # deactivate the integer cuts generated after the best solution was found.
+# deactivate the integer cuts generated after the best solution was found.
         if config.strategy == 'GOA':
             try:
                 if solve_data.results.problem.sense == ProblemSense.minimize:
@@ -415,38 +335,13 @@
                 else:
                     valid_no_good_cuts_num = solve_data.num_no_good_cuts_added[solve_data.LB]
                 for i in range(valid_no_good_cuts_num+1, len(
-                        MindtPy.MindtPy_linear_cuts.integer_cuts)+1):
-                    MindtPy.MindtPy_linear_cuts.integer_cuts[i].deactivate()
+                        MindtPy.MindtPy_linear_cuts.nogood_cuts)+1):
+                    MindtPy.MindtPy_linear_cuts.nogood_cuts[i].deactivate()
             except KeyError:
                 config.logger.info('Cut deactivate failed.')
         elif config.strategy == 'OA':
-            MindtPy.MindtPy_linear_cuts.integer_cuts[len(
-                MindtPy.MindtPy_linear_cuts.integer_cuts)].deactivate()
-=======
-            fixed_nlp, fixed_nlp_result = solve_subproblem(
-                solve_data, config)
-            if fixed_nlp_result.solver.termination_condition in {tc.optimal, tc.locallyOptimal, tc.feasible}:
-                handle_subproblem_optimal(fixed_nlp, solve_data, config)
-            elif fixed_nlp_result.solver.termination_condition is tc.infeasible:
-                handle_subproblem_infeasible(fixed_nlp, solve_data, config)
-            else:
-                handle_subproblem_other_termination(fixed_nlp, fixed_nlp_result.solver.termination_condition,
-                                                    solve_data, config)
-
-        MindtPy = solve_data.mip.MindtPy_utils
-        # TODO: only deactivate the last no good cuts.
-        if config.strategy == 'GOA':
-            if solve_data.results.problem.sense == ProblemSense.minimize:
-                valid_no_good_cuts_num = solve_data.num_no_good_cuts_added[solve_data.UB]
-            else:
-                valid_no_good_cuts_num = solve_data.num_no_good_cuts_added[solve_data.LB]
-            for i in range(valid_no_good_cuts_num+1, len(
-                    MindtPy.MindtPy_linear_cuts.nogood_cuts)+1):
-                MindtPy.MindtPy_linear_cuts.nogood_cuts[i].deactivate()
-        elif config.strategy == 'OA':
             MindtPy.MindtPy_linear_cuts.nogood_cuts[len(
                 MindtPy.MindtPy_linear_cuts.nogood_cuts)].deactivate()
->>>>>>> 66b5278d
         # MindtPy.MindtPy_linear_cuts.oa_cuts.activate()
         masteropt = SolverFactory(config.mip_solver)
         # determine if persistent solver is called.
@@ -461,11 +356,7 @@
         if config.threads > 0:
             masteropt.options["threads"] = config.threads
         master_mip_results = masteropt.solve(
-<<<<<<< HEAD
             solve_data.mip, tee=config.mip_solver_tee, **mip_args)
-=======
-            solve_data.mip, tee=config.solver_tee, **mip_args)
->>>>>>> 66b5278d
         main_objective = next(
             solve_data.working_model.component_data_objects(Objective, active=True))
         if main_objective.sense == minimize:
