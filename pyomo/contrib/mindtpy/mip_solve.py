#  ___________________________________________________________________________
#
#  Pyomo: Python Optimization Modeling Objects
#  Copyright (c) 2008-2022 National Technology and Engineering Solutions of Sandia, LLC
#  Under the terms of Contract DE-NA0003525 with National Technology and
#  Engineering Solutions of Sandia, LLC, the U.S. Government retains certain
#  rights in this software.
#  This software is distributed under the 3-clause BSD License.
#  ___________________________________________________________________________

"""main problem functions."""
from __future__ import division
import logging
from pyomo.core import Constraint, Expression, Objective, minimize, value
from pyomo.opt import TerminationCondition as tc
from pyomo.opt import SolutionStatus, SolverFactory
from pyomo.contrib.gdpopt.util import copy_var_list_values, SuppressInfeasibleWarning, _DoNothing, get_main_elapsed_time, time_code
from pyomo.contrib.gdpopt.mip_solve import distinguish_mip_infeasible_or_unbounded
from pyomo.solvers.plugins.solvers.persistent_solver import PersistentSolver
from pyomo.common.dependencies import attempt_import
from pyomo.contrib.mindtpy.util import generate_norm1_objective_function, generate_norm2sq_objective_function, generate_norm_inf_objective_function, generate_lag_objective_function, set_solver_options, GurobiPersistent4MindtPy, update_dual_bound, update_suboptimal_dual_bound, load_solution_appsi


single_tree, single_tree_available = attempt_import(
    'pyomo.contrib.mindtpy.single_tree')
tabu_list, tabu_list_available = attempt_import(
    'pyomo.contrib.mindtpy.tabu_list')


def solve_main(solve_data, config, fp=False, regularization_problem=False):
    """This function solves the MIP main problem.

    Parameters
    ----------
    solve_data : MindtPySolveData
        Data container that holds solve-instance data.
    config : ConfigBlock
        The specific configurations for MindtPy.
    fp : bool, optional
        Whether it is in the loop of feasibility pump, by default False.
    regularization_problem : bool, optional
        Whether it is solving a regularization problem, by default False.

    Returns
    -------
    solve_data.mip : Pyomo model
        The MIP stored in solve_data.
    main_mip_results : SolverResults
        Results from solving the main MIP.
    """
    if not fp and not regularization_problem:
        solve_data.mip_iter += 1

    # setup main problem
    setup_main(solve_data, config, fp, regularization_problem)
    mainopt = set_up_mip_solver(solve_data, config, regularization_problem)

    mip_args = dict(config.mip_solver_args)
    if config.mip_solver in {'cplex', 'cplex_persistent', 'gurobi', 'gurobi_persistent'}:
        mip_args['warmstart'] = True
    set_solver_options(mainopt, solve_data, config,
                       solver_type='mip', regularization=regularization_problem)
    try:
        with time_code(solve_data.timing, 'regularization main' if regularization_problem else ('fp main' if fp else 'main')):
            main_mip_results = mainopt.solve(solve_data.mip,
                                            tee=config.mip_solver_tee, 
                                            load_solutions=False,
                                            **mip_args)
            if len(main_mip_results.solution) > 0:
                solve_data.mip.solutions.load_from(main_mip_results)
    except (ValueError, AttributeError):
        if config.single_tree:
            config.logger.warning('Single tree terminate.')
            if get_main_elapsed_time(solve_data.timing) >= config.time_limit - 2:
                config.logger.warning('due to the timelimit.')
                solve_data.results.solver.termination_condition = tc.maxTimeLimit
            if config.strategy == 'GOA' or config.add_no_good_cuts:
                config.logger.warning('ValueError: Cannot load a SolverResults object with bad status: error. '
                                      'MIP solver failed. This usually happens in the single-tree GOA algorithm. '
                                      "No-good cuts are added and GOA algorithm doesn't converge within the time limit. "
                                      'No integer solution is found, so the cplex solver will report an error status. ')
        return None, None
    if config.solution_pool:
        main_mip_results._solver_model = mainopt._solver_model
        main_mip_results._pyomo_var_to_solver_var_map = mainopt._pyomo_var_to_solver_var_map
    if main_mip_results.solver.termination_condition is tc.optimal:
        if config.single_tree and not config.add_no_good_cuts and not regularization_problem:
            update_suboptimal_dual_bound(solve_data, main_mip_results)
        if regularization_problem:
            config.logger.info(solve_data.log_formatter.format(solve_data.mip_iter, 'Reg '+solve_data.regularization_mip_type,
                                                               value(solve_data.mip.MindtPy_utils.loa_proj_mip_obj),
                                                               solve_data.primal_bound, solve_data.dual_bound, solve_data.rel_gap,
                                                               get_main_elapsed_time(solve_data.timing)))

    elif main_mip_results.solver.termination_condition is tc.infeasibleOrUnbounded:
        # Linear solvers will sometimes tell me that it's infeasible or
        # unbounded during presolve, but fails to distinguish. We need to
        # resolve with a solver option flag on.
        # TODO: appsi_cplex will fail here. Need to be fixed. test_mindtpy_feas_pump.py  test_mindtpy_global.py
        main_mip_results, _ = distinguish_mip_infeasible_or_unbounded(
            solve_data.mip, config)
        return solve_data.mip, main_mip_results

    if regularization_problem:
        solve_data.mip.MindtPy_utils.objective_constr.deactivate()
        solve_data.mip.MindtPy_utils.del_component('loa_proj_mip_obj')
        solve_data.mip.MindtPy_utils.cuts.del_component('obj_reg_estimate')
        if config.add_regularization == 'level_L1':
            solve_data.mip.MindtPy_utils.del_component('L1_obj')
        elif config.add_regularization == 'level_L_infinity':
            solve_data.mip.MindtPy_utils.del_component(
                'L_infinity_obj')

    return solve_data.mip, main_mip_results


def set_up_mip_solver(solve_data, config, regularization_problem):
    """Set up the MIP solver.

    Parameters
    ----------
    solve_data : MindtPySolveData
        Data container that holds solve-instance data.
    config : ConfigBlock
        The specific configurations for MindtPy.
    regularization_problem : bool
        Whether it is solving a regularization problem.

    Returns
    -------
    mainopt : SolverFactory
        The customized MIP solver.
    """
    # Deactivate extraneous IMPORT/EXPORT suffixes
    if config.nlp_solver == 'ipopt':
        getattr(solve_data.mip, 'ipopt_zL_out', _DoNothing()).deactivate()
        getattr(solve_data.mip, 'ipopt_zU_out', _DoNothing()).deactivate()
    if regularization_problem:
        mainopt = SolverFactory(config.mip_regularization_solver)
    else:
        if config.mip_solver == 'gurobi_persistent' and config.single_tree:
            mainopt = GurobiPersistent4MindtPy()
            mainopt.solve_data = solve_data
            mainopt.config = config
        else:
            mainopt = SolverFactory(config.mip_solver)

    # determine if persistent solver is called.
    if isinstance(mainopt, PersistentSolver):
        mainopt.set_instance(solve_data.mip, symbolic_solver_labels=True)
    if config.single_tree and not regularization_problem:
        # Configuration of cplex lazy callback
        if config.mip_solver == 'cplex_persistent':
            lazyoa = mainopt._solver_model.register_callback(
                single_tree.LazyOACallback_cplex)
            # pass necessary data and parameters to lazyoa
            lazyoa.main_mip = solve_data.mip
            lazyoa.solve_data = solve_data
            lazyoa.config = config
            lazyoa.opt = mainopt
            mainopt._solver_model.set_warning_stream(None)
            mainopt._solver_model.set_log_stream(None)
            mainopt._solver_model.set_error_stream(None)
        if config.mip_solver == 'gurobi_persistent':
            mainopt.set_callback(single_tree.LazyOACallback_gurobi)
    if config.use_tabu_list:
        tabulist = mainopt._solver_model.register_callback(
            tabu_list.IncumbentCallback_cplex)
        tabulist.solve_data = solve_data
        tabulist.opt = mainopt
        tabulist.config = config
        mainopt._solver_model.parameters.preprocessing.reduce.set(1)
        # If the callback is used to reject incumbents, the user must set the
        # parameter c.parameters.preprocessing.reduce either to the value 1 (one)
        # to restrict presolve to primal reductions only or to 0 (zero) to disable all presolve reductions
        mainopt._solver_model.set_warning_stream(None)
        mainopt._solver_model.set_log_stream(None)
        mainopt._solver_model.set_error_stream(None)
    return mainopt


# The following functions deal with handling the solution we get from the above MIP solver function


def handle_main_optimal(main_mip, solve_data, config, update_bound=True):
    """This function copies the results from 'solve_main' to the working model and updates
    the upper/lower bound. This function is called after an optimal solution is found for 
    the main problem.

    Parameters
    ----------
    main_mip : Pyomo model
        The MIP main problem.
    solve_data : MindtPySolveData
        Data container that holds solve-instance data.
    config : ConfigBlock
        The specific configurations for MindtPy.
    update_bound : bool, optional
        Whether to update the bound, by default True.
        Bound will not be updated when handling regularization problem.
    """
    # proceed. Just need integer values
    MindtPy = main_mip.MindtPy_utils
    # check if the value of binary variable is valid
    for var in MindtPy.discrete_variable_list:
        if var.value is None:
            config.logger.warning(
                f"Integer variable {var.name} not initialized.  "
                "Setting it to its lower bound")
            var.set_value(var.lb, skip_validation=True)  # nlp_var.bounds[0]
    # warm start for the nlp subproblem
    copy_var_list_values(
        main_mip.MindtPy_utils.variable_list,
        solve_data.working_model.MindtPy_utils.variable_list,
        config)

    if update_bound:
        update_dual_bound(solve_data, value(MindtPy.mip_obj.expr))
        config.logger.info(solve_data.log_formatter.format(solve_data.mip_iter, 'MILP', value(MindtPy.mip_obj.expr),
                                                           solve_data.primal_bound, solve_data.dual_bound, solve_data.rel_gap,
                                                           get_main_elapsed_time(solve_data.timing)))


def handle_main_other_conditions(main_mip, main_mip_results, solve_data, config):
    """This function handles the result of the latest iteration of solving the MIP problem (given any of a few
    edge conditions, such as if the solution is neither infeasible nor optimal).

    Parameters
    ----------
    main_mip : Pyomo model
        The MIP main problem.
    main_mip_results : SolverResults
        Results from solving the MIP problem.
    solve_data : MindtPySolveData
        Data container that holds solve-instance data.
    config : ConfigBlock
        The specific configurations for MindtPy.

    Raises
    ------
    ValueError
        MindtPy unable to handle MILP main termination condition.
    """
    if main_mip_results.solver.termination_condition is tc.infeasible:
        handle_main_infeasible(main_mip, solve_data, config)
    elif main_mip_results.solver.termination_condition is tc.unbounded:
        temp_results = handle_main_unbounded(main_mip, solve_data, config)
    elif main_mip_results.solver.termination_condition is tc.infeasibleOrUnbounded:
        temp_results = handle_main_unbounded(main_mip, solve_data, config)
        if temp_results.solver.termination_condition is tc.infeasible:
            handle_main_infeasible(main_mip, solve_data, config)
    elif main_mip_results.solver.termination_condition is tc.maxTimeLimit:
        handle_main_max_timelimit(
            main_mip, main_mip_results, solve_data, config)
        solve_data.results.solver.termination_condition = tc.maxTimeLimit
    elif (main_mip_results.solver.termination_condition is tc.other and
          main_mip_results.solution.status is SolutionStatus.feasible):
        # load the solution and suppress the warning message by setting
        # solver status to ok.
        MindtPy = main_mip.MindtPy_utils
        config.logger.info(
            'MILP solver reported feasible solution, '
            'but not guaranteed to be optimal.')
        copy_var_list_values(
            main_mip.MindtPy_utils.variable_list,
            solve_data.working_model.MindtPy_utils.variable_list,
            config)
        update_suboptimal_dual_bound(solve_data, main_mip_results)
        config.logger.info(solve_data.log_formatter.format(solve_data.mip_iter, 'MILP', value(MindtPy.mip_obj.expr),
                                                           solve_data.primal_bound, solve_data.dual_bound, solve_data.rel_gap,
                                                           get_main_elapsed_time(solve_data.timing)))
    else:
        raise ValueError(
            'MindtPy unable to handle MILP main termination condition '
            'of %s. Solver message: %s' %
            (main_mip_results.solver.termination_condition, main_mip_results.solver.message))


def handle_main_infeasible(main_mip, solve_data, config):
    """This function handles the result of the latest iteration of solving
    the MIP problem given an infeasible solution.

    Parameters
    ----------
    main_mip : Pyomo model
        The MIP main problem.
    solve_data : MindtPySolveData
        Data container that holds solve-instance data.
    config : ConfigBlock
        The specific configurations for MindtPy.
    """
    config.logger.info(
        'MILP main problem is infeasible. '
        'Problem may have no more feasible '
        'binary configurations.')
    if solve_data.mip_iter == 1:
        config.logger.warning(
            'MindtPy initialization may have generated poor '
            'quality cuts.')
    # TODO no-good cuts for single tree case
    # set optimistic bound to infinity
    # TODO: can we remove the following line?
    # solve_data.dual_bound_progress.append(solve_data.dual_bound)
    config.logger.info(
        'MindtPy exiting due to MILP main problem infeasibility.')
    if solve_data.results.solver.termination_condition is None:
        if solve_data.mip_iter == 0:
            solve_data.results.solver.termination_condition = tc.infeasible
        else:
            solve_data.results.solver.termination_condition = tc.feasible


def handle_main_max_timelimit(main_mip, main_mip_results, solve_data, config):
    """This function handles the result of the latest iteration of solving the MIP problem
    given that solving the MIP takes too long.

    Parameters
    ----------
    main_mip : Pyomo model
        The MIP main problem.
    main_mip_results : [type]
        Results from solving the MIP main subproblem.
    solve_data : MindtPySolveData
        Data container that holds solve-instance data.
    config : ConfigBlock
        The specific configurations for MindtPy.
    """
    # TODO if we have found a valid feasible solution, we take that, if not, we can at least use the dual bound
    MindtPy = main_mip.MindtPy_utils
    config.logger.info(
        'Unable to optimize MILP main problem '
        'within time limit. '
        'Using current solver feasible solution.')
    copy_var_list_values(
        main_mip.MindtPy_utils.variable_list,
        solve_data.working_model.MindtPy_utils.variable_list,
        config)
    update_suboptimal_dual_bound(solve_data, main_mip_results)
    config.logger.info(solve_data.log_formatter.format(solve_data.mip_iter, 'MILP', value(MindtPy.mip_obj.expr),
                                                       solve_data.primal_bound, solve_data.dual_bound, solve_data.rel_gap,
                                                       get_main_elapsed_time(solve_data.timing)))


def handle_main_unbounded(main_mip, solve_data, config):
    """This function handles the result of the latest iteration of solving the MIP 
    problem given an unbounded solution due to the relaxation.

    Parameters
    ----------
    main_mip : Pyomo model
        The MIP main problem.
    solve_data : MindtPySolveData
        Data container that holds solve-instance data.
    config : ConfigBlock
        The specific configurations for MindtPy.

    Returns
    -------
    main_mip_results : SolverResults
        The results of the bounded main problem.
    """
    # Solution is unbounded. Add an arbitrary bound to the objective and resolve.
    # This occurs when the objective is nonlinear. The nonlinear objective is moved
    # to the constraints, and deactivated for the linear main problem.
    MindtPy = main_mip.MindtPy_utils
    config.logger.warning(
        'main MILP was unbounded. '
        'Resolving with arbitrary bound values of (-{0:.10g}, {0:.10g}) on the objective. '
        'You can change this bound with the option obj_bound.'.format(config.obj_bound))
    MindtPy.objective_bound = Constraint(
        expr=(-config.obj_bound, MindtPy.mip_obj.expr, config.obj_bound))
    mainopt = SolverFactory(config.mip_solver)
    if isinstance(mainopt, PersistentSolver):
        mainopt.set_instance(main_mip)
    set_solver_options(mainopt, solve_data, config, solver_type='mip')
    with SuppressInfeasibleWarning():
        main_mip_results = mainopt.solve(main_mip,
                                         tee=config.mip_solver_tee,
                                         load_solutions=False,
                                         **config.mip_solver_args)
        if len(main_mip_results.solution) > 0:
                solve_data.mip.solutions.load_from(main_mip_results)
    return main_mip_results


def handle_regularization_main_tc(main_mip, main_mip_results, solve_data, config):
    """Handles the result of the latest FP iteration of solving the regularization main problem.

    Parameters
    ----------
    main_mip : Pyomo model
        The MIP main problem.
    main_mip_results : SolverResults
        Results from solving the regularization main subproblem.
    solve_data : MindtPySolveData
        Data container that holds solve-instance data.
    config : ConfigBlock
        The specific configurations for MindtPy.

    Raises
    ------
    ValueError
        MindtPy unable to handle the regularization problem termination condition.
    """
    if main_mip_results is None:
        config.logger.info(
            'Failed to solve the regularization problem.'
            'The solution of the OA main problem will be adopted.')
    elif main_mip_results.solver.termination_condition in {tc.optimal, tc.feasible}:
        handle_main_optimal(
            main_mip, solve_data, config, update_bound=False)
    elif main_mip_results.solver.termination_condition is tc.maxTimeLimit:
        config.logger.info(
            'Regularization problem failed to converge within the time limit.')
        solve_data.results.solver.termination_condition = tc.maxTimeLimit
        # break
    elif main_mip_results.solver.termination_condition is tc.infeasible:
        config.logger.info(
            'Regularization problem infeasible.')
    elif main_mip_results.solver.termination_condition is tc.unbounded:
        config.logger.info(
            'Regularization problem ubounded.'
            'Sometimes solving MIQP in cplex, unbounded means infeasible.')
    elif main_mip_results.solver.termination_condition is tc.unknown:
        config.logger.info(
            'Termination condition of the regularization problem is unknown.')
        if main_mip_results.problem.lower_bound != float('-inf'):
            config.logger.info('Solution limit has been reached.')
            handle_main_optimal(
                main_mip, solve_data, config, update_bound=False)
        else:
            config.logger.info('No solution obtained from the regularization subproblem.'
                               'Please set mip_solver_tee to True for more informations.'
                               'The solution of the OA main problem will be adopted.')
    else:
        raise ValueError(
            'MindtPy unable to handle regularization problem termination condition '
            'of %s. Solver message: %s' %
            (main_mip_results.solver.termination_condition, main_mip_results.solver.message))


def setup_main(solve_data, config, fp, regularization_problem):
    """Set up main problem/main regularization problem for OA, ECP, Feasibility Pump and ROA methods.

    Parameters
    ----------
    solve_data : MindtPySolveData
        Data container that holds solve-instance data.
    config : ConfigBlock
        The specific configurations for MindtPy.
    fp : bool
        Whether it is in the loop of feasibility pump.
    regularization_problem : bool
        Whether it is solving a regularization problem.
    """
    MindtPy = solve_data.mip.MindtPy_utils

    for c in MindtPy.constraint_list:
        if c.body.polynomial_degree() not in solve_data.mip_constraint_polynomial_degree:
            c.deactivate()

    MindtPy.cuts.activate()

    sign_adjust = 1 if solve_data.objective_sense == minimize else - 1
    MindtPy.del_component('mip_obj')
    if regularization_problem and config.single_tree:
        MindtPy.del_component('loa_proj_mip_obj')
        MindtPy.cuts.del_component('obj_reg_estimate')
    if config.add_regularization is not None and config.add_no_good_cuts:
        if regularization_problem:
            MindtPy.cuts.no_good_cuts.activate()
        else:
            MindtPy.cuts.no_good_cuts.deactivate()

    if fp:
        MindtPy.del_component('fp_mip_obj')
        if config.fp_main_norm == 'L1':
            MindtPy.fp_mip_obj = generate_norm1_objective_function(
                solve_data.mip,
                solve_data.working_model,
                discrete_only=config.fp_discrete_only)
        elif config.fp_main_norm == 'L2':
            MindtPy.fp_mip_obj = generate_norm2sq_objective_function(
                solve_data.mip,
                solve_data.working_model,
                discrete_only=config.fp_discrete_only)
        elif config.fp_main_norm == 'L_infinity':
            MindtPy.fp_mip_obj = generate_norm_inf_objective_function(
                solve_data.mip,
                solve_data.working_model,
                discrete_only=config.fp_discrete_only)
    elif regularization_problem:
        # The epigraph constraint is very "flat" for branching rules.
<<<<<<< HEAD
        # In ROA, if the objective function is linear(or quadratic when quadratic_strategy = 1 or 2), the original objective function is used in the MIP problem.
=======
        # In ROA, if the objective function is linear(or quadratic when quadratic_strategy = 1 or 2), the original objective function is used in the MIP problem. 
>>>>>>> b1e44b7d
        # In the MIP projection problem, we need to reactivate the epigraph constraint(objective_constr).
        if MindtPy.objective_list[0].expr.polynomial_degree() in solve_data.mip_objective_polynomial_degree:
            MindtPy.objective_constr.activate()
        if config.add_regularization == 'level_L1':
            MindtPy.loa_proj_mip_obj = generate_norm1_objective_function(solve_data.mip,
                                                                         solve_data.best_solution_found,
                                                                         discrete_only=False)
        elif config.add_regularization == 'level_L2':
            MindtPy.loa_proj_mip_obj = generate_norm2sq_objective_function(solve_data.mip,
                                                                           solve_data.best_solution_found,
                                                                           discrete_only=False)
        elif config.add_regularization == 'level_L_infinity':
            MindtPy.loa_proj_mip_obj = generate_norm_inf_objective_function(solve_data.mip,
                                                                            solve_data.best_solution_found,
                                                                            discrete_only=False)
        elif config.add_regularization in {'grad_lag', 'hess_lag', 'hess_only_lag', 'sqp_lag'}:
            MindtPy.loa_proj_mip_obj = generate_lag_objective_function(solve_data.mip,
                                                                       solve_data.best_solution_found,
                                                                       config,
                                                                       solve_data,
                                                                       discrete_only=False)
        if solve_data.objective_sense == minimize:
            MindtPy.cuts.obj_reg_estimate = Constraint(
                expr=sum(MindtPy.objective_value[:]) <= (1 - config.level_coef) * solve_data.primal_bound + config.level_coef * solve_data.dual_bound)
        else:
            MindtPy.cuts.obj_reg_estimate = Constraint(
                expr=sum(MindtPy.objective_value[:]) >= (1 - config.level_coef) * solve_data.primal_bound + config.level_coef * solve_data.dual_bound)
    else:
        if config.add_slack:
            MindtPy.del_component('aug_penalty_expr')

            MindtPy.aug_penalty_expr = Expression(
                expr=sign_adjust * config.OA_penalty_factor * sum(
                    v for v in MindtPy.cuts.slack_vars[...]))
        main_objective = MindtPy.objective_list[-1]
        MindtPy.mip_obj = Objective(
            expr=main_objective.expr +
            (MindtPy.aug_penalty_expr if config.add_slack else 0),
            sense=solve_data.objective_sense)

        if config.use_dual_bound:
            # Delete previously added dual bound constraint
            MindtPy.cuts.del_component('dual_bound')
            if solve_data.dual_bound not in {float('inf'), float('-inf')}:
                if solve_data.objective_sense == minimize:
                    MindtPy.cuts.dual_bound = Constraint(
                        expr=main_objective.expr +
                        (MindtPy.aug_penalty_expr if config.add_slack else 0) >= solve_data.dual_bound,
                        doc='Objective function expression should improve on the best found dual bound')
                else:
                    MindtPy.cuts.dual_bound = Constraint(
                        expr=main_objective.expr +
                        (MindtPy.aug_penalty_expr if config.add_slack else 0) <= solve_data.dual_bound,
                        doc='Objective function expression should improve on the best found dual bound')<|MERGE_RESOLUTION|>--- conflicted
+++ resolved
@@ -491,11 +491,7 @@
                 discrete_only=config.fp_discrete_only)
     elif regularization_problem:
         # The epigraph constraint is very "flat" for branching rules.
-<<<<<<< HEAD
         # In ROA, if the objective function is linear(or quadratic when quadratic_strategy = 1 or 2), the original objective function is used in the MIP problem.
-=======
-        # In ROA, if the objective function is linear(or quadratic when quadratic_strategy = 1 or 2), the original objective function is used in the MIP problem. 
->>>>>>> b1e44b7d
         # In the MIP projection problem, we need to reactivate the epigraph constraint(objective_constr).
         if MindtPy.objective_list[0].expr.polynomial_degree() in solve_data.mip_objective_polynomial_degree:
             MindtPy.objective_constr.activate()
