--- conflicted
+++ resolved
@@ -13,30 +13,12 @@
 
 import time
 import itertools
-<<<<<<< HEAD
-try:
-    from enum import Enum
-except:
-    from enum34 import Enum
+import enum
+
+from pyomo.core import *
+
 from six import iteritems, itervalues
-=======
-import enum
->>>>>>> e021c095
-
-from pyomo.core import *
-
-
-<<<<<<< HEAD
-class InvocationType(Enum):
-    SingleInvocation=1
-    PerBundleInvocation=2
-    PerBundleChainedInvocation=3
-    PerScenarioInvocation=4
-    PerScenarioChainedInvocation=5
-    PerNodeInvocation=6
-    PerNodeChainedInvocation=7
-
-=======
+
 
 class InvocationType(str, enum.Enum):
     SingleInvocation =             'SingleInvocation'
@@ -46,7 +28,6 @@
     PerScenarioChainedInvocation = 'PerScenarioChainedInvocation'
     PerNodeInvocation =            'PerNodeInvocation'
     PerNodeChainedInvocation =     'PerNodeChainedInvocation'
->>>>>>> e021c095
 
 class TransmitType(object):
 
