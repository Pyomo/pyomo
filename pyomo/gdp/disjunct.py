#  ___________________________________________________________________________
#
#  Pyomo: Python Optimization Modeling Objects
#  Copyright 2017 National Technology and Engineering Solutions of Sandia, LLC
#  Under the terms of Contract DE-NA0003525 with National Technology and
#  Engineering Solutions of Sandia, LLC, the U.S. Government retains certain
#  rights in this software.
#  This software is distributed under the 3-clause BSD License.
#  ___________________________________________________________________________

import logging
import sys
import types

from weakref import ref as weakref_ref

<<<<<<< HEAD
from pyomo.common.modeling import unique_component_name, NoArgumentGiven
=======
from pyomo.common.errors import PyomoException
from pyomo.common.log import is_debug_set
from pyomo.common.modeling import unique_component_name
>>>>>>> c17ab1ce
from pyomo.common.timing import ConstructionTimer
from pyomo.core import (
    ModelComponentFactory, Binary, Block, Var, ConstraintList, Any,
    LogicalConstraintList, BooleanValue, value)
from pyomo.core.base.component import (
    ActiveComponent, ActiveComponentData, ComponentData
)
from pyomo.core.base.numvalue import native_types
from pyomo.core.base.block import _BlockData
from pyomo.core.base.misc import apply_indexed_rule
from pyomo.core.base.indexed_component import ActiveIndexedComponent


logger = logging.getLogger('pyomo.gdp')

_rule_returned_none_error = """Disjunction '%s': rule returned None.

Disjunction rules must return an iterable containing Disjuncts or
individual expressions, or Disjunction.Skip.  The most common cause of
this error is forgetting to include the "return" statement at the end of
your rule.
"""

class GDP_Error(PyomoException):
    """Exception raised while processing GDP Models"""


# The following should eventually be promoted so that all
# IndexedComponents can use it
class _Initializer(object):
    """A simple function to process an argument to a Component constructor.

    This checks the incoming initializer type and maps it to a static
    identifier so that when constructing indexed Components we can avoid
    a series of isinstance calls.  Eventually this concept should be
    promoted to pyomo.core so that all Components can leverage a
    standardized approach to processing "flexible" arguments (POD data,
    rules, dicts, generators, etc)."""

    value = 0
    deferred_value = 1
    function = 2
    dict_like = 3

    @staticmethod
    def process(arg):
        if type(arg) in native_types:
            return (_Initializer.value, bool(arg))
        elif type(arg) is types.FunctionType:
            return (_Initializer.function, arg)
        elif isinstance(arg, ComponentData):
            return (_Initializer.deferred_value, arg)
        elif hasattr(arg, '__getitem__'):
            return (_Initializer.dict_like, arg)
        else:
            # Hopefully this thing is castable to the type that is desired
            return (_Initializer.deferred_value, arg)


class _DisjunctData(_BlockData):

    _Block_reserved_words = set()

    @property
    def transformation_block(self):
        return self._transformation_block

    def __init__(self, component):
        _BlockData.__init__(self, component)
        self.indicator_var = Var(within=Binary)
        # pointer to transformation block if this disjunct has been
        # transformed. None indicates it hasn't been transformed.
        self._transformation_block = None

    def activate(self):
        super(_DisjunctData, self).activate()
        self.indicator_var.unfix()

    def deactivate(self):
        super(_DisjunctData, self).deactivate()
        self.indicator_var.fix(0)

    def _deactivate_without_fixing_indicator(self):
        super(_DisjunctData, self).deactivate()

    def _activate_without_unfixing_indicator(self):
        super(_DisjunctData, self).activate()


@ModelComponentFactory.register("Disjunctive blocks.")
class Disjunct(Block):

    _ComponentDataClass = _DisjunctData

    def __new__(cls, *args, **kwds):
        if cls != Disjunct:
            return super(Disjunct, cls).__new__(cls)
        if args == ():
            return SimpleDisjunct.__new__(SimpleDisjunct)
        else:
            return IndexedDisjunct.__new__(IndexedDisjunct)

    def __init__(self, *args, **kwargs):
        if kwargs.pop('_deep_copying', None):
            # Hack for Python 2.4 compatibility
            # Deep copy will copy all items as necessary, so no need to
            # complete parsing
            return

        kwargs.setdefault('ctype', Disjunct)
        Block.__init__(self, *args, **kwargs)

    # For the time being, this method is not needed.
    #
    #def _deactivate_without_fixing_indicator(self):
    #    # Ideally, this would be a super call from this class.  However,
    #    # doing that would trigger a call to deactivate() on all the
    #    # _DisjunctData objects (exactly what we want to aviod!)
    #    #
    #    # For the time being, we will do something bad and directly call
    #    # the base class method from where we would otherwise want to
    #    # call this method.

    def _activate_without_unfixing_indicator(self):
        # Ideally, this would be a super call from this class.  However,
        # doing that would trigger a call to deactivate() on all the
        # _DisjunctData objects (exactly what we want to aviod!)
        #
        # For the time being, we will do something bad and directly call
        # the base class method from where we would otherwise want to
        # call this method.
        ActiveComponent.activate(self)
        if self.is_indexed():
            for component_data in self.values():
                component_data._activate_without_unfixing_indicator()


class SimpleDisjunct(_DisjunctData, Disjunct):

    def __init__(self, *args, **kwds):
        ## FIXME: This is a HACK to get around a chicken-and-egg issue
        ## where _BlockData creates the indicator_var *before*
        ## Block.__init__ declares the _defer_construction flag.
        self._defer_construction = True
        self._suppress_ctypes = set()

        _DisjunctData.__init__(self, self)
        Disjunct.__init__(self, *args, **kwds)
        self._data[None] = self
        self._index = None


class IndexedDisjunct(Disjunct):
    #
    # HACK: this should be implemented on ActiveIndexedComponent, but
    # that will take time and a PEP
    #
    @property
    def active(self):
        return any(d.active for d in self._data.values())


_DisjunctData._Block_reserved_words = set(dir(Disjunct()))


class _DisjunctionData(ActiveComponentData):
    __slots__ = ('disjuncts','xor', '_algebraic_constraint')
    _NoArgument = (0,)

    @property
    def algebraic_constraint(self):
        return self._algebraic_constraint

    def __init__(self, component=None):
        #
        # These lines represent in-lining of the
        # following constructors:
        #   - _ConstraintData,
        #   - ActiveComponentData
        #   - ComponentData
        self._component = weakref_ref(component) if (component is not None) \
                          else None
        self._index = NoArgumentGiven
        self._active = True
        self.disjuncts = []
        self.xor = True
        # pointer to XOR (or OR) constraint if this disjunction has been
        # transformed. None if it has not been transformed
        self._algebraic_constraint = None

    def __getstate__(self):
        """
        This method must be defined because this class uses slots.
        """
        result = super(_DisjunctionData, self).__getstate__()
        for i in _DisjunctionData.__slots__:
            result[i] = getattr(self, i)
        return result

    def set_value(self, expr):
        for e in expr:
            # The user gave us a proper Disjunct block 
            # [ESJ 06/21/2019] This is really an issue with the reclassifier,
            # but in the case where you are iteratively adding to an
            # IndexedDisjunct indexed by Any which has already been transformed,
            # the new Disjuncts are Blocks already. This catches them for who
            # they are anyway.
            if isinstance(e, _DisjunctData):
            #if hasattr(e, 'type') and e.ctype == Disjunct:
                self.disjuncts.append(e)
                continue
            # The user was lazy and gave us a single constraint
            # expression or an iterable of expressions
            expressions = []
            if hasattr(e, '__iter__'):
                e_iter = e
            else:
                e_iter = [e]
            for _tmpe in e_iter:
                try:
                    isexpr = _tmpe.is_expression_type()
                except AttributeError:
                    isexpr = False
                if not isexpr or not _tmpe.is_relational():
                    try:
                        isvar = _tmpe.is_variable_type()
                    except AttributeError:
                        isvar = False
                    if isvar and _tmpe.is_relational():
                        expressions.append(_tmpe)
                        continue
                    try:
                        isbool = _tmpe.is_logical_type()
                    except AttributeError:
                        isbool = False
                    if isbool:
                        expressions.append(_tmpe)
                        continue
                    msg = "\n\tin %s" % (type(e),) if e_iter is e else ""
                    raise ValueError(
                        "Unexpected term for Disjunction %s.\n"
                        "\tExpected a Disjunct object, relational expression, "
                        "or iterable of\n"
                        "\trelational expressions but got %s%s"
                        % (self.name, type(_tmpe), msg) )
                else:
                    expressions.append(_tmpe)

            comp = self.parent_component()
            if comp._autodisjuncts is None:
                b = self.parent_block()
                comp._autodisjuncts = Disjunct(Any)
                b.add_component(
                    unique_component_name(b, comp.local_name + "_disjuncts"),
                    comp._autodisjuncts )
                # TODO: I am not at all sure why we need to
                # explicitly construct this block - that should
                # happen automatically.
                comp._autodisjuncts.construct()
            disjunct = comp._autodisjuncts[len(comp._autodisjuncts)]
            disjunct.constraint = c = ConstraintList()
            disjunct.propositions = p = LogicalConstraintList()
            for e in expressions:
                if isinstance(e, BooleanValue):
                    p.add(e)
                else:
                    c.add(e)
            self.disjuncts.append(disjunct)


@ModelComponentFactory.register("Disjunction expressions.")
class Disjunction(ActiveIndexedComponent):
    _ComponentDataClass = _DisjunctionData

    def __new__(cls, *args, **kwds):
        if cls != Disjunction:
            return super(Disjunction, cls).__new__(cls)
        if args == ():
            return SimpleDisjunction.__new__(SimpleDisjunction)
        else:
            return IndexedDisjunction.__new__(IndexedDisjunction)

    def __init__(self, *args, **kwargs):
        self._init_rule = kwargs.pop('rule', None)
        self._init_expr = kwargs.pop('expr', None)
        self._init_xor = _Initializer.process(kwargs.pop('xor', True))
        self._autodisjuncts = None
        self._algebraic_constraint = None
        kwargs.setdefault('ctype', Disjunction)
        super(Disjunction, self).__init__(*args, **kwargs)

        if self._init_expr is not None and self._init_rule is not None:
            raise ValueError(
                "Cannot specify both rule= and expr= for Disjunction %s"
                % ( self.name, ))

    #
    # TODO: Ideally we would not override these methods and instead add
    # the contents of _check_skip_add to the set_value() method.
    # Unfortunately, until IndexedComponentData objects know their own
    # index, determining the index is a *very* expensive operation.  If
    # we refactor things so that the Data objects have their own index,
    # then we can remove these overloads.
    #

    def _setitem_impl(self, index, obj, value):
        if value is Disjunction.Skip:
            del self[index]
            return None
        else:
            obj.set_value(value)
            return obj

    def _setitem_when_not_present(self, index, value):
        if value is Disjunction.Skip:
            return None
        else:
            ans = super(Disjunction, self)._setitem_when_not_present(
                index=index, value=value)
            self._initialize_members((index,))
            return ans

    def _initialize_members(self, init_set):
        if self._init_xor[0] == _Initializer.value: # POD data
            val = self._init_xor[1]
            for key in init_set:
                self._data[key].xor = val
        elif self._init_xor[0] == _Initializer.deferred_value: # Param data
            val = bool(value( self._init_xor[1] ))
            for key in init_set:
                self._data[key].xor = val
        elif self._init_xor[0] == _Initializer.function: # rule
            fcn = self._init_xor[1]
            for key in init_set:
                self._data[key].xor = bool(value(apply_indexed_rule(
                    self, fcn, self._parent(), key)))
        elif self._init_xor[0] == _Initializer.dict_like: # dict-like thing
            val = self._init_xor[1]
            for key in init_set:
                self._data[key].xor = bool(value(val[key]))

    def construct(self, data=None):
        if is_debug_set(logger):
            logger.debug("Constructing disjunction %s"
                         % (self.name))
        if self._constructed:
            return
        timer = ConstructionTimer(self)
        self._constructed=True

        _self_parent = self.parent_block()
        if not self.is_indexed():
            self._index = None
            if self._init_rule is not None:
                expr = self._init_rule(_self_parent)
            elif self._init_expr is not None:
                expr = self._init_expr
            else:
                timer.report()
                return

            if expr is None:
                raise ValueError( _rule_returned_none_error % (self.name,) )
            if expr is Disjunction.Skip:
                timer.report()
                return
            self._data[None] = self
            self._setitem_when_not_present( None, expr )
        elif self._init_expr is not None:
            raise IndexError(
                "Disjunction '%s': Cannot initialize multiple indices "
                "of a disjunction with a single disjunction list" %
                (self.name,) )
        elif self._init_rule is not None:
            _init_rule = self._init_rule
            for ndx in self._index_set:
                try:
                    expr = apply_indexed_rule(self,
                                             _init_rule,
                                             _self_parent,
                                             ndx)
                except Exception:
                    err = sys.exc_info()[1]
                    logger.error(
                        "Rule failed when generating expression for "
                        "disjunction %s with index %s:\n%s: %s"
                        % (self.name,
                           str(ndx),
                           type(err).__name__,
                           err))
                    raise
                if expr is None:
                    _name = "%s[%s]" % (self.name, str(ndx))
                    raise ValueError( _rule_returned_none_error % (_name,) )
                if expr is Disjunction.Skip:
                    continue
                self._setitem_when_not_present(ndx, expr)
        timer.report()

    def _pprint(self):
        """
        Return data that will be printed for this component.
        """
        return (
            [("Size", len(self)),
             ("Index", self._index_set if self.is_indexed() else None),
             ("Active", self.active),
             ],
            self.items(),
            ( "Disjuncts", "Active", "XOR" ),
            lambda k, v: [ [x.name for x in v.disjuncts], v.active, v.xor]
            )


class SimpleDisjunction(_DisjunctionData, Disjunction):

    def __init__(self, *args, **kwds):
        _DisjunctionData.__init__(self, component=self)
        Disjunction.__init__(self, *args, **kwds)

    #
    # Singleton disjunctions are strange in that we want them to be
    # both be constructed but have len() == 0 when not initialized with
    # anything (at least according to the unit tests that are
    # currently in place). So during initialization only, we will
    # treat them as "indexed" objects where things like
    # Constraint.Skip are managed. But after that they will behave
    # like _DisjunctionData objects where set_value does not handle
    # Disjunction.Skip but expects a valid expression or None.
    #

    def set_value(self, expr):
        """Set the expression on this disjunction."""
        if not self._constructed:
            raise ValueError(
                "Setting the value of disjunction '%s' "
                "before the Disjunction has been constructed (there "
                "is currently no object to set)."
                % (self.name))

        if len(self._data) == 0:
            self._data[None] = self
            self._index = None
        if expr is Disjunction.Skip:
            del self[None]
            return None
        return super(SimpleDisjunction, self).set_value(expr)

class IndexedDisjunction(Disjunction):
    #
    # HACK: this should be implemented on ActiveIndexedComponent, but
    # that will take time and a PEP
    #
    @property
    def active(self):
        return any(d.active for d in self._data.values())<|MERGE_RESOLUTION|>--- conflicted
+++ resolved
@@ -14,13 +14,9 @@
 
 from weakref import ref as weakref_ref
 
-<<<<<<< HEAD
-from pyomo.common.modeling import unique_component_name, NoArgumentGiven
-=======
 from pyomo.common.errors import PyomoException
 from pyomo.common.log import is_debug_set
-from pyomo.common.modeling import unique_component_name
->>>>>>> c17ab1ce
+from pyomo.common.modeling import unique_component_name, NoArgumentGiven
 from pyomo.common.timing import ConstructionTimer
 from pyomo.core import (
     ModelComponentFactory, Binary, Block, Var, ConstraintList, Any,
