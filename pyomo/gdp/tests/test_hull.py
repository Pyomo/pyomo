#  ___________________________________________________________________________
#
#  Pyomo: Python Optimization Modeling Objects
#  Copyright 2017 National Technology and Engineering Solutions of Sandia, LLC
#  Under the terms of Contract DE-NA0003525 with National Technology and
#  Engineering Solutions of Sandia, LLC, the U.S. Government retains certain
#  rights in this software.
#  This software is distributed under the 3-clause BSD License.
#  ___________________________________________________________________________

import pyomo.common.unittest as unittest
from pyomo.common.log import LoggingIntercept
import logging

from pyomo.environ import (TransformationFactory, Block, Set, Constraint, Var,
                           RealSet, ComponentMap, value, log, ConcreteModel,
                           Any, Suffix, SolverFactory, RangeSet, Param,
                           Objective, TerminationCondition, Reference)
from pyomo.core.expr.sympy_tools import sympy_available
from pyomo.repn import generate_standard_repn

from pyomo.gdp import Disjunct, Disjunction, GDP_Error
import pyomo.gdp.tests.models as models
import pyomo.gdp.tests.common_tests as ct

import random
from io import StringIO
import os
from os.path import abspath, dirname, join
currdir = dirname(abspath(__file__))
from filecmp import cmp

EPS = TransformationFactory('gdp.hull').CONFIG.EPS
linear_solvers = ct.linear_solvers

class CommonTests:
    def setUp(self):
        # set seed so we can test name collisions predictably
        random.seed(666)

    def diff_apply_to_and_create_using(self, model):
        ct.diff_apply_to_and_create_using(self, model, 'gdp.hull')

class TwoTermDisj(unittest.TestCase, CommonTests):
    def setUp(self):
        # set seed to test unique namer
        random.seed(666)

    def test_transformation_block(self):
        m = models.makeTwoTermDisj_Nonlinear()
        TransformationFactory('gdp.hull').apply_to(m)

        transBlock = m._pyomo_gdp_hull_reformulation
        self.assertIsInstance(transBlock, Block)
        lbub = transBlock.lbub
        self.assertIsInstance(lbub, Set)
        self.assertEqual(lbub, ['lb', 'ub', 'eq'])

        disjBlock = transBlock.relaxedDisjuncts
        self.assertIsInstance(disjBlock, Block)
        self.assertEqual(len(disjBlock), 2)

    def test_transformation_block_name_collision(self):
        ct.check_transformation_block_name_collision(self, 'hull')

    def test_disaggregated_vars(self):
        m = models.makeTwoTermDisj_Nonlinear()
        TransformationFactory('gdp.hull').apply_to(m)

        transBlock = m._pyomo_gdp_hull_reformulation
        disjBlock = transBlock.relaxedDisjuncts
        # same on both disjuncts
        for i in [0,1]:
            relaxationBlock = disjBlock[i]
            x = relaxationBlock.disaggregatedVars.x
            if i == 1: # this disjunct as x, w, and no y
                w = relaxationBlock.disaggregatedVars.w
                y = transBlock._disaggregatedVars[0]
            elif i == 0: # this disjunct as x, y, and no w
                y = relaxationBlock.disaggregatedVars.y                
                w = transBlock._disaggregatedVars[1]
            # variables created (w and y can be Vars or VarDatas depending on
            # the disjunct)
            self.assertIs(w.ctype, Var)
            self.assertIsInstance(x, Var)
            self.assertIs(y.ctype, Var)
            # the are in reals
            self.assertIsInstance(w.domain, RealSet)
            self.assertIsInstance(x.domain, RealSet)
            self.assertIsInstance(y.domain, RealSet)
            # they don't have bounds
            self.assertEqual(w.lb, 0)
            self.assertEqual(w.ub, 7)
            self.assertEqual(x.lb, 0)
            self.assertEqual(x.ub, 8)
            self.assertEqual(y.lb, -10)
            self.assertEqual(y.ub, 0)

    def check_furman_et_al_denominator(self, expr, ind_var):
        self.assertEqual(expr._const, EPS)
        self.assertEqual(len(expr._args), 1)
        self.assertEqual(len(expr._coef), 1)
        self.assertEqual(expr._coef[0], 1 - EPS)
        self.assertIs(expr._args[0], ind_var)

    def test_transformed_constraint_nonlinear(self):
        m = models.makeTwoTermDisj_Nonlinear()
        TransformationFactory('gdp.hull').apply_to(m)

        disjBlock = m._pyomo_gdp_hull_reformulation.relaxedDisjuncts

        # the only constraint on the first block is the non-linear one
        disj1c = disjBlock[0].component("d[0].c")
        self.assertIsInstance(disj1c, Constraint)
        # we only have an upper bound
        self.assertEqual(len(disj1c), 1)
        cons = disj1c['ub']
        self.assertIsNone(cons.lower)
        self.assertEqual(cons.upper, 0)
        repn = generate_standard_repn(cons.body)
        self.assertFalse(repn.is_linear())
        self.assertEqual(len(repn.linear_vars), 1)
        # This is a weak test, but as good as any to ensure that the
        # substitution was done correctly
        EPS_1 = 1-EPS
        self.assertEqual(
            str(cons.body),
            "(%s*d[0].binary_indicator_var + %s)*("
            "_pyomo_gdp_hull_reformulation.relaxedDisjuncts[0]."
            "disaggregatedVars.x"
            "/(%s*d[0].binary_indicator_var + %s) + "
            "(_pyomo_gdp_hull_reformulation.relaxedDisjuncts[0]."
            "disaggregatedVars.y/"
            "(%s*d[0].binary_indicator_var + %s))**2) - "
            "%s*(0.0 + 0.0**2)*(1 - d[0].binary_indicator_var) "
            "- 14.0*d[0].binary_indicator_var"
            % (EPS_1, EPS, EPS_1, EPS, EPS_1, EPS, EPS))

    def test_transformed_constraints_linear(self):
        m = models.makeTwoTermDisj_Nonlinear()
        TransformationFactory('gdp.hull').apply_to(m)

        disjBlock = m._pyomo_gdp_hull_reformulation.relaxedDisjuncts

        # the only constraint on the first block is the non-linear one
        c1 = disjBlock[1].component("d[1].c1")
        # has only lb
        self.assertEqual(len(c1), 1)
        cons = c1['lb']
        self.assertIsNone(cons.lower)
        self.assertEqual(cons.upper, 0)
        repn = generate_standard_repn(cons.body)
        self.assertTrue(repn.is_linear())
        self.assertEqual(len(repn.linear_vars), 2)
        ct.check_linear_coef(self, repn, disjBlock[1].disaggregatedVars.x, -1)
        ct.check_linear_coef(self, repn, m.d[1].indicator_var, 2)
        self.assertEqual(repn.constant, 0)
        self.assertEqual(disjBlock[1].disaggregatedVars.x.lb, 0)
        self.assertEqual(disjBlock[1].disaggregatedVars.x.ub, 8)

        c2 = disjBlock[1].component("d[1].c2")
        # 'eq' is preserved
        self.assertEqual(len(c2), 1)
        cons = c2['eq']
        self.assertEqual(cons.lower, 0)
        self.assertEqual(cons.upper, 0)
        repn = generate_standard_repn(cons.body)
        self.assertTrue(repn.is_linear())
        self.assertEqual(len(repn.linear_vars), 2)
        ct.check_linear_coef(self, repn, disjBlock[1].disaggregatedVars.w, 1)
        ct.check_linear_coef(self, repn, m.d[1].indicator_var, -3)
        self.assertEqual(repn.constant, 0)
        self.assertEqual(disjBlock[1].disaggregatedVars.w.lb, 0)
        self.assertEqual(disjBlock[1].disaggregatedVars.w.ub, 7)

        c3 = disjBlock[1].component("d[1].c3")
        # bounded inequality is split
        self.assertEqual(len(c3), 2)
        cons = c3['lb']
        self.assertIsNone(cons.lower)
        self.assertEqual(cons.upper, 0)
        repn = generate_standard_repn(cons.body)
        self.assertTrue(repn.is_linear())
        self.assertEqual(len(repn.linear_vars), 2)
        ct.check_linear_coef(self, repn, disjBlock[1].disaggregatedVars.x, -1)
        ct.check_linear_coef(self, repn, m.d[1].indicator_var, 1)
        self.assertEqual(repn.constant, 0)

        cons = c3['ub']
        self.assertIsNone(cons.lower)
        self.assertEqual(cons.upper, 0)
        repn = generate_standard_repn(cons.body)
        self.assertTrue(repn.is_linear())
        self.assertEqual(len(repn.linear_vars), 2)
        ct.check_linear_coef(self, repn, disjBlock[1].disaggregatedVars.x, 1)
        ct.check_linear_coef(self, repn, m.d[1].indicator_var, -3)
        self.assertEqual(repn.constant, 0)

    def check_bound_constraints_on_disjBlock(self, cons, disvar, indvar, lb, 
                                             ub):
        self.assertIsInstance(cons, Constraint)

        # both lb and ub
        self.assertEqual(len(cons), 2)
        varlb = cons['lb']
        self.assertIsNone(varlb.lower)
        self.assertEqual(varlb.upper, 0)
        repn = generate_standard_repn(varlb.body)
        self.assertTrue(repn.is_linear())
        self.assertEqual(repn.constant, 0)
        self.assertEqual(len(repn.linear_vars), 2)
        ct.check_linear_coef(self, repn, indvar, lb)
        ct.check_linear_coef(self, repn, disvar, -1)

        varub = cons['ub']
        self.assertIsNone(varub.lower)
        self.assertEqual(varub.upper, 0)
        repn = generate_standard_repn(varub.body)
        self.assertTrue(repn.is_linear())
        self.assertEqual(repn.constant, 0)
        self.assertEqual(len(repn.linear_vars), 2)
        ct.check_linear_coef(self, repn, indvar, -ub)
        ct.check_linear_coef(self, repn, disvar, 1)

    def check_bound_constraints_on_disjunctionBlock(self, varlb, varub, disvar,
                                                    indvar, lb, ub):
        self.assertIsNone(varlb.lower)
        self.assertEqual(varlb.upper, 0)
        repn = generate_standard_repn(varlb.body)
        self.assertTrue(repn.is_linear())
        self.assertEqual(repn.constant, lb)
        self.assertEqual(len(repn.linear_vars), 2)
        ct.check_linear_coef(self, repn, indvar, -lb)
        ct.check_linear_coef(self, repn, disvar, -1)

        self.assertIsNone(varub.lower)
        self.assertEqual(varub.upper, 0)
        repn = generate_standard_repn(varub.body)
        self.assertTrue(repn.is_linear())
        self.assertEqual(repn.constant, -ub)
        self.assertEqual(len(repn.linear_vars), 2)
        ct.check_linear_coef(self, repn, indvar, ub)
        ct.check_linear_coef(self, repn, disvar, 1)

    def test_disaggregatedVar_bounds(self):
        m = models.makeTwoTermDisj_Nonlinear()
        TransformationFactory('gdp.hull').apply_to(m)
        
        transBlock = m._pyomo_gdp_hull_reformulation
        disjBlock = transBlock.relaxedDisjuncts
        for i in [0,1]:
            # check bounds constraints for each variable on each of the two
            # disjuncts.
            self.check_bound_constraints_on_disjBlock(
                disjBlock[i].x_bounds,
                disjBlock[i].disaggregatedVars.x,
                m.d[i].indicator_var, 1, 8)
            if i == 1: # this disjunct has x, w, and no y
                self.check_bound_constraints_on_disjBlock(
                    disjBlock[i].w_bounds,
                    disjBlock[i].disaggregatedVars.w,
                    m.d[i].indicator_var, 2, 7)
                self.check_bound_constraints_on_disjunctionBlock(
                    transBlock._boundsConstraints[0,'lb'],
                    transBlock._boundsConstraints[0,'ub'],
                    transBlock._disaggregatedVars[0],
                    m.d[0].indicator_var, -10, -3)
            elif i == 0: # this disjunct has x, y, and no w
                self.check_bound_constraints_on_disjBlock(
                    disjBlock[i].y_bounds,
                    disjBlock[i].disaggregatedVars.y,
                    m.d[i].indicator_var, -10, -3)
                self.check_bound_constraints_on_disjunctionBlock(
                    transBlock._boundsConstraints[1,'lb'],
                    transBlock._boundsConstraints[1,'ub'],
                    transBlock._disaggregatedVars[1],
                    m.d[1].indicator_var, 2, 7)

    def test_error_for_or(self):
        m = models.makeTwoTermDisj_Nonlinear()
        m.disjunction.xor = False

        self.assertRaisesRegex(
            GDP_Error,
            "Cannot do hull reformulation for Disjunction "
            "'disjunction' with OR constraint.  Must be an XOR!*",
            TransformationFactory('gdp.hull').apply_to,
            m)

    def check_disaggregation_constraint(self, cons, var, disvar1, disvar2):
        repn = generate_standard_repn(cons.body)
        self.assertEqual(cons.lower, 0)
        self.assertEqual(cons.upper, 0)
        self.assertEqual(len(repn.linear_vars), 3)
        ct.check_linear_coef(self, repn, var, 1)
        ct.check_linear_coef(self, repn, disvar1, -1)
        ct.check_linear_coef(self, repn, disvar2, -1)

    def test_disaggregation_constraint(self):
        m = models.makeTwoTermDisj_Nonlinear()
        hull = TransformationFactory('gdp.hull')
        hull.apply_to(m)
        transBlock = m._pyomo_gdp_hull_reformulation
        disjBlock = transBlock.relaxedDisjuncts

        self.check_disaggregation_constraint(
            hull.get_disaggregation_constraint(m.w, m.disjunction), m.w,
            disjBlock[1].disaggregatedVars.w, transBlock._disaggregatedVars[1])
        self.check_disaggregation_constraint(
            hull.get_disaggregation_constraint(m.x, m.disjunction), m.x,
            disjBlock[0].disaggregatedVars.x, disjBlock[1].disaggregatedVars.x)
        self.check_disaggregation_constraint(
            hull.get_disaggregation_constraint(m.y, m.disjunction), m.y,
            disjBlock[0].disaggregatedVars.y, transBlock._disaggregatedVars[0])

    def test_xor_constraint_mapping(self):
        ct.check_xor_constraint_mapping(self, 'hull')

    def test_xor_constraint_mapping_two_disjunctions(self):
        ct.check_xor_constraint_mapping_two_disjunctions(self, 'hull')

    def test_transformed_disjunct_mappings(self):
        ct.check_disjunct_mapping(self, 'hull')

    def test_transformed_constraint_mappings(self):
        # ESJ: Letting bigm and hull test their own constraint mappings
        # because, though the paradigm is the same, hull doesn't always create
        # a transformed constraint when it can instead accomplish an x == 0
        # constraint by fixing the disaggregated variable.
        m = models.makeTwoTermDisj_Nonlinear()
        hull = TransformationFactory('gdp.hull')
        hull.apply_to(m)

        disjBlock = m._pyomo_gdp_hull_reformulation.relaxedDisjuncts

        # first disjunct
        orig1 = m.d[0].c
        trans1 = disjBlock[0].component("d[0].c")
        self.assertIs(hull.get_src_constraint(trans1), orig1)
        self.assertIs(hull.get_src_constraint(trans1['ub']), orig1)
        trans_list = hull.get_transformed_constraints(orig1)
        self.assertEqual(len(trans_list), 1)
        self.assertIs(trans_list[0], trans1['ub'])

        # second disjunct

        # first constraint
        orig1 = m.d[1].c1
        trans1 = disjBlock[1].component("d[1].c1")
        self.assertIs(hull.get_src_constraint(trans1), orig1)
        self.assertIs(hull.get_src_constraint(trans1['lb']), orig1)
        trans_list = hull.get_transformed_constraints(orig1)
        self.assertEqual(len(trans_list), 1)
        self.assertIs(trans_list[0], trans1['lb'])

        # second constraint
        orig2 = m.d[1].c2
        trans2 = disjBlock[1].component("d[1].c2")
        self.assertIs(hull.get_src_constraint(trans2), orig2)
        self.assertIs(hull.get_src_constraint(trans2['eq']), orig2)
        trans_list = hull.get_transformed_constraints(orig2)
        self.assertEqual(len(trans_list), 1)
        self.assertIs(trans_list[0], trans2['eq'])

        # third constraint
        orig3 = m.d[1].c3
        trans3 = disjBlock[1].component("d[1].c3")
        self.assertIs(hull.get_src_constraint(trans3), orig3)
        self.assertIs(hull.get_src_constraint(trans3['lb']), orig3)
        self.assertIs(hull.get_src_constraint(trans3['ub']), orig3)
        trans_list = hull.get_transformed_constraints(orig3)
        self.assertEqual(len(trans_list), 2)
        self.assertIs(trans_list[0], trans3['lb'])
        self.assertIs(trans_list[1], trans3['ub'])

    def test_disaggregatedVar_mappings(self):
        m = models.makeTwoTermDisj_Nonlinear()
        hull = TransformationFactory('gdp.hull')
        hull.apply_to(m)

        transBlock = m._pyomo_gdp_hull_reformulation
        disjBlock = transBlock.relaxedDisjuncts

        for i in [0,1]:
            mappings = ComponentMap()
            mappings[m.x] = disjBlock[i].disaggregatedVars.x
            if i == 1: # this disjunct as x, w, and no y
                mappings[m.w] = disjBlock[i].disaggregatedVars.w
                mappings[m.y] = transBlock._disaggregatedVars[0]
            elif i == 0: # this disjunct as x, y, and no w
                mappings[m.y] = disjBlock[i].disaggregatedVars.y
                mappings[m.w] = transBlock._disaggregatedVars[1]

            for orig, disagg in mappings.items():
                self.assertIs(hull.get_src_var(disagg), orig)
                self.assertIs(hull.get_disaggregated_var(orig, m.d[i]), disagg)

    def test_bigMConstraint_mappings(self):
        m = models.makeTwoTermDisj_Nonlinear()
        hull = TransformationFactory('gdp.hull')
        hull.apply_to(m)

        transBlock = m._pyomo_gdp_hull_reformulation 
        disjBlock = transBlock.relaxedDisjuncts

        for i in [0,1]:
            mappings = ComponentMap()
            mappings[disjBlock[i].disaggregatedVars.x] = disjBlock[i].x_bounds
            if i == 1: # this disjunct has x, w, and no y
                mappings[disjBlock[i].disaggregatedVars.w] = disjBlock[i].\
                                                             w_bounds
                mappings[transBlock._disaggregatedVars[0]] = Reference(
                    transBlock._boundsConstraints[0,...])
            elif i == 0: # this disjunct has x, y, and no w
                mappings[disjBlock[i].disaggregatedVars.y] = disjBlock[i].\
                                                             y_bounds
                mappings[transBlock._disaggregatedVars[1]] = Reference(
                    transBlock._boundsConstraints[1,...])
            for var, cons in mappings.items():
                returned_cons =  hull.get_var_bounds_constraint(var)
                # This sometimes refers a reference to the right part of a
                # larger indexed constraint, so the indexed constraints
                # themselves might not be the same object. The ConstraintDatas
                # are though:
                for key, constraintData in cons.items():
                    self.assertIs(returned_cons[key], constraintData)

    def test_create_using_nonlinear(self):
        m = models.makeTwoTermDisj_Nonlinear()
        self.diff_apply_to_and_create_using(m)

    # [ESJ 02/14/2020] In order to match bigm and the (unfortunate) expectation
    # we have established, we never decide something is local based on where it
    # is declared. We treat variables declared on Disjuncts as if they are
    # declared globally. We need to use the bounds as if they are global and
    # also disaggregate the variable
    def test_locally_declared_var_bounds_used_globally(self):
        m = models.localVar()
        hull = TransformationFactory('gdp.hull')
        hull.apply_to(m)

        # check that we used the bounds on the local variable as if they are
        # global. Which means checking the bounds constraints...
        y_disagg = m.disj2.transformation_block().disaggregatedVars.y
        cons = hull.get_var_bounds_constraint(y_disagg)
        lb = cons['lb']
        self.assertIsNone(lb.lower)
        self.assertEqual(value(lb.upper), 0)
        repn = generate_standard_repn(lb.body)
        self.assertTrue(repn.is_linear())
        ct.check_linear_coef(self, repn, m.disj2.indicator_var, 1)
        ct.check_linear_coef(self, repn, y_disagg, -1)

        ub = cons['ub']
        self.assertIsNone(ub.lower)
        self.assertEqual(value(ub.upper), 0)
        repn = generate_standard_repn(ub.body)
        self.assertTrue(repn.is_linear())
        ct.check_linear_coef(self, repn, y_disagg, 1)
        ct.check_linear_coef(self, repn, m.disj2.indicator_var, -3)

    def test_locally_declared_variables_disaggregated(self):
        m = models.localVar()

        hull = TransformationFactory('gdp.hull')
        hull.apply_to(m)

        # two birds one stone: test the mappings too
        disj1y = hull.get_disaggregated_var(m.disj2.y, m.disj1)
        disj2y = hull.get_disaggregated_var(m.disj2.y, m.disj2)
        self.assertIs(disj1y,
                      m.disj1._transformation_block().parent_block().\
                      _disaggregatedVars[0])
        self.assertIs(disj2y,
                      m.disj2._transformation_block().disaggregatedVars.y)
        self.assertIs(hull.get_src_var(disj1y), m.disj2.y)
        self.assertIs(hull.get_src_var(disj2y), m.disj2.y)

    def test_global_vars_local_to_a_disjunction_disaggregated(self):
        # The point of this is that where a variable is declared has absolutely
        # nothing to do with whether or not it should be disaggregated. With the
        # only exception being that we can tell disaggregated variables and we
        # know they are really and truly local to only one disjunct (EVER, in
        # the whole model) because we declared them.

        # So here, for some perverse reason, we declare the variables on disj1,
        # but we use them in disj2. Both of them need to be disaggregated in
        # both disjunctions though: Neither is local. (And, unless we want to do
        # a search of the whole model (or disallow this kind of insanity) we
        # can't be smarter because what if you transformed this one disjunction
        # at a time? You can never assume a variable isn't used elsewhere in the
        # model, and if it is, you must disaggregate it.)
        m = ConcreteModel()
        m.disj1 = Disjunct()
        m.disj1.x = Var(bounds=(1, 10))
        m.disj1.y = Var(bounds=(2, 11))
        m.disj1.cons1 = Constraint(expr=m.disj1.x + m.disj1.y <= 5)
        m.disj2 = Disjunct()
        m.disj2.cons = Constraint(expr=m.disj1.y >= 8)
        m.disjunction1 = Disjunction(expr=[m.disj1, m.disj2])

        m.disj3 = Disjunct()
        m.disj3.cons = Constraint(expr=m.disj1.x >= 7)
        m.disj4 = Disjunct()
        m.disj4.cons = Constraint(expr=m.disj1.y == 3)
        m.disjunction2 = Disjunction(expr=[m.disj3, m.disj4])

        hull = TransformationFactory('gdp.hull')
        hull.apply_to(m)
        # check that all the variables are disaggregated
        # disj1 has both x and y
        disj = m.disj1
        transBlock = disj.transformation_block()
        varBlock = transBlock.disaggregatedVars
        self.assertEqual(len([v for v in
                              varBlock.component_data_objects(Var)]), 2)
        x = varBlock.component("x")
        y = varBlock.component("y")
        self.assertIsInstance(x, Var)
        self.assertIsInstance(y, Var)
        self.assertIs(hull.get_disaggregated_var(m.disj1.x, disj), x)
        self.assertIs(hull.get_src_var(x), m.disj1.x)
        self.assertIs(hull.get_disaggregated_var(m.disj1.y, disj), y)
        self.assertIs(hull.get_src_var(y), m.disj1.y)
        # disj2 and disj4 have just y
        for disj in [m.disj2, m.disj4]:
            transBlock = disj.transformation_block()
            varBlock = transBlock.disaggregatedVars
            self.assertEqual(len([v for v in
                                  varBlock.component_data_objects(Var)]), 1)
            y = varBlock.component("y")
            self.assertIsInstance(y, Var)
            self.assertIs(hull.get_disaggregated_var(m.disj1.y, disj), y)
            self.assertIs(hull.get_src_var(y), m.disj1.y)
        # disj3 has just x
        disj = m.disj3
        transBlock = disj.transformation_block()
        varBlock = transBlock.disaggregatedVars
        self.assertEqual(len([v for v in
                              varBlock.component_data_objects(Var)]), 1)
        x = varBlock.component("x")
        self.assertIsInstance(x, Var)
        self.assertIs(hull.get_disaggregated_var(m.disj1.x, disj), x)
        self.assertIs(hull.get_src_var(x), m.disj1.x)

        # there is a spare x on disjunction1's block
        x2 = m.disjunction1.algebraic_constraint().parent_block().\
             _disaggregatedVars[0]
        self.assertIs(hull.get_disaggregated_var(m.disj1.x, m.disj2), x2)
        self.assertIs(hull.get_src_var(x2), m.disj1.x)

        # and both a spare x and y on disjunction2's block
        x2 = m.disjunction2.algebraic_constraint().parent_block().\
             _disaggregatedVars[0]
        y1 = m.disjunction2.algebraic_constraint().parent_block().\
             _disaggregatedVars[1]
        self.assertIs(hull.get_disaggregated_var(m.disj1.x, m.disj4), x2)
        self.assertIs(hull.get_src_var(x2), m.disj1.x)
        self.assertIs(hull.get_disaggregated_var(m.disj1.y, m.disj3), y1)
        self.assertIs(hull.get_src_var(y1), m.disj1.y)

    def check_name_collision_disaggregated_vars(self, m, disj, name):
        hull = TransformationFactory('gdp.hull')
        transBlock = disj.transformation_block()
        varBlock = transBlock.disaggregatedVars
        self.assertEqual(len([v for v in
                              varBlock.component_data_objects(Var)]), 2)
        x = varBlock.component("x")
        x2 = varBlock.component(name)
        self.assertIsInstance(x, Var)
        self.assertIsInstance(x2, Var)
        self.assertIs(hull.get_disaggregated_var(m.disj1.x, disj), x)
        self.assertIs(hull.get_src_var(x), m.disj1.x)
        self.assertIs(hull.get_disaggregated_var(m.x, disj), x2)
        self.assertIs(hull.get_src_var(x2), m.x)

    def test_disaggregated_var_name_collision(self):
        # same model as the test above, but now I am putting what was disj1.y as
        # m.x, just to invite disaster, and adding constraints that involve all
        # the variables so they will all be disaggregated on the Disjunct
        m = ConcreteModel()
        m.x = Var(bounds=(2, 11))
        m.disj1 = Disjunct()
        m.disj1.x = Var(bounds=(1, 10))
        m.disj1.cons1 = Constraint(expr=m.disj1.x + m.x <= 5)
        m.disj2 = Disjunct()
        m.disj2.cons = Constraint(expr=m.x >= 8)
        m.disj2.cons1 = Constraint(expr=m.disj1.x == 3)
        m.disjunction1 = Disjunction(expr=[m.disj1, m.disj2])

        m.disj3 = Disjunct()
        m.disj3.cons = Constraint(expr=m.disj1.x >= 7)
        m.disj3.cons1 = Constraint(expr=m.x >= 10)
        m.disj4 = Disjunct()
        m.disj4.cons = Constraint(expr=m.x == 3)
        m.disj4.cons1 = Constraint(expr=m.disj1.x == 4)
        m.disjunction2 = Disjunction(expr=[m.disj3, m.disj4])

        hull = TransformationFactory('gdp.hull')
        hull.apply_to(m)
        for disj, nm in ((m.disj1, "x_4"), (m.disj2, "x_9"),
                         (m.disj3, "x_5"), (m.disj4, "x_8")):
            self.check_name_collision_disaggregated_vars(m, disj, nm)

    def test_do_not_transform_user_deactivated_disjuncts(self):
        ct.check_user_deactivated_disjuncts(self, 'hull')

    def test_improperly_deactivated_disjuncts(self):
        ct.check_improperly_deactivated_disjuncts(self, 'hull')

    def test_do_not_transform_userDeactivated_IndexedDisjunction(self):
        ct.check_do_not_transform_userDeactivated_indexedDisjunction(self,
                                                                     'hull')

    def test_disjunction_deactivated(self):
        ct.check_disjunction_deactivated(self, 'hull')

    def test_disjunctDatas_deactivated(self):
        ct.check_disjunctDatas_deactivated(self, 'hull')

    def test_deactivated_constraints(self):
        ct.check_deactivated_constraints(self, 'hull')

    def check_no_double_transformation(self):
        ct.check_do_not_transform_twice_if_disjunction_reactivated(self,
                                                                   'hull')

    def test_indicator_vars(self):
        ct.check_indicator_vars(self, 'hull')

    def test_xor_constraints(self):
        ct.check_xor_constraint(self, 'hull')

    def test_unbounded_var_error(self):
        m = models.makeTwoTermDisj_Nonlinear()
        # no bounds
        m.w.setlb(None)
        m.w.setub(None)
        self.assertRaisesRegex(
            GDP_Error,
            "Variables that appear in disjuncts must be "
            "bounded in order to use the hull "
            "transformation! Missing bound for w.*",
            TransformationFactory('gdp.hull').apply_to,
            m)

    def check_threeTermDisj_IndexedConstraints(self, m, lb):
        transBlock = m._pyomo_gdp_hull_reformulation

        # 2 blocks: the original Disjunct and the transformation block
        self.assertEqual(
            len(list(m.component_objects(Block, descend_into=False))), 1)
        self.assertEqual(
            len(list(m.component_objects(Disjunct))), 1)

        # Each relaxed disjunct should have i disaggregated vars and i "d[i].c"
        # Constraints
        for i in [1,2,3]:
            relaxed = transBlock.relaxedDisjuncts[i-1]
            self.assertEqual(
                len(list(relaxed.disaggregatedVars.component_objects( Var))), i)
            self.assertEqual(
                len(list(relaxed.disaggregatedVars.component_data_objects(
                    Var))), i)
            # we always have the x[1] bounds constraint, then however many
            # original constraints were on the Disjunct
            self.assertEqual(
                len(list(relaxed.component_objects(Constraint))), 1+i)
            if lb == 0:
                # i bounds constraints and i transformed constraints
                self.assertEqual(
                    len(list(relaxed.component_data_objects(Constraint))), i+i)
            else:
                # 2*i bounds constraints and i transformed constraints
                self.assertEqual(
                    len(list(relaxed.component_data_objects(Constraint))),
                    2*i+i)

            self.assertEqual(len(relaxed.component('d[%s].c'%i)), i)

        # the remaining disaggregated variables are on the disjunction
        # transformation block
        self.assertEqual(len(list(transBlock.component_objects(
            Var, descend_into=False))), 1)
        self.assertEqual(len(list(transBlock.component_data_objects(
            Var, descend_into=False))), 2)
        # as are the XOR, reaggregation and their bounds constraints
        self.assertEqual(len(list(transBlock.component_objects(
            Constraint, descend_into=False))), 3)
        
        if lb == 0:
            # 3 reaggregation + 2 bounds + 1 xor (because one bounds constraint
            # is on the parent transformation block, and we don't need lb
            # constraints if lb = 0)
            self.assertEqual(len(list(transBlock.component_data_objects(
                Constraint, descend_into=False))), 6)
        else:
            # 3 reaggregation + 4 bounds + 1 xor
            self.assertEqual(len(list(transBlock.component_data_objects(
                Constraint, descend_into=False))), 8)

    def test_indexed_constraints_in_disjunct(self):
        m = models.makeThreeTermDisj_IndexedConstraints()

        TransformationFactory('gdp.hull').apply_to(m)

        self.check_threeTermDisj_IndexedConstraints(m, lb=0)

    def test_virtual_indexed_constraints_in_disjunct(self):
        m = ConcreteModel()
        m.I = [1,2,3]
        m.x = Var(m.I, bounds=(-1,10))
        def d_rule(d,j):
            m = d.model()
            d.c = Constraint(Any)
            for k in range(j):
                d.c[k+1] = m.x[k+1] >= k+1
        m.d = Disjunct(m.I, rule=d_rule)
        m.disjunction = Disjunction(expr=[m.d[i] for i in m.I])

        TransformationFactory('gdp.hull').apply_to(m)

        self.check_threeTermDisj_IndexedConstraints(m, lb=-1)

    def test_do_not_transform_deactivated_constraintDatas(self):
        m = models.makeTwoTermDisj_IndexedConstraints()
        m.a[1].setlb(0)
        m.a[1].setub(100)
        m.a[2].setlb(0)
        m.a[2].setub(100)
        m.b.simpledisj1.c[1].deactivate()
        hull = TransformationFactory('gdp.hull')
        hull.apply_to(m)
        # can't ask for simpledisj1.c[1]: it wasn't transformed
        log = StringIO()
        with LoggingIntercept(log, 'pyomo.gdp', logging.ERROR):
            self.assertRaisesRegex(
                KeyError,
                r".*b.simpledisj1.c\[1\]",
                hull.get_transformed_constraints,
                m.b.simpledisj1.c[1])
        self.assertRegex(log.getvalue(),
                         r".*Constraint 'b.simpledisj1.c\[1\]' has not "
                         r"been transformed.")

        # this fixes a[2] to 0, so we should get the disggregated var
        transformed = hull.get_transformed_constraints(m.b.simpledisj1.c[2])
        self.assertEqual(len(transformed), 1)
        disaggregated_a2 = hull.get_disaggregated_var(m.a[2], m.b.simpledisj1)
        self.assertIs(transformed[0], disaggregated_a2)
        self.assertIsInstance(disaggregated_a2, Var)
        self.assertTrue(disaggregated_a2.is_fixed())
        self.assertEqual(value(disaggregated_a2), 0)

        transformed = hull.get_transformed_constraints(m.b.simpledisj2.c[1])
        # simpledisj2.c[1] is a <= constraint
        self.assertEqual(len(transformed), 1)
        self.assertIs(transformed[0],
                      m.b.simpledisj2.transformation_block().\
                      component("b.simpledisj2.c")[(1,'ub')])

        transformed = hull.get_transformed_constraints(m.b.simpledisj2.c[2])
        # simpledisj2.c[2] is a <= constraint
        self.assertEqual(len(transformed), 1)
        self.assertIs(transformed[0],
                      m.b.simpledisj2.transformation_block().\
                      component("b.simpledisj2.c")[(2,'ub')])


class MultiTermDisj(unittest.TestCase, CommonTests):
    def test_xor_constraint(self):
        ct.check_three_term_xor_constraint(self, 'hull')

    def test_create_using(self):
        m = models.makeThreeTermIndexedDisj()
        self.diff_apply_to_and_create_using(m)

    def test_do_not_disaggregate_more_than_necessary(self):
        m = models.makeThreeTermDisjunctionWithOneVarInOneDisjunct()
        hull = TransformationFactory('gdp.hull')
        hull.apply_to(m)

        # check that there are only two disaggregated copies of x
        x1 = hull.get_disaggregated_var(m.x, m.d1)
        self.assertEqual(x1.lb, -2)
        self.assertEqual(x1.ub, 8)
        self.assertIs(hull.get_src_var(x1), m.x)

        x2 = m.disjunction.algebraic_constraint().parent_block().\
             _disaggregatedVars[0]
        self.assertIs(hull.get_src_var(x2), m.x)
        self.assertIs(hull.get_disaggregated_var(m.x, m.d2), x2)
        self.assertIs(hull.get_disaggregated_var(m.x, m.d3), x2)

        # check the bounds constraints for the second copy of x
        bounds = hull.get_var_bounds_constraint(x2)
        self.assertEqual(len(bounds), 2)
        # -2(1 - d1.indicator_var) <= x2
        self.assertIsNone(bounds['lb'].lower)
        self.assertEqual(bounds['lb'].upper, 0)
        repn = generate_standard_repn(bounds['lb'].body)
        self.assertTrue(repn.is_linear())
        self.assertEqual(len(repn.linear_vars), 2)
        self.assertIs(repn.linear_vars[1], x2)
        self.assertIs(repn.linear_vars[0],
                      m.d1.indicator_var.get_associated_binary())
        self.assertEqual(repn.linear_coefs[0], 2)
        self.assertEqual(repn.linear_coefs[1], -1)
        self.assertEqual(repn.constant, -2)
        # x2 <= 8(1 - d1.indicator_var)
        self.assertIsNone(bounds['ub'].lower)
        self.assertEqual(bounds['ub'].upper, 0)
        repn = generate_standard_repn(bounds['ub'].body)
        self.assertTrue(repn.is_linear())
        self.assertEqual(len(repn.linear_vars), 2)
        self.assertIs(repn.linear_vars[0], x2)
        self.assertIs(repn.linear_vars[1],
                      m.d1.indicator_var.get_associated_binary())
        self.assertEqual(repn.linear_coefs[1], 8)
        self.assertEqual(repn.linear_coefs[0], 1)
        self.assertEqual(repn.constant, -8)

        # check the disaggregation constraint
        c = hull.get_disaggregation_constraint(m.x, m.disjunction)
        self.assertEqual(c.lower, 0)
        self.assertEqual(c.upper, 0)
        repn = generate_standard_repn(c.body)
        self.assertTrue(repn.is_linear())
        self.assertEqual(len(repn.linear_vars), 3)
        self.assertIs(repn.linear_vars[0], m.x)
        self.assertIs(repn.linear_vars[1], x2)
        self.assertIs(repn.linear_vars[2], x1)
        self.assertEqual(repn.linear_coefs[0], 1)
        self.assertEqual(repn.linear_coefs[1], -1)
        self.assertEqual(repn.linear_coefs[2], -1)
        self.assertEqual(repn.constant, 0)

class IndexedDisjunction(unittest.TestCase, CommonTests):
    def setUp(self):
        # set seed so we can test name collisions predictably
        random.seed(666)

    def test_disaggregation_constraints(self):
        m = models.makeTwoTermIndexedDisjunction()
        hull = TransformationFactory('gdp.hull')
        hull.apply_to(m)
        relaxedDisjuncts = m._pyomo_gdp_hull_reformulation.relaxedDisjuncts

        disaggregatedVars = {
            1: [relaxedDisjuncts[0].disaggregatedVars.component('x[1]'),
                relaxedDisjuncts[1].disaggregatedVars.component('x[1]')],
            2: [relaxedDisjuncts[2].disaggregatedVars.component('x[2]'),
                relaxedDisjuncts[3].disaggregatedVars.component('x[2]')],
            3: [relaxedDisjuncts[4].disaggregatedVars.component('x[3]'),
                relaxedDisjuncts[5].disaggregatedVars.component('x[3]')],
        }

        for i, disVars in disaggregatedVars.items():
            cons = hull.get_disaggregation_constraint(m.x[i],
                                                       m.disjunction[i])
            self.assertEqual(cons.lower, 0)
            self.assertEqual(cons.upper, 0)
            repn = generate_standard_repn(cons.body)
            self.assertTrue(repn.is_linear())
            self.assertEqual(repn.constant, 0)
            self.assertEqual(len(repn.linear_vars), 3)
            ct.check_linear_coef(self, repn, m.x[i], 1)
            ct.check_linear_coef(self, repn, disVars[0], -1)
            ct.check_linear_coef(self, repn, disVars[1], -1)

    def test_disaggregation_constraints_tuple_indices(self):
        m = models.makeTwoTermMultiIndexedDisjunction()
        hull = TransformationFactory('gdp.hull')
        hull.apply_to(m)
        relaxedDisjuncts = m._pyomo_gdp_hull_reformulation.relaxedDisjuncts

        disaggregatedVars = {
            (1,'A'): 
            [relaxedDisjuncts[0].disaggregatedVars.component('a[1,A]'),
             relaxedDisjuncts[1].disaggregatedVars.component('a[1,A]')],
            (1,'B'): 
            [relaxedDisjuncts[2].disaggregatedVars.component('a[1,B]'),
             relaxedDisjuncts[3].disaggregatedVars.component('a[1,B]')],
            (2,'A'): 
            [relaxedDisjuncts[4].disaggregatedVars.component('a[2,A]'),
             relaxedDisjuncts[5].disaggregatedVars.component('a[2,A]')],
            (2,'B'): 
            [relaxedDisjuncts[6].disaggregatedVars.component('a[2,B]'),
             relaxedDisjuncts[7].disaggregatedVars.component('a[2,B]')],
        }

        for i, disVars in disaggregatedVars.items():
            cons = hull.get_disaggregation_constraint(m.a[i],
                                                       m.disjunction[i])
            self.assertEqual(cons.lower, 0)
            self.assertEqual(cons.upper, 0)
            # NOTE: fixed variables are evaluated here.
            repn = generate_standard_repn(cons.body)
            self.assertTrue(repn.is_linear())
            self.assertEqual(repn.constant, 0)
            # The flag=1 disjunct disaggregated variable is fixed to 0, so the
            # below is actually correct:
            self.assertEqual(len(repn.linear_vars), 2)
            ct.check_linear_coef(self, repn, m.a[i], 1)
            ct.check_linear_coef(self, repn, disVars[0], -1)
            self.assertTrue(disVars[1].is_fixed())
            self.assertEqual(value(disVars[1]), 0)

    def test_xor_constraints(self):
        ct.check_indexed_xor_constraints(self, 'hull')

    def test_xor_constraints_with_targets(self):
        ct.check_indexed_xor_constraints_with_targets(self, 'hull')

    def test_create_using(self):
        m = models.makeTwoTermMultiIndexedDisjunction()
        ct.diff_apply_to_and_create_using(self, m, 'gdp.hull')

    def test_deactivated_constraints(self):
        ct.check_constraints_deactivated_indexedDisjunction(self, 'hull')

    def test_deactivated_disjuncts(self):
        ct.check_deactivated_disjuncts(self, 'hull')

    def test_deactivated_disjunctions(self):
        ct.check_deactivated_disjunctions(self, 'hull')

    def test_partial_deactivate_indexed_disjunction(self):
        ct.check_partial_deactivate_indexed_disjunction(self, 'hull')

    def test_disjunction_data_target(self):
        ct.check_disjunction_data_target(self, 'hull')

    def test_disjunction_data_target_any_index(self):
        ct.check_disjunction_data_target_any_index(self, 'hull')

    def test_cannot_call_transformation_on_disjunction(self):
        ct.check_cannot_call_transformation_on_disjunction(self, 'hull')

    def check_trans_block_disjunctions_of_disjunct_datas(self, m):
        transBlock1 = m.component("_pyomo_gdp_hull_reformulation")
        self.assertIsInstance(transBlock1, Block)
        self.assertIsInstance(transBlock1.component("relaxedDisjuncts"), Block)
        # We end up with a transformation block for every SimpleDisjunction or
        # IndexedDisjunction.
        self.assertEqual(len(transBlock1.relaxedDisjuncts), 2)
        self.assertIsInstance(transBlock1.relaxedDisjuncts[0].\
                              disaggregatedVars.component("x"), Var)
        self.assertTrue(transBlock1.relaxedDisjuncts[0].disaggregatedVars.x.\
                        is_fixed())
        self.assertEqual(value(transBlock1.relaxedDisjuncts[0].\
                               disaggregatedVars.x), 0)
        self.assertIsInstance(transBlock1.relaxedDisjuncts[0].component(
            "firstTerm[1].cons"), Constraint)
        # No constraint becuase disaggregated variable fixed to 0
        self.assertEqual(len(transBlock1.relaxedDisjuncts[0].component(
            "firstTerm[1].cons")), 0)
        self.assertIsInstance(transBlock1.relaxedDisjuncts[0].component(
            "x_bounds"), Constraint)
        self.assertEqual(len(transBlock1.relaxedDisjuncts[0].component(
            "x_bounds")), 2)

        self.assertIsInstance(transBlock1.relaxedDisjuncts[1].\
                              disaggregatedVars.component("x"), Var)
        self.assertIsInstance(transBlock1.relaxedDisjuncts[1].component(
            "secondTerm[1].cons"), Constraint)
        self.assertEqual(len(transBlock1.relaxedDisjuncts[1].component(
            "secondTerm[1].cons")), 1)
        self.assertIsInstance(transBlock1.relaxedDisjuncts[1].component(
            "x_bounds"), Constraint)
        self.assertEqual(len(transBlock1.relaxedDisjuncts[1].component(
            "x_bounds")), 2)

        transBlock2 = m.component("_pyomo_gdp_hull_reformulation_4")
        self.assertIsInstance(transBlock2, Block)
        self.assertIsInstance(transBlock2.component("relaxedDisjuncts"), Block)
        self.assertEqual(len(transBlock2.relaxedDisjuncts), 2)
        self.assertIsInstance(transBlock2.relaxedDisjuncts[0].\
                              disaggregatedVars.component("x"), Var)
        self.assertIsInstance(transBlock2.relaxedDisjuncts[0].component(
            "firstTerm[2].cons"), Constraint)
        # we have an equality constraint
        self.assertEqual(len(transBlock2.relaxedDisjuncts[0].component(
            "firstTerm[2].cons")), 1)
        self.assertIsInstance(transBlock2.relaxedDisjuncts[0].component(
            "x_bounds"), Constraint)
        self.assertEqual(len(transBlock2.relaxedDisjuncts[0].component(
            "x_bounds")), 2)

        self.assertIsInstance(transBlock2.relaxedDisjuncts[1].\
                              disaggregatedVars.component("x"), Var)
        self.assertIsInstance(transBlock2.relaxedDisjuncts[1].component(
            "secondTerm[2].cons"), Constraint)
        self.assertEqual(len(transBlock2.relaxedDisjuncts[1].component(
            "secondTerm[2].cons")), 1)
        self.assertIsInstance(transBlock2.relaxedDisjuncts[1].component(
            "x_bounds"), Constraint)
        self.assertEqual(len(transBlock2.relaxedDisjuncts[1].component(
            "x_bounds")), 2)

    def test_simple_disjunction_of_disjunct_datas(self):
        ct.check_simple_disjunction_of_disjunct_datas(self, 'hull')

    def test_any_indexed_disjunction_of_disjunct_datas(self):
        m = models.makeAnyIndexedDisjunctionOfDisjunctDatas()
        TransformationFactory('gdp.hull').apply_to(m)

        transBlock = m.component("_pyomo_gdp_hull_reformulation")
        self.assertIsInstance(transBlock, Block)
        self.assertIsInstance(transBlock.component("relaxedDisjuncts"), Block)
        self.assertEqual(len(transBlock.relaxedDisjuncts), 4)
        self.assertIsInstance(transBlock.relaxedDisjuncts[0].\
                              disaggregatedVars.component("x"), Var)
        self.assertTrue(transBlock.relaxedDisjuncts[0].disaggregatedVars.\
                        x.is_fixed())
        self.assertEqual(value(transBlock.relaxedDisjuncts[0].\
                               disaggregatedVars.x), 0)
        self.assertIsInstance(transBlock.relaxedDisjuncts[0].component(
            "firstTerm[1].cons"), Constraint)
        # No constraint becuase disaggregated variable fixed to 0
        self.assertEqual(len(transBlock.relaxedDisjuncts[0].component(
            "firstTerm[1].cons")), 0)
        self.assertIsInstance(transBlock.relaxedDisjuncts[0].component(
            "x_bounds"), Constraint)
        self.assertEqual(len(transBlock.relaxedDisjuncts[0].component(
            "x_bounds")), 2)

        self.assertIsInstance(transBlock.relaxedDisjuncts[1].disaggregatedVars.\
                              component("x"), Var)
        self.assertIsInstance(transBlock.relaxedDisjuncts[1].component(
            "secondTerm[1].cons"), Constraint)
        self.assertEqual(len(transBlock.relaxedDisjuncts[1].component(
            "secondTerm[1].cons")), 1)
        self.assertIsInstance(transBlock.relaxedDisjuncts[1].component(
            "x_bounds"), Constraint)
        self.assertEqual(len(transBlock.relaxedDisjuncts[1].component(
            "x_bounds")), 2)

        self.assertIsInstance(transBlock.relaxedDisjuncts[2].disaggregatedVars.\
                              component("x"), Var)
        self.assertIsInstance(transBlock.relaxedDisjuncts[2].component(
            "firstTerm[2].cons"), Constraint)
        # we have an equality constraint
        self.assertEqual(len(transBlock.relaxedDisjuncts[2].component(
            "firstTerm[2].cons")), 1)
        self.assertIsInstance(transBlock.relaxedDisjuncts[2].component(
            "x_bounds"), Constraint)
        self.assertEqual(len(transBlock.relaxedDisjuncts[2].component(
            "x_bounds")), 2)

        self.assertIsInstance(transBlock.relaxedDisjuncts[3].disaggregatedVars.\
                              component("x"), Var)
        self.assertIsInstance(transBlock.relaxedDisjuncts[3].component(
            "secondTerm[2].cons"), Constraint)
        self.assertEqual(len(transBlock.relaxedDisjuncts[3].component(
            "secondTerm[2].cons")), 1)
        self.assertIsInstance(transBlock.relaxedDisjuncts[3].component(
            "x_bounds"), Constraint)
        self.assertEqual(len(transBlock.relaxedDisjuncts[3].component(
            "x_bounds")), 2)

        self.assertIsInstance(transBlock.component("disjunction_xor"),
                              Constraint)
        self.assertEqual(len(transBlock.component("disjunction_xor")), 2)

    def check_first_iteration(self, model):
        transBlock = model.component("_pyomo_gdp_hull_reformulation")
        self.assertIsInstance(transBlock, Block)
        self.assertIsInstance(
            transBlock.component("disjunctionList_xor"), Constraint)
        self.assertEqual(len(transBlock.disjunctionList_xor), 1)
        self.assertFalse(model.disjunctionList[0].active)

        if model.component('firstTerm') is None:
            firstTerm = "'firstTerm[0]'.cons"
            secondTerm = "'secondTerm[0]'.cons"
        else:
            firstTerm = "firstTerm[0].cons"
            secondTerm = "secondTerm[0].cons"

        self.assertIsInstance(transBlock.relaxedDisjuncts, Block)
        self.assertEqual(len(transBlock.relaxedDisjuncts), 2)

        self.assertIsInstance(transBlock.relaxedDisjuncts[0].\
                              disaggregatedVars.x, Var)
        self.assertTrue(transBlock.relaxedDisjuncts[0].disaggregatedVars.x.\
                        is_fixed())
        self.assertEqual(value(transBlock.relaxedDisjuncts[0].\
                               disaggregatedVars.x), 0)
        self.assertIsInstance(transBlock.relaxedDisjuncts[0].component(
            firstTerm), Constraint)
        self.assertEqual(len(transBlock.relaxedDisjuncts[0].component(
            firstTerm)), 0)
        self.assertIsInstance(transBlock.relaxedDisjuncts[0].x_bounds,
                              Constraint)
        self.assertEqual(len(transBlock.relaxedDisjuncts[0].x_bounds), 2)

        self.assertIsInstance(transBlock.relaxedDisjuncts[1].\
                              disaggregatedVars.x, Var)
        self.assertFalse(transBlock.relaxedDisjuncts[1].disaggregatedVars.\
                         x.is_fixed())
        self.assertIsInstance(transBlock.relaxedDisjuncts[1].component(
            secondTerm), Constraint)
        self.assertEqual(len(transBlock.relaxedDisjuncts[1].component(
            secondTerm)), 1)
        self.assertIsInstance(transBlock.relaxedDisjuncts[1].x_bounds,
                              Constraint)
        self.assertEqual(len(transBlock.relaxedDisjuncts[1].x_bounds), 2)

    def check_second_iteration(self, model):
        transBlock = model.component("_pyomo_gdp_hull_reformulation")
        self.assertIsInstance(transBlock, Block)
        self.assertIsInstance(transBlock.component("relaxedDisjuncts"), Block)
        self.assertEqual(len(transBlock.relaxedDisjuncts), 4)

        if model.component('firstTerm') is None:
            firstTerm = "'firstTerm[1]'.cons"
            secondTerm = "'secondTerm[1]'.cons"
        else:
            firstTerm = "firstTerm[1].cons"
            secondTerm = "secondTerm[1].cons"

        self.assertIsInstance(transBlock.relaxedDisjuncts[2].component(
            firstTerm), Constraint)
        self.assertEqual(len(transBlock.relaxedDisjuncts[2].component(
            firstTerm)), 1)
        self.assertIsInstance(transBlock.relaxedDisjuncts[3].component(
            secondTerm), Constraint)
        self.assertEqual(len(transBlock.relaxedDisjuncts[3].component(
            secondTerm)), 1)
        self.assertEqual(
            len(transBlock.disjunctionList_xor), 2)
        self.assertFalse(model.disjunctionList[1].active)
        self.assertFalse(model.disjunctionList[0].active)

    def test_disjunction_and_disjuncts_indexed_by_any(self):
        ct.check_disjunction_and_disjuncts_indexed_by_any(self, 'hull')

    def test_iteratively_adding_disjunctions_transform_container(self):
        ct.check_iteratively_adding_disjunctions_transform_container(self,
                                                                     'hull')

    def test_iteratively_adding_disjunctions_transform_model(self):
        ct.check_iteratively_adding_disjunctions_transform_model(self, 'hull')

    def test_iteratively_adding_to_indexed_disjunction_on_block(self):
        ct.check_iteratively_adding_to_indexed_disjunction_on_block(self,
                                                                    'hull')

class TestTargets_SingleDisjunction(unittest.TestCase, CommonTests):
    def test_only_targets_inactive(self):
        ct.check_only_targets_inactive(self, 'hull')

    def test_only_targets_transformed(self):
        ct.check_only_targets_get_transformed(self, 'hull')

    def test_target_not_a_component_err(self):
        ct.check_target_not_a_component_error(self, 'hull')

    def test_targets_cannot_be_cuids(self):
        ct.check_targets_cannot_be_cuids(self, 'hull')

class TestTargets_IndexedDisjunction(unittest.TestCase, CommonTests):
    # There are a couple tests for targets above, but since I had the patience
    # to make all these for bigm also, I may as well reap the benefits here too.
    def test_indexedDisj_targets_inactive(self):
        ct.check_indexedDisj_targets_inactive(self, 'hull')

    def test_indexedDisj_only_targets_transformed(self):
        ct.check_indexedDisj_only_targets_transformed(self, 'hull')

    def test_warn_for_untransformed(self):
        ct.check_warn_for_untransformed(self, 'hull')

    def test_disjData_targets_inactive(self):
        ct.check_disjData_targets_inactive(self, 'hull')
        m = models.makeDisjunctionsOnIndexedBlock()

    def test_disjData_only_targets_transformed(self):
        ct.check_disjData_only_targets_transformed(self, 'hull')

    def test_indexedBlock_targets_inactive(self):
        ct.check_indexedBlock_targets_inactive(self, 'hull')

    def test_indexedBlock_only_targets_transformed(self):
        ct.check_indexedBlock_only_targets_transformed(self, 'hull')

    def test_blockData_targets_inactive(self):
        ct.check_blockData_targets_inactive(self, 'hull')

    def test_blockData_only_targets_transformed(self):
        ct.check_blockData_only_targets_transformed(self, 'hull')

    def test_do_not_transform_deactivated_targets(self):
        ct.check_do_not_transform_deactivated_targets(self, 'hull')

    def test_create_using(self):
        m = models.makeDisjunctionsOnIndexedBlock()
        ct.diff_apply_to_and_create_using(self, m, 'gdp.hull')

class DisaggregatedVarNamingConflict(unittest.TestCase):
    @staticmethod
    def makeModel():
        m = ConcreteModel()
        m.b = Block()
        m.b.x = Var(bounds=(0, 10))
        m.add_component("b.x", Var(bounds=(-9, 9)))
        def disjunct_rule(d, i):
            m = d.model()
            if i:
                d.cons_block = Constraint(expr=m.b.x >= 5)
                d.cons_model = Constraint(expr=m.component("b.x")==0)
            else:
                d.cons_model = Constraint(expr=m.component("b.x") <= -5)
        m.disjunct = Disjunct([0,1], rule=disjunct_rule)
        m.disjunction = Disjunction(expr=[m.disjunct[0], m.disjunct[1]])

        return m

    def test_disaggregation_constraints(self):
        m = self.makeModel()
        hull = TransformationFactory('gdp.hull')
        hull.apply_to(m)

        disaggregationConstraints = m._pyomo_gdp_hull_reformulation.\
                                    disaggregationConstraints
        consmap = [
            (m.component("b.x"), disaggregationConstraints[(0, None)]),
            (m.b.x, disaggregationConstraints[(1, None)])
        ]

        for v, cons in consmap:
            disCons = hull.get_disaggregation_constraint(v, m.disjunction)
            self.assertIs(disCons, cons)

class DisjunctInMultipleDisjunctions(unittest.TestCase, CommonTests):
    def test_error_for_same_disjunct_in_multiple_disjunctions(self):
        ct.check_error_for_same_disjunct_in_multiple_disjunctions(self, 'hull')

class NestedDisjunction(unittest.TestCase, CommonTests):
    def setUp(self):
        # set seed so we can test name collisions predictably
        random.seed(666)

    def test_disjuncts_inactive(self):
        ct.check_disjuncts_inactive_nested(self, 'hull')

    def test_deactivated_disjunct_leaves_nested_disjuncts_active(self):
        ct.check_deactivated_disjunct_leaves_nested_disjunct_active(self,
                                                                    'hull')

    def test_mappings_between_disjunctions_and_xors(self):
        # For the sake of not second-guessing anyone, we will let the inner
        # disjunction point to its original XOR constraint. This constraint
        # itself will be transformed by the outer disjunction, so if you want to
        # find what it became you will have to follow its map to the transformed
        # version. (But this behaves the same as bigm)
        ct.check_mappings_between_disjunctions_and_xors(self, 'hull')

    def test_unique_reference_to_nested_indicator_var(self):
        ct.check_unique_reference_to_nested_indicator_var(self, 'hull')

    def test_disjunct_targets_inactive(self):
        ct.check_disjunct_targets_inactive(self, 'hull')

    def test_disjunct_only_targets_transformed(self):
        ct.check_disjunct_only_targets_transformed(self, 'hull')

    def test_disjunctData_targets_inactive(self):
        ct.check_disjunctData_targets_inactive(self, 'hull')

    def test_disjunctData_only_targets_transformed(self):
        ct.check_disjunctData_only_targets_transformed(self, 'hull')

    def test_disjunction_target_err(self):
        ct.check_disjunction_target_err(self, 'hull')

    def test_nested_disjunction_target(self):
        ct.check_nested_disjunction_target(self, 'hull')

    def test_target_appears_twice(self):
        ct.check_target_appears_twice(self, 'hull')

    @unittest.skipIf(not linear_solvers, "No linear solver available")
    def test_relaxation_feasibility(self):
        m = models.makeNestedDisjunctions_FlatDisjuncts()
        TransformationFactory('gdp.hull').apply_to(m)

        solver = SolverFactory(linear_solvers[0])

        cases = [
            (1,1,1,1,None),
            (0,0,0,0,None),
            (1,0,0,0,None),
            (0,1,0,0,1.1),
            (0,0,1,0,None),
            (0,0,0,1,None),
            (1,1,0,0,None),
            (1,0,1,0,1.2),
            (1,0,0,1,1.3),
            (1,0,1,1,None),
            ]
        for case in cases:
            m.d1.indicator_var.fix(case[0])
            m.d2.indicator_var.fix(case[1])
            m.d3.indicator_var.fix(case[2])
            m.d4.indicator_var.fix(case[3])
            results = solver.solve(m)
            if case[4] is None:
                self.assertEqual(results.solver.termination_condition,
                                 TerminationCondition.infeasible)
            else:
                self.assertEqual(results.solver.termination_condition,
                                 TerminationCondition.optimal)
                self.assertEqual(value(m.obj), case[4])

    @unittest.skipIf(not linear_solvers, "No linear solver available")
    def test_relaxation_feasibility_transform_inner_first(self):
        # This test is identical to the above except that the
        # reference_indicator_var transformation will be called on m.d1
        # first. So this makes sure that we are still doing the right thing even
        # if the indicator_var references already exist.
        m = models.makeNestedDisjunctions_FlatDisjuncts()
        TransformationFactory('gdp.hull').apply_to(m.d1)
        TransformationFactory('gdp.hull').apply_to(m)

        solver = SolverFactory(linear_solvers[0])

        cases = [
            (1,1,1,1,None),
            (0,0,0,0,None),
            (1,0,0,0,None),
            (0,1,0,0,1.1),
            (0,0,1,0,None),
            (0,0,0,1,None),
            (1,1,0,0,None),
            (1,0,1,0,1.2),
            (1,0,0,1,1.3),
            (1,0,1,1,None),
            ]
        for case in cases:
            m.d1.indicator_var.fix(case[0])
            m.d2.indicator_var.fix(case[1])
            m.d3.indicator_var.fix(case[2])
            m.d4.indicator_var.fix(case[3])
            results = solver.solve(m)
            if case[4] is None:
                self.assertEqual(results.solver.termination_condition,
                                 TerminationCondition.infeasible)
            else:
                self.assertEqual(results.solver.termination_condition,
                                 TerminationCondition.optimal)
                self.assertEqual(value(m.obj), case[4])

    def test_create_using(self):
        m = models.makeNestedDisjunctions_FlatDisjuncts()
        self.diff_apply_to_and_create_using(m)

    def check_outer_disaggregation_constraint(self, cons, var, disj1, disj2):
        hull = TransformationFactory('gdp.hull')
        self.assertTrue(cons.active)
        self.assertEqual(cons.lower, 0)
        self.assertEqual(cons.upper, 0)
        repn = generate_standard_repn(cons.body)
        self.assertTrue(repn.is_linear())
        self.assertEqual(repn.constant, 0)
        ct.check_linear_coef(self, repn, var, 1)
        ct.check_linear_coef(self, repn, hull.get_disaggregated_var(var, disj1),
                             -1)
        ct.check_linear_coef(self, repn, hull.get_disaggregated_var(var, disj2),
                             -1)

    def check_bounds_constraint_ub(self, constraint, ub, dis_var, ind_var):
        hull = TransformationFactory('gdp.hull')
        self.assertIsInstance(constraint, Constraint)
        self.assertTrue(constraint.active)
        self.assertEqual(len(constraint), 1)
        self.assertTrue(constraint['ub'].active)
        self.assertEqual(constraint['ub'].upper, 0)
        self.assertIsNone(constraint['ub'].lower)
        repn = generate_standard_repn(constraint['ub'].body)
        self.assertTrue(repn.is_linear())
        self.assertEqual(repn.constant, 0)
        self.assertEqual(len(repn.linear_vars), 2)
        ct.check_linear_coef(self, repn, dis_var, 1)
        ct.check_linear_coef(self, repn, ind_var, -ub)
        self.assertIs(constraint, hull.get_var_bounds_constraint(dis_var))

    def check_inner_disaggregated_var_bounds(self, cons, dis, ind_var,
                                             original_cons):
        hull = TransformationFactory('gdp.hull')
        self.assertIsInstance(cons, Constraint)
        self.assertTrue(cons.active)
        self.assertEqual(len(cons), 1)
        self.assertTrue(cons[('ub', 'ub')].active)
        self.assertIsNone(cons[('ub', 'ub')].lower)
        self.assertEqual(cons[('ub', 'ub')].upper, 0)
        repn = generate_standard_repn(cons[('ub', 'ub')].body)
        self.assertTrue(repn.is_linear())
        self.assertEqual(repn.constant, 0)
        self.assertEqual(len(repn.linear_vars), 2)
        ct.check_linear_coef(self, repn, dis, 1)
        ct.check_linear_coef(self, repn, ind_var, -2)

        self.assertIs(hull.get_var_bounds_constraint(dis), original_cons)
        transformed_list = hull.get_transformed_constraints(original_cons['ub'])
        self.assertEqual(len(transformed_list), 1)
        self.assertIs(transformed_list[0], cons[('ub', 'ub')])

    def check_inner_transformed_constraint(self, cons, dis, lb, ind_var,
                                           first_transformed, original):
        hull = TransformationFactory('gdp.hull')
        self.assertIsInstance(cons, Constraint)
        self.assertTrue(cons.active)
        self.assertEqual(len(cons), 1)
        # Ha, this really isn't lovely, but its just chance that it's ub the
        # second time.
        self.assertTrue(cons[('lb', 'ub')].active)
        self.assertIsNone(cons[('lb', 'ub')].lower)
        self.assertEqual(cons[('lb', 'ub')].upper, 0)
        repn = generate_standard_repn(cons[('lb', 'ub')].body)
        self.assertTrue(repn.is_linear())
        self.assertEqual(repn.constant, 0)
        self.assertEqual(len(repn.linear_vars), 2)
        ct.check_linear_coef(self, repn, dis, -1)
        ct.check_linear_coef(self, repn, ind_var, lb)

        self.assertIs(hull.get_src_constraint(first_transformed),
                      original)
        trans_list = hull.get_transformed_constraints(original)
        self.assertEqual(len(trans_list), 1)
        self.assertIs(trans_list[0], first_transformed['lb'])
        self.assertIs(hull.get_src_constraint(first_transformed['lb']),
                      original)
        self.assertIs(hull.get_src_constraint(cons), first_transformed)
        trans_list = hull.get_transformed_constraints(first_transformed['lb'])
        self.assertEqual(len(trans_list), 1)
        self.assertIs(trans_list[0], cons[('lb', 'ub')])
        self.assertIs(hull.get_src_constraint(cons[('lb', 'ub')]),
                      first_transformed['lb'])

    def check_outer_transformed_constraint(self, cons, dis, lb, ind_var):
        hull = TransformationFactory('gdp.hull')
        self.assertIsInstance(cons, Constraint)
        self.assertTrue(cons.active)
        self.assertEqual(len(cons), 1)
        self.assertTrue(cons['lb'].active)
        self.assertIsNone(cons['lb'].lower)
        self.assertEqual(cons['lb'].upper, 0)
        repn = generate_standard_repn(cons['lb'].body)
        self.assertTrue(repn.is_linear())
        self.assertEqual(repn.constant, 0)
        self.assertEqual(len(repn.linear_vars), 2)
        ct.check_linear_coef(self, repn, dis, -1)
        ct.check_linear_coef(self, repn, ind_var, lb)

        orig = ind_var.parent_block().c
        self.assertIs(hull.get_src_constraint(cons), orig)
        trans_list = hull.get_transformed_constraints(orig)
        self.assertEqual(len(trans_list), 1)
        self.assertIs(trans_list[0], cons['lb'])

    def test_transformed_model_nestedDisjuncts(self):
        # This test tests *everything* for a simple nested disjunction case.
        m = models.makeNestedDisjunctions_NestedDisjuncts()

        hull = TransformationFactory('gdp.hull')
        hull.apply_to(m)

        transBlock = m._pyomo_gdp_hull_reformulation
        self.assertTrue(transBlock.active)

        # outer xor should be on this block
        xor = transBlock.disj_xor
        self.assertIsInstance(xor, Constraint)
        self.assertTrue(xor.active)
        self.assertEqual(xor.lower, 1)
        self.assertEqual(xor.upper, 1)
        repn = generate_standard_repn(xor.body)
        self.assertTrue(repn.is_linear())
        self.assertEqual(repn.constant, 0)
        ct.check_linear_coef(self, repn, m.d1.indicator_var, 1)
        ct.check_linear_coef(self, repn, m.d2.indicator_var, 1)
        self.assertIs(xor, m.disj.algebraic_constraint())
        self.assertIs(m.disj, hull.get_src_disjunction(xor))

        # so should the outer disaggregation constraint
        dis = transBlock.disaggregationConstraints
        self.assertIsInstance(dis, Constraint)
        self.assertTrue(dis.active)
        self.assertEqual(len(dis), 3)
        self.check_outer_disaggregation_constraint(dis[0,None], m.x, m.d1,
                                                   m.d2)
        self.assertIs(hull.get_disaggregation_constraint(m.x, m.disj),
                      dis[0, None])
        self.check_outer_disaggregation_constraint(
            dis[1,None],
            m.d1.d3.binary_indicator_var,
            m.d1,
            m.d2)
        self.assertIs(hull.get_disaggregation_constraint(
            m.d1.d3.binary_indicator_var,
            m.disj), dis[1,None])
        self.check_outer_disaggregation_constraint(
            dis[2,None],
            m.d1.d4.binary_indicator_var,
            m.d1,
            m.d2)
        self.assertIs(hull.get_disaggregation_constraint(
            m.d1.d4.binary_indicator_var,
            m.disj), dis[2,None])

        # we should have four disjunct transformation blocks: 2 real ones and
        # then two that are just home to indicator_var and disaggregated var
        # References.
        disjBlocks = transBlock.relaxedDisjuncts
        self.assertTrue(disjBlocks.active)
        self.assertEqual(len(disjBlocks), 4)

        disj1 = disjBlocks[0]
        self.assertTrue(disj1.active)
        self.assertIs(disj1, m.d1.transformation_block())
        self.assertIs(m.d1, hull.get_src_disjunct(disj1))

        # check the disaggregated vars are here
        self.assertIsInstance(disj1.disaggregatedVars.x, Var)
        self.assertEqual(disj1.disaggregatedVars.x.lb, 0)
        self.assertEqual(disj1.disaggregatedVars.x.ub, 2)
        self.assertIs(disj1.disaggregatedVars.x,
                      hull.get_disaggregated_var(m.x, m.d1))
        self.assertIs(m.x, hull.get_src_var(disj1.disaggregatedVars.x))
        d3 = disj1.disaggregatedVars.component("d1.d3.binary_indicator_var")
        self.assertEqual(d3.lb, 0)
        self.assertEqual(d3.ub, 1)
        self.assertIsInstance(d3, Var)
        self.assertIs(d3, hull.get_disaggregated_var(
            m.d1.d3.binary_indicator_var, m.d1))
        self.assertIs(m.d1.d3.binary_indicator_var, hull.get_src_var(d3))
        d4 = disj1.disaggregatedVars.component("d1.d4.binary_indicator_var")
        self.assertIsInstance(d4, Var)
        self.assertEqual(d4.lb, 0)
        self.assertEqual(d4.ub, 1)
        self.assertIs(d4, hull.get_disaggregated_var(
            m.d1.d4.binary_indicator_var, m.d1))
        self.assertIs(m.d1.d4.binary_indicator_var, hull.get_src_var(d4))

        # check inner disjunction disaggregated vars
        x3 = m.d1._pyomo_gdp_hull_reformulation.relaxedDisjuncts[0].\
             disaggregatedVars.x
        self.assertIsInstance(x3, Var)
        self.assertEqual(x3.lb, 0)
        self.assertEqual(x3.ub, 2)
        self.assertIs(hull.get_disaggregated_var(m.x, m.d1.d3), x3)
        self.assertIs(hull.get_src_var(x3), m.x)

        x4 = m.d1._pyomo_gdp_hull_reformulation.relaxedDisjuncts[1].\
             disaggregatedVars.x
        self.assertIsInstance(x4, Var)
        self.assertEqual(x4.lb, 0)
        self.assertEqual(x4.ub, 2)
        self.assertIs(hull.get_disaggregated_var(m.x, m.d1.d4), x4)
        self.assertIs(hull.get_src_var(x4), m.x)

        # check the bounds constraints
        self.check_bounds_constraint_ub(disj1.x_bounds, 2,
                                        disj1.disaggregatedVars.x,
                                        m.d1.indicator_var)
        self.check_bounds_constraint_ub(
            disj1.component("d1.d3.binary_indicator_var_bounds"), 1,
            disj1.disaggregatedVars.component("d1.d3.binary_indicator_var"),
            m.d1.indicator_var)
        self.check_bounds_constraint_ub(
            disj1.component("d1.d4.binary_indicator_var_bounds"), 1,
            disj1.disaggregatedVars.component("d1.d4.binary_indicator_var"),
            m.d1.indicator_var)

        # check the transformed constraints

        # transformed xor
        xor = disj1.component("d1._pyomo_gdp_hull_reformulation.'d1.disj2_xor'")
        self.assertIsInstance(xor, Constraint)
        self.assertTrue(xor.active)
        self.assertEqual(len(xor), 1)
        self.assertTrue(xor['eq'].active)
        self.assertEqual(xor['eq'].lower, 0)
        self.assertEqual(xor['eq'].upper, 0)
        repn = generate_standard_repn(xor['eq'].body)
        self.assertTrue(repn.is_linear())
        self.assertEqual(repn.constant, 0)
        self.assertEqual(len(repn.linear_vars), 3)
        ct.check_linear_coef(
            self, repn,
            disj1.disaggregatedVars.component("d1.d3.binary_indicator_var"), 1)
        ct.check_linear_coef(
            self, repn,
            disj1.disaggregatedVars.component("d1.d4.binary_indicator_var"), 1)
        ct.check_linear_coef(self, repn, m.d1.indicator_var, -1)

        # inner disjunction disaggregation constraint
        dis_cons_inner_disjunction = disj1.component(
            "d1._pyomo_gdp_hull_reformulation.disaggregationConstraints")
        self.assertIsInstance(dis_cons_inner_disjunction, Constraint)
        self.assertTrue(dis_cons_inner_disjunction.active)
        self.assertEqual(len(dis_cons_inner_disjunction), 1)
        self.assertTrue(dis_cons_inner_disjunction[(0,None,'eq')].active)
        self.assertEqual(dis_cons_inner_disjunction[(0,None,'eq')].lower, 0)
        self.assertEqual(dis_cons_inner_disjunction[(0,None,'eq')].upper, 0)
        repn = generate_standard_repn(dis_cons_inner_disjunction[(0, None,
                                                                  'eq')].body)
        self.assertTrue(repn.is_linear())
        self.assertEqual(repn.constant, 0)
        self.assertEqual(len(repn.linear_vars), 3)
        ct.check_linear_coef(self, repn, x3, -1)
        ct.check_linear_coef(self, repn, x4, -1)
        ct.check_linear_coef(self, repn, disj1.disaggregatedVars.x, 1)

        # disaggregated d3.x bounds constraints
        x3_bounds = disj1.component(
            "d1._pyomo_gdp_hull_reformulation.relaxedDisjuncts[0].x_bounds")
        original_cons = m.d1._pyomo_gdp_hull_reformulation.relaxedDisjuncts[0].\
                        x_bounds
        self.check_inner_disaggregated_var_bounds(
            x3_bounds, x3,
            disj1.disaggregatedVars.component("d1.d3.binary_indicator_var"),
            original_cons)


        # disaggregated d4.x bounds constraints
        x4_bounds = disj1.component(
            "d1._pyomo_gdp_hull_reformulation.relaxedDisjuncts[1].x_bounds")
        original_cons = m.d1._pyomo_gdp_hull_reformulation.relaxedDisjuncts[1].\
                        x_bounds
        self.check_inner_disaggregated_var_bounds(
            x4_bounds, x4,
            disj1.disaggregatedVars.component("d1.d4.binary_indicator_var"),
            original_cons)

        # transformed x >= 1.2
        cons = disj1.component(
            "d1._pyomo_gdp_hull_reformulation.relaxedDisjuncts[0].'d1.d3.c'")
        first_transformed = m.d1._pyomo_gdp_hull_reformulation.\
                            relaxedDisjuncts[0].component("d1.d3.c")
        original = m.d1.d3.c
        self.check_inner_transformed_constraint(
            cons, x3, 1.2,
            disj1.disaggregatedVars.component("d1.d3.binary_indicator_var"),
            first_transformed, original)

        # transformed x >= 1.3
        cons = disj1.component(
            "d1._pyomo_gdp_hull_reformulation.relaxedDisjuncts[1].'d1.d4.c'")
        first_transformed = m.d1._pyomo_gdp_hull_reformulation.\
                            relaxedDisjuncts[1].component("d1.d4.c")
        original = m.d1.d4.c
        self.check_inner_transformed_constraint(
            cons, x4, 1.3,
            disj1.disaggregatedVars.component("d1.d4.binary_indicator_var"),
            first_transformed, original)

        # outer disjunction transformed constraint
        cons = disj1.component("d1.c")
        self.check_outer_transformed_constraint(cons, disj1.disaggregatedVars.x,
                                                1, m.d1.indicator_var)

        # and last, check the second transformed outer disjunct
        disj2 = disjBlocks[3]
        self.assertTrue(disj2.active)
        self.assertIs(disj2, m.d2.transformation_block())
        self.assertIs(m.d2, hull.get_src_disjunct(disj2))

        # disaggregated var
        x2 = disj2.disaggregatedVars.x
        self.assertIsInstance(x2, Var)
        self.assertEqual(x2.lb, 0)
        self.assertEqual(x2.ub, 2)
        self.assertIs(hull.get_disaggregated_var(m.x, m.d2), x2)
        self.assertIs(hull.get_src_var(x2), m.x)

        # bounds constraint
        x_bounds = disj2.x_bounds
        self.check_bounds_constraint_ub(x_bounds, 2, x2, m.d2.indicator_var)

        # transformed constraint x >= 1.1
        cons = disj2.component("d2.c")
        self.check_outer_transformed_constraint(cons, x2, 1.1,
                                                m.d2.indicator_var)

        # check inner xor mapping: Note that this maps to a now deactivated
        # (transformed again) constraint, but that it is possible to go full
        # circle, like so:
        orig_inner_xor = m.d1._pyomo_gdp_hull_reformulation.component(
            "d1.disj2_xor")
        self.assertIs(m.d1.disj2.algebraic_constraint(), orig_inner_xor)
        self.assertFalse(orig_inner_xor.active)
        trans_list = hull.get_transformed_constraints(orig_inner_xor)
        self.assertEqual(len(trans_list), 1)
        self.assertIs(trans_list[0], xor['eq'])
        self.assertIs(hull.get_src_constraint(xor), orig_inner_xor)
        self.assertIs(hull.get_src_disjunction(orig_inner_xor), m.d1.disj2)

        # the same goes for the disaggregation constraint
        orig_dis_container = m.d1._pyomo_gdp_hull_reformulation.\
                             disaggregationConstraints
        orig_dis = orig_dis_container[0,None]
        self.assertIs(hull.get_disaggregation_constraint(m.x, m.d1.disj2),
                      orig_dis)
        self.assertFalse(orig_dis.active)
        transformedList = hull.get_transformed_constraints(orig_dis)
        self.assertEqual(len(transformedList), 1)
        self.assertIs(transformedList[0], dis_cons_inner_disjunction[(0, None,
                                                                      'eq')])

        self.assertIs(hull.get_src_constraint(
            dis_cons_inner_disjunction[(0, None, 'eq')]), orig_dis)
        self.assertIs(hull.get_src_constraint( dis_cons_inner_disjunction),
                      orig_dis_container)
        # though we don't have a map back from the disaggregation constraint to
        # the variable because I'm not sure why you would... The variable is in
        # the constraint.

        # check the inner disjunct mappings
        self.assertIs(m.d1.d3.transformation_block(),
                      m.d1._pyomo_gdp_hull_reformulation.relaxedDisjuncts[0])
        self.assertIs(hull.get_src_disjunct(
            m.d1._pyomo_gdp_hull_reformulation.relaxedDisjuncts[0]), m.d1.d3)
        self.assertIs(m.d1.d4.transformation_block(),
                      m.d1._pyomo_gdp_hull_reformulation.relaxedDisjuncts[1])
        self.assertIs(hull.get_src_disjunct(
            m.d1._pyomo_gdp_hull_reformulation.relaxedDisjuncts[1]), m.d1.d4)

    @unittest.skipIf(not linear_solvers, "No linear solver available")
    def test_solve_nested_model(self):
        # This is really a test that our variable references have all been moved
        # up correctly.
        m = models.makeNestedDisjunctions_NestedDisjuncts()

        hull = TransformationFactory('gdp.hull')
        m_hull = hull.create_using(m)

        SolverFactory(linear_solvers[0]).solve(m_hull)

        # check solution
        self.assertEqual(value(m_hull.d1.binary_indicator_var), 0)
        self.assertEqual(value(m_hull.d2.binary_indicator_var), 1)
        self.assertEqual(value(m_hull.x), 1.1)

        # transform inner problem with bigm, outer with hull and make sure it
        # still works
        TransformationFactory('gdp.bigm').apply_to(m, targets=(m.d1.disj2))
        hull.apply_to(m)

        SolverFactory(linear_solvers[0]).solve(m)

        # check solution
        self.assertEqual(value(m.d1.binary_indicator_var), 0)
        self.assertEqual(value(m.d2.binary_indicator_var), 1)
        self.assertEqual(value(m.x), 1.1)

    @unittest.skipIf(not linear_solvers, "No linear solver available")
    def test_disaggregated_vars_are_set_to_0_correctly(self):
        m = models.makeNestedDisjunctions_FlatDisjuncts()
        hull = TransformationFactory('gdp.hull')
        hull.apply_to(m)

        # this should be a feasible integer solution
        m.d1.indicator_var.fix(0)
        m.d2.indicator_var.fix(1)
        m.d3.indicator_var.fix(0)
        m.d4.indicator_var.fix(0)

        results = SolverFactory(linear_solvers[0]).solve(m)
        self.assertEqual(results.solver.termination_condition,
                         TerminationCondition.optimal)
        self.assertEqual(value(m.x), 1.1)

        self.assertEqual(value(hull.get_disaggregated_var(m.x, m.d1)), 0)
        self.assertEqual(value(hull.get_disaggregated_var(m.x, m.d2)), 1.1)
        self.assertEqual(value(hull.get_disaggregated_var(m.x, m.d3)), 0)
        self.assertEqual(value(hull.get_disaggregated_var(m.x, m.d4)), 0)

        # and what if one of the inner disjuncts is true?
        m.d1.indicator_var.fix(1)
        m.d2.indicator_var.fix(0)
        m.d3.indicator_var.fix(1)
        m.d4.indicator_var.fix(0)

        results = SolverFactory(linear_solvers[0]).solve(m)
        self.assertEqual(results.solver.termination_condition,
                         TerminationCondition.optimal)
        self.assertEqual(value(m.x), 1.2)

        self.assertEqual(value(hull.get_disaggregated_var(m.x, m.d1)), 1.2)
        self.assertEqual(value(hull.get_disaggregated_var(m.x, m.d2)), 0)
        self.assertEqual(value(hull.get_disaggregated_var(m.x, m.d3)), 1.2)
        self.assertEqual(value(hull.get_disaggregated_var(m.x, m.d4)), 0)

class TestHierarchicalNestedModels(unittest.TestCase):
    def tearDown(self):
        if os.path.exists(join(currdir, 'm.nl')):
            os.remove(join(currdir, 'm.nl'))
        if os.path.exists(join(currdir, 'm1.nl')):
            os.remove(join(currdir, 'm1.nl'))

    def test_hierarchical_badly_ordered_targets(self):
        m = models.makeHierarchicalNested_DeclOrderMatchesInstantationOrder()
        hull = TransformationFactory('gdp.hull')
        m1 = hull.create_using(m, targets=[m.disjunction_block,
                                           m.disjunct_block.disj2])

        # the real test here is that the above doesn't scream about there being
        # an untransformed Disjunction inside of a Disjunct it's trying to
        # transform. This kinda too big a test for hull because the nonlinear
        # expressions are ugly and the inner disjunction variables are
        # disaggregated twice... So let's just make sure that this is the same
        # as manually transforming in the correct order.
        hull.apply_to(m, targets=m.disjunct_block.disj2.disjunction)
        hull.apply_to(m, targets=m.disjunction_block.disjunction)

        # intentionally not using symbolic_solver_labels because there's nothing
        # to guarantee that name collisions are named the same. And there are
        # plenty of name collisions. But these nl files should be the same.
        m1.write(join(currdir, 'm1.nl'))
        m.write(join(currdir, 'm.nl'))

        self.assertTrue(cmp(join(currdir, 'm.nl'), join(currdir, 'm1.nl')))

    def test_decl_order_opposite_instantiation_order(self):
        # In this test, we create the same problem as above, but we don't even
        # need targets!
        m = models.makeHierarchicalNested_DeclOrderOppositeInstantationOrder()
        hull = TransformationFactory('gdp.hull')
        m1 = hull.create_using(m)

        # Like above, the real test is that the above doesn't scream. We can use
        # the same check to make sure everything looks like it would have if we
        # manually handled the nested
        hull.apply_to(m, targets=m.disjunct_block.disj2.disjunction)
        hull.apply_to(m, targets=m.disjunction_block.disjunction)

        m1.write(join(currdir, 'm1.nl'))
        m.write(join(currdir, 'm.nl'))

        self.assertTrue(cmp(join(currdir, 'm.nl'), join(currdir, 'm1.nl')))

class TestSpecialCases(unittest.TestCase):
    def test_local_vars(self):
        """ checks that if nothing is marked as local, we assume it is all
        global. We disaggregate everything to be safe."""
        m = ConcreteModel()
        m.x = Var(bounds=(5,100))
        m.y = Var(bounds=(0,100))
        m.d1 = Disjunct()
        m.d1.c = Constraint(expr=m.y >= m.x)
        m.d2 = Disjunct()
        m.d2.z = Var()
        m.d2.c = Constraint(expr=m.y >= m.d2.z)
        m.disj = Disjunction(expr=[m.d1, m.d2])

        self.assertRaisesRegex(
            GDP_Error,
            ".*Missing bound for d2.z.*",
            TransformationFactory('gdp.hull').create_using,
            m)
        m.d2.z.setlb(7)
        self.assertRaisesRegex(
            GDP_Error,
            ".*Missing bound for d2.z.*",
            TransformationFactory('gdp.hull').create_using,
            m)
        m.d2.z.setub(9)

        i = TransformationFactory('gdp.hull').create_using(m)
        rd = i._pyomo_gdp_hull_reformulation.relaxedDisjuncts[1]
        varBlock = rd.disaggregatedVars
        # z should be disaggregated because we can't be sure it's not somewhere
        # else on the model. (Note however that the copy of x corresponding to
        # this disjunct is on the disjunction block)
        self.assertEqual(sorted(varBlock.component_map(Var)), ['y','z'])
        # constraint on the disjunction block
        self.assertEqual(len(rd.component_map(Constraint)), 3)
        # bounds haven't changed on original
        self.assertEqual(i.d2.z.bounds, (7,9))
        # check disaggregated variable
        self.assertIsInstance(varBlock.component("z"), Var)
        self.assertEqual(varBlock.z.bounds, (0,9))
        self.assertEqual(len(rd.z_bounds), 2)
        self.assertEqual(rd.z_bounds['lb'].lower, None)
        self.assertEqual(rd.z_bounds['lb'].upper, 0)
        self.assertEqual(rd.z_bounds['ub'].lower, None)
        self.assertEqual(rd.z_bounds['ub'].upper, 0)
        i.d2.indicator_var = 1
        varBlock.z = 2
        self.assertEqual(rd.z_bounds['lb'].body(), 5)
        self.assertEqual(rd.z_bounds['ub'].body(), -7)

        m.d2.z.setlb(-9)
        m.d2.z.setub(-7)
        i = TransformationFactory('gdp.hull').create_using(m)
        rd = i._pyomo_gdp_hull_reformulation.relaxedDisjuncts[1]
        varBlock = rd.disaggregatedVars
        self.assertEqual(sorted(varBlock.component_map(Var)), ['y','z'])
        self.assertEqual(len(rd.component_map(Constraint)), 3)
        # original bounds unchanged
        self.assertEqual(i.d2.z.bounds, (-9,-7))
        # check disaggregated variable
        self.assertIsInstance(varBlock.component("z"), Var)
        self.assertEqual(varBlock.z.bounds, (-9,0))
        self.assertEqual(len(rd.z_bounds), 2)
        self.assertEqual(rd.z_bounds['lb'].lower, None)
        self.assertEqual(rd.z_bounds['lb'].upper, 0)
        self.assertEqual(rd.z_bounds['ub'].lower, None)
        self.assertEqual(rd.z_bounds['ub'].upper, 0)
        i.d2.indicator_var = 1
        varBlock.z = 2
        self.assertEqual(rd.z_bounds['lb'].body(), -11)
        self.assertEqual(rd.z_bounds['ub'].body(), 9)

    def test_local_var_suffix(self):
        hull = TransformationFactory('gdp.hull')

        model = ConcreteModel()
        model.x = Var(bounds=(5,100))
        model.y = Var(bounds=(0,100))
        model.d1 = Disjunct()
        model.d1.c = Constraint(expr=model.y >= model.x)
        model.d2 = Disjunct()
        model.d2.z = Var(bounds=(-9, -7))
        model.d2.c = Constraint(expr=model.y >= model.d2.z)
        model.disj = Disjunction(expr=[model.d1, model.d2])

        # we don't declare z local
        m = hull.create_using(model)
        self.assertEqual(m.d2.z.lb, -9)
        self.assertEqual(m.d2.z.ub, -7)
        z_disaggregated = m.d2.transformation_block().disaggregatedVars.\
                          component("z")
        self.assertIsInstance(z_disaggregated, Var)
        self.assertIs(z_disaggregated,
                      hull.get_disaggregated_var(m.d2.z, m.d2))

        # we do declare z local
        model.d2.LocalVars = Suffix(direction=Suffix.LOCAL)
        model.d2.LocalVars[model.d2] = [model.d2.z]

        m = hull.create_using(model)

        # make sure we did not disaggregate z
        self.assertEqual(m.d2.z.lb, -9)
        self.assertEqual(m.d2.z.ub, 0)
        # it is its own disaggregated variable
        self.assertIs(hull.get_disaggregated_var(m.d2.z, m.d2), m.d2.z)
        # it does not exist on the transformation block
        self.assertIsNone(m.d2.transformation_block().disaggregatedVars.\
                          component("z"))

class UntransformableObjectsOnDisjunct(unittest.TestCase):
    def test_RangeSet(self):
        ct.check_RangeSet(self, 'hull')

    def test_Expression(self):
        ct.check_Expression(self, 'hull')

class TransformABlock(unittest.TestCase, CommonTests):
    def test_transformation_simple_block(self):
        ct.check_transformation_simple_block(self, 'hull')

    def test_transform_block_data(self):
        ct.check_transform_block_data(self, 'hull')

    def test_simple_block_target(self):
        ct.check_simple_block_target(self, 'hull')

    def test_block_data_target(self):
        ct.check_block_data_target(self, 'hull')

    def test_indexed_block_target(self):
        ct.check_indexed_block_target(self, 'hull')

    def test_block_targets_inactive(self):
        ct.check_block_targets_inactive(self, 'hull')

    def test_block_only_targets_transformed(self):
        ct.check_block_only_targets_transformed(self, 'hull')

    def test_create_using(self):
        m = models.makeTwoTermDisjOnBlock()
        ct.diff_apply_to_and_create_using(self, m, 'gdp.hull')

class DisjOnBlock(unittest.TestCase, CommonTests):
    # when the disjunction is on a block, we want all of the stuff created by
    # the transformation to go on that block also so that solving the block
    # maintains its meaning

    def test_xor_constraint_added(self):
        ct.check_xor_constraint_added(self, 'hull')

    def test_trans_block_created(self):
        ct.check_trans_block_created(self, 'hull')

class TestErrors(unittest.TestCase):
    def setUp(self):
        # set seed so we can test name collisions predictably
        random.seed(666)

    def test_ask_for_transformed_constraint_from_untransformed_disjunct(self):
        ct.check_ask_for_transformed_constraint_from_untransformed_disjunct(
            self, 'hull')

    def test_silly_target(self):
        ct.check_silly_target(self, 'hull')

    def test_retrieving_nondisjunctive_components(self):
        ct.check_retrieving_nondisjunctive_components(self, 'hull')

    def test_transform_empty_disjunction(self):
        ct.check_transform_empty_disjunction(self, 'hull')

    def test_deactivated_disjunct_nonzero_indicator_var(self):
        ct.check_deactivated_disjunct_nonzero_indicator_var(self,
                                                            'hull')

    def test_deactivated_disjunct_unfixed_indicator_var(self):
        ct.check_deactivated_disjunct_unfixed_indicator_var(self, 'hull')

    def test_infeasible_xor_because_all_disjuncts_deactivated(self):
        m = ct.setup_infeasible_xor_because_all_disjuncts_deactivated(self,
                                                                      'hull')
        hull = TransformationFactory('gdp.hull')
        transBlock = m.component("_pyomo_gdp_hull_reformulation")
        self.assertIsInstance(transBlock, Block)
        self.assertEqual(len(transBlock.relaxedDisjuncts), 2)
        self.assertIsInstance(transBlock.component("disjunction_xor"),
                              Constraint)
        disjunct1 = transBlock.relaxedDisjuncts[0]
        # we disaggregated the (deactivated) indicator variables
        d3_ind = m.disjunction_disjuncts[0].nestedDisjunction_disjuncts[0].\
                 binary_indicator_var
        d4_ind = m.disjunction_disjuncts[0].nestedDisjunction_disjuncts[1].\
                 binary_indicator_var
        self.assertIs(hull.get_disaggregated_var(d3_ind,
                                                 m.disjunction_disjuncts[0]),
                      disjunct1.disaggregatedVars.binary_indicator_var)
        self.assertIs(hull.get_src_var(
            disjunct1.disaggregatedVars.binary_indicator_var), d3_ind)
        self.assertIs(hull.get_disaggregated_var(d4_ind,
                                                  m.disjunction_disjuncts[0]),
                      disjunct1.disaggregatedVars.binary_indicator_var_4)
        self.assertIs(hull.get_src_var(
            disjunct1.disaggregatedVars.binary_indicator_var_4), d4_ind)

        relaxed_xor = disjunct1.component(
            "disjunction_disjuncts[0]._pyomo_gdp_hull_reformulation."
            "'disjunction_disjuncts[0].nestedDisjunction_xor'")
        self.assertIsInstance(relaxed_xor, Constraint)
        self.assertEqual(len(relaxed_xor), 1)
        repn = generate_standard_repn(relaxed_xor['eq'].body)
        self.assertEqual(relaxed_xor['eq'].lower, 0)
        self.assertEqual(relaxed_xor['eq'].upper, 0)
        self.assertTrue(repn.is_linear())
        self.assertEqual(len(repn.linear_vars), 3)
        # constraint says that the disaggregated indicator variables of the
        # nested disjuncts sum to the indicator variable of the outer disjunct.
        ct.check_linear_coef(
            self, repn, m.disjunction.disjuncts[0].indicator_var, -1)
        ct.check_linear_coef(
            self, repn, disjunct1.disaggregatedVars.binary_indicator_var, 1)
        ct.check_linear_coef(
            self, repn, disjunct1.disaggregatedVars.binary_indicator_var_4, 1)
        self.assertEqual(repn.constant, 0)

        # but the disaggregation constraints are going to force them to 0 (which
        # will in turn force the outer disjunct indicator variable to 0, which
        # is what we want)
        d3_ind_dis = transBlock.disaggregationConstraints[1, None]
        self.assertEqual(d3_ind_dis.lower, 0)
        self.assertEqual(d3_ind_dis.upper, 0)
        repn = generate_standard_repn(d3_ind_dis.body)
        self.assertTrue(repn.is_linear())
        self.assertEqual(len(repn.linear_vars), 2)
        self.assertEqual(repn.constant, 0)
        ct.check_linear_coef(
            self, repn, disjunct1.disaggregatedVars.binary_indicator_var, -1)
        ct.check_linear_coef(self, repn, transBlock._disaggregatedVars[0], -1)
        d4_ind_dis = transBlock.disaggregationConstraints[2, None]
        self.assertEqual(d4_ind_dis.lower, 0)
        self.assertEqual(d4_ind_dis.upper, 0)
        repn = generate_standard_repn(d4_ind_dis.body)
        self.assertTrue(repn.is_linear())
        self.assertEqual(len(repn.linear_vars), 2)
        self.assertEqual(repn.constant, 0)
        ct.check_linear_coef(
            self, repn,
            disjunct1.disaggregatedVars.binary_indicator_var_4, -1)
        ct.check_linear_coef( self, repn, transBlock._disaggregatedVars[1], -1)

    def test_mapping_method_errors(self):
        m = models.makeTwoTermDisj_Nonlinear()
        hull = TransformationFactory('gdp.hull')
        hull.apply_to(m)

        log = StringIO()
        with LoggingIntercept(log, 'pyomo.gdp.hull', logging.ERROR):
            self.assertRaisesRegex(
                AttributeError,
                "'NoneType' object has no attribute 'parent_block'",
                hull.get_var_bounds_constraint,
                m.w)
        self.assertRegex(
            log.getvalue(),
            ".*Either 'w' is not a disaggregated variable, "
            "or the disjunction that disaggregates it has "
            "not been properly transformed.")

        log = StringIO()
        with LoggingIntercept(log, 'pyomo.gdp.hull', logging.ERROR):
            self.assertRaisesRegex(
                KeyError,
                r".*_pyomo_gdp_hull_reformulation.relaxedDisjuncts\[1\]."
                r"disaggregatedVars.w",
                hull.get_disaggregation_constraint,
                m.d[1].transformation_block().disaggregatedVars.w,
                m.disjunction)
        self.assertRegex(log.getvalue(), ".*It doesn't appear that "
                         r"'_pyomo_gdp_hull_reformulation."
                         r"relaxedDisjuncts\[1\].disaggregatedVars.w' "
                         r"is a variable that was disaggregated by "
                         r"Disjunction 'disjunction'")

        log = StringIO()
        with LoggingIntercept(log, 'pyomo.gdp.hull', logging.ERROR):
            self.assertRaisesRegex(
                AttributeError,
                "'NoneType' object has no attribute 'parent_block'",
                hull.get_src_var,
                m.w)
        self.assertRegex(
            log.getvalue(),
            ".*'w' does not appear to be a disaggregated variable")

        log = StringIO()
        with LoggingIntercept(log, 'pyomo.gdp.hull', logging.ERROR):
            self.assertRaisesRegex(
                KeyError,
                r".*_pyomo_gdp_hull_reformulation.relaxedDisjuncts\[1\]."
                r"disaggregatedVars.w",
                hull.get_disaggregated_var,
                m.d[1].transformation_block().disaggregatedVars.w,
                m.d[1])
        self.assertRegex(log.getvalue(),
                         r".*It does not appear "
                         r"'_pyomo_gdp_hull_reformulation."
                         r"relaxedDisjuncts\[1\].disaggregatedVars.w' "
                         r"is a variable which appears in disjunct "
                         r"'d\[1\]'")

        m.random_disjunction = Disjunction(expr=[m.w == 2, m.w >= 7])
        self.assertRaisesRegex(
            GDP_Error,
            "Disjunction 'random_disjunction' has not been properly "
            "transformed: None of its disjuncts are transformed.",
            hull.get_disaggregation_constraint,
            m.w,
            m.random_disjunction)

        self.assertRaisesRegex(
            GDP_Error,
            r"Disjunct 'random_disjunction_disjuncts\[0\]' has not been "
            r"transformed",
            hull.get_disaggregated_var,
            m.w,
            m.random_disjunction.disjuncts[0])

    def test_untransformed_arcs(self):
        ct.check_untransformed_network_raises_GDPError(self, 'hull')

class BlocksOnDisjuncts(unittest.TestCase):
    def setUp(self):
        # set seed so we can test name collisions predictably
        random.seed(666)

    def makeModel(self):
        # I'm going to multi-task and also check some types of constraints
        # whose expressions need to be tested
        m = ConcreteModel()
        m.x = Var(bounds=(1, 5))
        m.y = Var(bounds=(0, 9))
        m.disj1 = Disjunct()
        m.disj1.add_component("b.any_index", Constraint(expr=m.x >= 1.5))
        m.disj1.b = Block()
        m.disj1.b.any_index = Constraint(Any)
        m.disj1.b.any_index['local'] = m.x <= 2
        m.disj1.b.LocalVars = Suffix(direction=Suffix.LOCAL)
        m.disj1.b.LocalVars[m.disj1] = [m.x]
        m.disj1.b.any_index['nonlin-ub'] = m.y**2 <= 4
        m.disj2 = Disjunct()
        m.disj2.non_lin_lb = Constraint(expr=log(1 + m.y) >= 1)
        m.disjunction = Disjunction(expr=[m.disj1, m.disj2])
        return m

    def test_transformed_constraint_name_conflict(self):
        m = self.makeModel()

        hull = TransformationFactory('gdp.hull')
        hull.apply_to(m)

        transBlock = m.disj1.transformation_block()
        self.assertIsInstance(transBlock.component("disj1.b.any_index"),
                              Constraint)
        self.assertIsInstance(transBlock.component("disj1.'b.any_index'"),
                              Constraint)
        xformed = hull.get_transformed_constraints(
            m.disj1.component("b.any_index"))
        self.assertEqual(len(xformed), 1)
        self.assertIs(xformed[0],
                      transBlock.component("disj1.'b.any_index'")['lb'])

        xformed = hull.get_transformed_constraints(m.disj1.b.any_index['local'])
        self.assertEqual(len(xformed), 1)
        self.assertIs(xformed[0],
                      transBlock.component("disj1.b.any_index")[
                          ('local','ub')])
        xformed = hull.get_transformed_constraints(
            m.disj1.b.any_index['nonlin-ub'])
        self.assertEqual(len(xformed), 1)
        self.assertIs(xformed[0],
                      transBlock.component("disj1.b.any_index")[
                          ('nonlin-ub','ub')])

    def test_local_var_handled_correctly(self):
        m = self.makeModel()

        hull = TransformationFactory('gdp.hull')
        hull.apply_to(m)

        # test the local variable was handled correctly.
        self.assertIs(hull.get_disaggregated_var(m.x, m.disj1), m.x)
        self.assertEqual(m.x.lb, 0)
        self.assertEqual(m.x.ub, 5)
        self.assertIsNone(m.disj1.transformation_block().disaggregatedVars.\
                          component("x"))
        self.assertIsInstance(m.disj1.transformation_block().disaggregatedVars.\
                              component("y"), Var)

    # this doesn't require the block, I'm just coopting this test to make sure
    # of some nonlinear expressions.
    def test_transformed_constraints(self):
        m = self.makeModel()

        hull = TransformationFactory('gdp.hull')
        hull.apply_to(m)

        # test the transformed nonlinear constraints
        nonlin_ub_list = hull.get_transformed_constraints(
            m.disj1.b.any_index['nonlin-ub'])
        self.assertEqual(len(nonlin_ub_list), 1)
        cons = nonlin_ub_list[0]
        self.assertEqual(cons.index(), ('nonlin-ub', 'ub'))
        self.assertIs(cons.ctype, Constraint)
        self.assertIsNone(cons.lower)
        self.assertEqual(value(cons.upper), 0)
        repn = generate_standard_repn(cons.body)
        self.assertEqual(str(repn.nonlinear_expr),
                         "(0.9999*disj1.binary_indicator_var + 0.0001)*"
                         "(_pyomo_gdp_hull_reformulation.relaxedDisjuncts[0]."
                         "disaggregatedVars.y/"
                         "(0.9999*disj1.binary_indicator_var + 0.0001))**2")
        self.assertEqual(len(repn.nonlinear_vars), 2)
        self.assertIs(repn.nonlinear_vars[0], m.disj1.binary_indicator_var)
        self.assertIs(repn.nonlinear_vars[1],
                      hull.get_disaggregated_var(m.y, m.disj1))
        self.assertEqual(repn.constant, 0)
        self.assertEqual(len(repn.linear_vars), 1)
        self.assertIs(repn.linear_vars[0], m.disj1.binary_indicator_var)
        self.assertEqual(repn.linear_coefs[0], -4)

        nonlin_lb_list = hull.get_transformed_constraints(m.disj2.non_lin_lb)
        self.assertEqual(len(nonlin_lb_list), 1)
        cons = nonlin_lb_list[0]
        self.assertEqual(cons.index(), 'lb')
        self.assertIs(cons.ctype, Constraint)
        self.assertIsNone(cons.lower)
        self.assertEqual(value(cons.upper), 0)
        repn = generate_standard_repn(cons.body)
        self.assertEqual(str(repn.nonlinear_expr),
                         "- ((0.9999*disj2.binary_indicator_var + 0.0001)*"
                         "log(1 + "
                         "_pyomo_gdp_hull_reformulation.relaxedDisjuncts[1]."
                         "disaggregatedVars.y/"
                         "(0.9999*disj2.binary_indicator_var + 0.0001)))")
        self.assertEqual(len(repn.nonlinear_vars), 2)
        self.assertIs(repn.nonlinear_vars[0], m.disj2.binary_indicator_var)
        self.assertIs(repn.nonlinear_vars[1],
                      hull.get_disaggregated_var(m.y, m.disj2))
        self.assertEqual(repn.constant, 0)
        self.assertEqual(len(repn.linear_vars), 1)
        self.assertIs(repn.linear_vars[0], m.disj2.binary_indicator_var)
        self.assertEqual(repn.linear_coefs[0], 1)

class DisaggregatingFixedVars(unittest.TestCase):
    def test_disaggregate_fixed_variables(self):
        m = models.makeTwoTermDisj()
        m.x.fix(6)
        hull = TransformationFactory('gdp.hull')
        hull.apply_to(m)
        # check that we did indeed disaggregate x
        transBlock = m.d[1]._transformation_block()
        self.assertIsInstance(transBlock.disaggregatedVars.component("x"), Var)
        self.assertIs(hull.get_disaggregated_var(m.x, m.d[1]),
                      transBlock.disaggregatedVars.x)
        self.assertIs(hull.get_src_var(transBlock.disaggregatedVars.x), m.x)

    def test_do_not_disaggregate_fixed_variables(self):
        m = models.makeTwoTermDisj()
        m.x.fix(6)
        hull = TransformationFactory('gdp.hull')
        hull.apply_to(m, assume_fixed_vars_permanent=True)
        # check that we didn't disaggregate x
        transBlock = m.d[1]._transformation_block()
        self.assertIsNone(transBlock.disaggregatedVars.component("x"))

class NameDeprecationTest(unittest.TestCase):
    def test_name_deprecated(self):
        m = models.makeTwoTermDisj()
        output = StringIO()
        with LoggingIntercept(output, 'pyomo.gdp', logging.WARNING):
            TransformationFactory('gdp.chull').apply_to(m)
        self.assertIn("DEPRECATED: The 'gdp.chull' name is deprecated. "
                      "Please use the more apt 'gdp.hull' instead.",
                      output.getvalue().replace('\n', ' '))

    def test_hull_chull_equivalent(self):
        m = models.makeTwoTermDisj()
        out1 = StringIO()
        out2 = StringIO()
        m1 = TransformationFactory('gdp.hull').create_using(m)
        m2 = TransformationFactory('gdp.chull').create_using(m)
        m1.pprint(ostream=out1)
        m2.pprint(ostream=out2)
        self.assertMultiLineEqual(out1.getvalue(), out2.getvalue())

class KmeansTest(unittest.TestCase):
    @unittest.skipIf('gurobi' not in linear_solvers,
                     "Gurobi solver not available")
    def test_optimal_soln_feasible(self):
        m = ConcreteModel()
        m.Points = RangeSet(3)
        m.Centroids = RangeSet(2)

        m.X = Param(m.Points, initialize={1:0.3672, 2:0.8043, 3:0.3059})

        m.cluster_center = Var(m.Centroids, bounds=(0,2))
        m.distance = Var(m.Points, bounds=(0,2))
        m.t = Var(m.Points, m.Centroids, bounds=(0,2))

        @m.Disjunct(m.Points, m.Centroids)
        def AssignPoint(d, i, k):
            m = d.model()
            d.LocalVars = Suffix(direction=Suffix.LOCAL)
            d.LocalVars[d] = [m.t[i,k]]
            def distance1(d):
                return m.t[i,k] >= m.X[i] - m.cluster_center[k]
            def distance2(d):
                return m.t[i,k] >= - (m.X[i] - m.cluster_center[k])
            d.dist1 = Constraint(rule=distance1)
            d.dist2 = Constraint(rule=distance2)
            d.define_distance = Constraint(expr=m.distance[i] == m.t[i,k])

        @m.Disjunction(m.Points)
        def OneCentroidPerPt(m, i):
            return [m.AssignPoint[i, k] for k in m.Centroids]

        m.obj = Objective(expr=sum(m.distance[i] for i in m.Points))

        TransformationFactory('gdp.hull').apply_to(m)

        # fix an optimal solution
        m.AssignPoint[1,1].indicator_var.fix(1)
        m.AssignPoint[1,2].indicator_var.fix(0)
        m.AssignPoint[2,1].indicator_var.fix(0)
        m.AssignPoint[2,2].indicator_var.fix(1)
        m.AssignPoint[3,1].indicator_var.fix(1)
        m.AssignPoint[3,2].indicator_var.fix(0)

        m.cluster_center[1].fix(0.3059)
        m.cluster_center[2].fix(0.8043)

        m.distance[1].fix(0.0613)
        m.distance[2].fix(0)
        m.distance[3].fix(0)

        m.t[1,1].fix(0.0613)
        m.t[1,2].fix(0)
        m.t[2,1].fix(0)
        m.t[2,2].fix(0)
        m.t[3,1].fix(0)
        m.t[3,2].fix(0)

        results = SolverFactory('gurobi').solve(m)

        self.assertEqual(results.solver.termination_condition,
                         TerminationCondition.optimal)

        TOL = 1e-8
        for c in m.component_data_objects(Constraint, active=True):
            if c.lower is not None:
                self.assertGreaterEqual(value(c.body) + TOL, value(c.lower))
            if c.upper is not None:
                self.assertLessEqual(value(c.body) - TOL, value(c.upper))

class NetworkDisjuncts(unittest.TestCase, CommonTests):

    @unittest.skipIf(not ct.linear_solvers, "No linear solver available")
    def test_solution_maximize(self):
        ct.check_network_disjuncts(self, minimize=False, transformation='hull')

    @unittest.skipIf(not ct.linear_solvers, "No linear solver available")
    def test_solution_minimize(self):
<<<<<<< HEAD
        ct.check_network_disjuncts(self, minimize=True, transformation='hull')
=======
        ct.check_network_disjucts(self, minimize=True, transformation='hull')

@unittest.skipUnless(sympy_available, "Sympy not available")
class LogicalConstraintsOnDisjuncts(unittest.TestCase):
    def test_logical_constraints_transformed(self):
        m = models.makeLogicalConstraintsOnDisjuncts()
        hull = TransformationFactory('gdp.hull')
        hull.apply_to(m)

        y1 = m.Y[1].get_associated_binary()
        y2 = m.Y[2].get_associated_binary()

        # check the bigm transformation of the logical things on the disjuncts

        # first d[1]:
        cons = hull.get_transformed_constraints(
            m.d[1].logic_to_linear.transformed_constraints[1])
        self.assertEqual(len(cons), 1)
        # this simplifies because the dissaggregated variable is *always* 0
        c = cons[0]
        self.assertEqual(c.lower, 0)
        self.assertEqual(c.upper, 0)
        repn = generate_standard_repn(c.body)
        self.assertTrue(repn.is_linear())
        self.assertEqual(repn.constant, 0)
        self.assertEqual(len(repn.linear_vars), 1)
        ct.check_linear_coef(self, repn, hull.get_disaggregated_var(y1, m.d[1]),
                             -1)

        # then d[4]:
        y1d = hull.get_disaggregated_var(y1, m.d[4])
        y2d = hull.get_disaggregated_var(y2, m.d[4])
        # 1 <= 1 - Y[2] + Y[1]
        cons = hull.get_transformed_constraints(
            m.d[4].logic_to_linear.transformed_constraints[1])
        # these also are simple because it's really an equality, and since both
        # disaggregated variables will be 0 when the disjunct isn't selected, it
        # doesn't even need big-Ming.
        self.assertEqual(len(cons), 1)
        cons = cons[0]
        self.assertIsNone(cons.lower)
        self.assertEqual(cons.upper, 0)
        repn = generate_standard_repn(cons.body)
        self.assertTrue(repn.is_linear())
        self.assertEqual(repn.constant, 0)
        self.assertEqual(len(repn.linear_vars), 2)
        ct.check_linear_coef(self, repn, y2d, 1)
        ct.check_linear_coef(self, repn, y1d, -1)

        # 1 <= 1 - Y[1] + Y[2]
        cons = hull.get_transformed_constraints(
            m.d[4].logic_to_linear.transformed_constraints[2])
        self.assertEqual(len(cons), 1)
        cons = cons[0]
        self.assertIsNone(cons.lower)
        self.assertEqual(cons.upper, 0)
        repn = generate_standard_repn(cons.body)
        self.assertTrue(repn.is_linear())
        self.assertEqual(repn.constant, 0)
        self.assertEqual(len(repn.linear_vars), 2)
        ct.check_linear_coef(self, repn, y2d, -1)
        ct.check_linear_coef(self, repn, y1d, 1)

        self.assertFalse(m.bwahaha.active)
        self.assertFalse(m.p.active)

    @unittest.skipIf(not ct.linear_solvers, "No linear solver available")
    def test_solution_obeys_logical_constraints(self):
        m = models.makeLogicalConstraintsOnDisjuncts()
        ct.check_solution_obeys_logical_constraints(self, 'hull', m)

    @unittest.skipIf(not ct.linear_solvers, "No linear solver available")
    def test_boolean_vars_on_disjunct(self):
        # Just to make sure we do everything in the correct order, make sure
        # that we can solve a model where some BooleanVars were declared on one
        # of the Disjuncts
        m = models.makeBooleanVarsOnDisjuncts()
        ct.check_solution_obeys_logical_constraints(self, 'hull', m)
>>>>>>> 07b37afa
<|MERGE_RESOLUTION|>--- conflicted
+++ resolved
@@ -2415,10 +2415,7 @@
 
     @unittest.skipIf(not ct.linear_solvers, "No linear solver available")
     def test_solution_minimize(self):
-<<<<<<< HEAD
         ct.check_network_disjuncts(self, minimize=True, transformation='hull')
-=======
-        ct.check_network_disjucts(self, minimize=True, transformation='hull')
 
 @unittest.skipUnless(sympy_available, "Sympy not available")
 class LogicalConstraintsOnDisjuncts(unittest.TestCase):
@@ -2495,5 +2492,4 @@
         # that we can solve a model where some BooleanVars were declared on one
         # of the Disjuncts
         m = models.makeBooleanVarsOnDisjuncts()
-        ct.check_solution_obeys_logical_constraints(self, 'hull', m)
->>>>>>> 07b37afa
+        ct.check_solution_obeys_logical_constraints(self, 'hull', m)