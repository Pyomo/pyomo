import pyutilib.th as unittest

from pyomo.environ import *
from pyomo.core.base import expr_common, expr as EXPR
from pyomo.gdp import *

import random
from six import iteritems, iterkeys

# DEBUG
from nose.tools import set_trace

EPS = 1e-2

class TwoTermDisj(unittest.TestCase):
    # make sure that we are using coopr3 expressions...
    def setUp(self):
        EXPR.set_expression_tree_format(expr_common.Mode.coopr3_trees)
        # set seed to test unique namer
        random.seed(666)

    def tearDown(self):
        EXPR.set_expression_tree_format(expr_common._default_mode)

    @staticmethod
    def makeModel():
        m = ConcreteModel()
        m.w = Var(bounds=(2,7))
        m.x = Var(bounds=(1, 8))
        m.y = Var(bounds=(3, 10))
        def d_rule(disjunct, flag):
            m = disjunct.model()
            if flag:
                disjunct.c1 = Constraint(expr=m.x >= 2)
                disjunct.c2 = Constraint(expr=m.w == 3)
            else:
                disjunct.c = Constraint(expr=m.x + m.y**2 <= 14)
        m.d = Disjunct([0,1], rule=d_rule)
        def disj_rule(m):
            return [m.d[0], m.d[1]]
        m.disjunction = Disjunction(rule=disj_rule)
        return m

    def test_transformation_block(self):
        m = self.makeModel()
        TransformationFactory('gdp.chull').apply_to(m)

        transBlock = m._pyomo_gdp_chull_relaxation
        self.assertIsInstance(transBlock, Block)
        lbub = transBlock.lbub
        self.assertIsInstance(lbub, Set)
        self.assertEqual(lbub, ['lb', 'ub'])

        disjBlock = transBlock.relaxedDisjuncts
        self.assertIsInstance(disjBlock, Block)
        self.assertEqual(len(disjBlock), 2)

    def test_transformation_block_name_collision(self):
        m = self.makeModel()
        # add block with the name we are about to try to use
        m._pyomo_gdp_chull_relaxation = Block(Any)
        TransformationFactory('gdp.chull').apply_to(m)

        # check that we got a uniquely named block
        transBlock = m.component("_pyomo_gdp_chull_relaxation_4")
        self.assertIsInstance(transBlock, Block)

        # check that the relaxed disjuncts really are here.
        disjBlock = transBlock.relaxedDisjuncts
        self.assertIsInstance(disjBlock, Block)
        self.assertEqual(len(disjBlock), 2)
        self.assertIsInstance(disjBlock[0].component("d[0].c"), Constraint)
        self.assertIsInstance(disjBlock[1].component("d[1].c1"), Constraint)
        self.assertIsInstance(disjBlock[1].component("d[1].c2"), Constraint)

        # we didn't add to the block that wasn't ours
        self.assertEqual(len(m._pyomo_gdp_chull_relaxation), 0)

    def test_info_dict_name_collision(self):
        m = self.makeModel()
        # we never have a way to know if the dictionary we made was ours. But we
        # should yell if there is a non-dictionary component of the same name.
        m._gdp_transformation_info = Block()
        self.assertRaisesRegexp(
            GDP_Error,
            "Component unknown contains an attribute named "
            "_gdp_transformation_info. The transformation requires that it can "
            "create this attribute!*",
            TransformationFactory('gdp.chull').apply_to,
            m)

    def test_indicator_vars_still_active(self):
        m = self.makeModel()
        TransformationFactory('gdp.chull').apply_to(m)

        self.assertIsInstance(m.d[0].indicator_var, Var)
        self.assertTrue(m.d[0].indicator_var.active)
        self.assertTrue(m.d[0].indicator_var.is_binary())
        self.assertIsInstance(m.d[1].indicator_var, Var)
        self.assertTrue(m.d[1].indicator_var.active)
        self.assertTrue(m.d[1].indicator_var.is_binary())

    def test_disaggregated_vars(self):
        m = self.makeModel()
        TransformationFactory('gdp.chull').apply_to(m)

        disjBlock = m._pyomo_gdp_chull_relaxation.relaxedDisjuncts
        # same on both disjuncts
        for i in [0,1]:
            relaxationBlock = disjBlock[i]
            w = relaxationBlock.w
            x = relaxationBlock.x
            y = relaxationBlock.y
            # variables created
            self.assertIsInstance(w, Var)
            self.assertIsInstance(x, Var)
            self.assertIsInstance(y, Var)
            # the are in reals
            self.assertIsInstance(w.domain, RealSet)
            self.assertIsInstance(x.domain, RealSet)
            self.assertIsInstance(y.domain, RealSet)
            # they don't have bounds
            self.assertIsNone(w.lb)
            self.assertIsNone(w.ub)
            self.assertIsNone(x.lb)
            self.assertIsNone(x.ub)
            self.assertIsNone(y.lb)
            self.assertIsNone(y.ub)

    def check_furman_et_al_denominator(self, expr, ind_var):
        self.assertEqual(expr._const, EPS)
        self.assertEqual(len(expr._args), 1)
        self.assertEqual(len(expr._coef), 1)
        self.assertEqual(expr._coef[0], 1 - EPS)
        self.assertIs(expr._args[0], ind_var)

    def test_transformed_constraint_nonlinear(self):
        m = self.makeModel()
        TransformationFactory('gdp.chull').apply_to(m)

        disjBlock = m._pyomo_gdp_chull_relaxation.relaxedDisjuncts

        # the only constraint on the first block is the non-linear one
        disj1c = disjBlock[0].component("d[0].c")
        self.assertIsInstance(disj1c, Constraint)
        # we only have an upper bound
        self.assertEqual(len(disj1c), 1)
        cons = disj1c['ub']
        self.assertIsNone(cons.lower)
        self.assertEqual(cons.upper, 0)
        self.assertEqual(len(cons.body._args), 3)
        self.assertEqual(len(cons.body._coef), 3)
        self.assertEqual(cons.body._coef[0], 1)
        # first term
        firstterm = cons.body._args[0]
        self.assertEqual(len(firstterm._numerator), 2)
        self.assertEqual(len(firstterm._denominator), 0)
        self.check_furman_et_al_denominator(firstterm._numerator[0],
                                       m.d[0].indicator_var)
        sub_part = firstterm._numerator[1]
        self.assertEqual(len(sub_part._coef), 2)
        self.assertEqual(len(sub_part._args), 2)
        self.assertEqual(sub_part._coef[0], 1)
        self.assertEqual(sub_part._coef[1], 1)
        x_part = sub_part._args[0]
        self.assertEqual(len(x_part._numerator), 1)
        self.assertIs(x_part._numerator[0], disjBlock[0].x)
        self.assertEqual(len(x_part._denominator), 1)
        self.check_furman_et_al_denominator(x_part._denominator[0],
                                            m.d[0].indicator_var)
        y_part = sub_part._args[1]
        self.assertEqual(len(y_part._args), 2)
        self.assertEqual(y_part._args[1], 2)
        y_frac = y_part._args[0]
        self.assertEqual(len(y_frac._numerator), 1)
        self.assertIs(y_frac._numerator[0], disjBlock[0].y)
        self.assertEqual(len(y_frac._denominator), 1)
        self.check_furman_et_al_denominator(y_frac._denominator[0],
                                            m.d[0].indicator_var)

        self.assertEqual(cons.body._coef[1], -1)
        secondterm = cons.body._args[1]
        self.assertEqual(len(secondterm._numerator), 2)
        self.assertEqual(len(secondterm._denominator), 0)
        self.assertEqual(secondterm._coef, EPS)
        h0 = secondterm._numerator[0]
        self.assertEqual(len(h0._args), 2)
        self.assertEqual(len(h0._coef), 2)
        self.assertEqual(h0._const, 0)
        self.assertEqual(len(h0._args[1]._args), 2)
        self.assertEqual(h0._args[0], 0)
        self.assertEqual(h0._args[1]._args[0], 0)
        self.assertEqual(h0._args[1]._args[1], 2)
        self.assertEqual(h0._coef[0], 1)
        self.assertEqual(h0._coef[1], 1)

        self.assertEqual(cons.body._coef[2], -14)
        thirdterm = cons.body._args[2]
        self.assertIs(thirdterm, m.d[0].indicator_var)

    def test_transformed_constraints_linear(self):
        m = self.makeModel()
        TransformationFactory('gdp.chull').apply_to(m)

        disjBlock = m._pyomo_gdp_chull_relaxation.relaxedDisjuncts

        # the only constraint on the first block is the non-linear one
        c1 = disjBlock[1].component("d[1].c1")
        # has only lb
        self.assertEqual(len(c1), 1)
        cons = c1['lb']
        self.assertIsNone(cons.lower)
        self.assertEqual(cons.upper, 0)
        self.assertEqual(len(cons.body._args), 2)
        self.assertEqual(len(cons.body._coef), 2)
        self.assertEqual(cons.body._coef[0], 2)
        self.assertIs(cons.body._args[0], m.d[1].indicator_var)
        self.assertEqual(cons.body._coef[1], -1)
        self.assertIs(cons.body._args[1], disjBlock[1].x)

        c2 = disjBlock[1].component("d[1].c2")
        # has both lb and ub
        self.assertEqual(len(c2), 2)
        conslb = c2['lb']
        self.assertIsNone(conslb.lower)
        self.assertEqual(conslb.upper, 0)
        self.assertEqual(len(conslb.body._args), 2)
        self.assertEqual(len(conslb.body._coef), 2)
        self.assertEqual(conslb.body._coef[0], 3)
        self.assertIs(conslb.body._args[0], m.d[1].indicator_var)
        self.assertEqual(conslb.body._coef[1], -1)
        self.assertIs(conslb.body._args[1], disjBlock[1].w)
        consub = c2['ub']
        self.assertIsNone(consub.lower)
        self.assertEqual(consub.upper, 0)
        self.assertEqual(len(consub.body._args), 2)
        self.assertEqual(len(consub.body._coef), 2)
        self.assertEqual(consub.body._coef[0], 1)
        self.assertIs(consub.body._args[0], disjBlock[1].w)
        self.assertEqual(consub.body._coef[1], -3)
        self.assertIs(consub.body._args[1], m.d[1].indicator_var)

    def check_bound_constraints(self, cons, disvar, indvar, lb, ub):
        self.assertIsInstance(cons, Constraint)
        # both lb and ub
        self.assertEqual(len(cons), 2)
        varlb = cons['lb']
        self.assertIsNone(varlb.lower)
        self.assertEqual(varlb.upper, 0)
        self.assertEqual(len(varlb.body._args), 2)
        self.assertEqual(len(varlb.body._coef), 2)
        self.assertEqual(varlb.body._coef[0], lb)
        self.assertIs(varlb.body._args[0], indvar)
        self.assertEqual(varlb.body._coef[1], -1)
        self.assertIs(varlb.body._args[1], disvar)
        varub = cons['ub']
        self.assertIsNone(varub.lower)
        self.assertEqual(varub.upper, 0)
        self.assertEqual(len(varub.body._args), 2)
        self.assertEqual(len(varub.body._coef), 2)
        self.assertEqual(varub.body._coef[0], 1)
        self.assertIs(varub.body._args[0], disvar)
        self.assertEqual(varub.body._coef[1], -1*ub)
        self.assertIs(varub.body._args[1], indvar)

    def test_disaggregatedVar_bounds(self):
        m = self.makeModel()
        TransformationFactory('gdp.chull').apply_to(m)

        disjBlock = m._pyomo_gdp_chull_relaxation.relaxedDisjuncts
        for i in [0,1]:
            # check bounds constraints for each variable on each of the two
            # disjuncts.
            self.check_bound_constraints(disjBlock[i].w_bounds, disjBlock[i].w,
                                         m.d[i].indicator_var, 2, 7)
            self.check_bound_constraints(disjBlock[i].x_bounds, disjBlock[i].x,
                                         m.d[i].indicator_var, 1, 8)
            self.check_bound_constraints(disjBlock[i].y_bounds, disjBlock[i].y,
                                         m.d[i].indicator_var, 3, 10)

    def test_xor_constraint(self):
        m = self.makeModel()
        TransformationFactory('gdp.chull').apply_to(m)

        xorC = m._gdp_chull_relaxation_disjunction_xor
        self.assertIsInstance(xorC, Constraint)
        self.assertEqual(len(xorC), 1)

        self.assertEqual(xorC.lower, 1)
        self.assertEqual(xorC.upper, 1)
        self.assertEqual(xorC.body._const, 0)
        self.assertEqual(len(xorC.body._args), 2)
        self.assertEqual(len(xorC.body._coef), 2)
        self.assertIs(xorC.body._args[0], m.d[0].indicator_var)
        self.assertIs(xorC.body._args[1], m.d[1].indicator_var)
        self.assertEqual(xorC.body._coef[0], 1)
        self.assertEqual(xorC.body._coef[1], 1)

    def test_error_for_or(self):
        m = self.makeModel()
        m.disjunction.xor = False

        self.assertRaisesRegexp(
            GDP_Error,
            "Cannot do convex hull transformation for disjunction disjunction "
            "with or constraint. Must be an xor!*",
            TransformationFactory('gdp.chull').apply_to,
            m)

    def check_disaggregation_constraint(self, cons, var, disvar1, disvar2):
        self.assertEqual(cons.lower, 0)
        self.assertEqual(cons.upper, 0)
        self.assertEqual(len(cons.body._args), 3)
        self.assertEqual(len(cons.body._coef), 3)
        self.assertEqual(cons.body._coef[0], 1)
        self.assertIs(cons.body._args[0], var)
        self.assertEqual(cons.body._coef[1], -1)
        self.assertIs(cons.body._args[1], disvar1)
        self.assertEqual(cons.body._coef[2], -1)
        self.assertIs(cons.body._args[2], disvar2)

    def test_disaggregation_constraint(self):
        m = self.makeModel()
        TransformationFactory('gdp.chull').apply_to(m)
        disjBlock = m._pyomo_gdp_chull_relaxation.relaxedDisjuncts

        disCons = m._gdp_chull_relaxation_disjunction_disaggregation
        self.assertIsInstance(disCons, Constraint)
        # one for each of the variables
        self.assertEqual(len(disCons), 3)
        self.check_disaggregation_constraint(disCons[2], m.w, disjBlock[0].w,
                                             disjBlock[1].w)
        self.check_disaggregation_constraint(disCons[0], m.x, disjBlock[0].x,
                                             disjBlock[1].x)
        self.check_disaggregation_constraint(disCons[1], m.y, disjBlock[0].y,
                                             disjBlock[1].y)

    def test_original_disjuncts_deactivated(self):
        m = self.makeModel()
        TransformationFactory('gdp.chull').apply_to(m, targets=(m,))

        self.assertFalse(m.d.active)
        self.assertFalse(m.d[0].active)
        self.assertFalse(m.d[1].active)
        self.assertFalse(m.d[0].c.active)
        self.assertFalse(m.d[1].c1.active)
        self.assertFalse(m.d[1].c2.active)

    def test_transformed_disjunct_mappings(self):
        m = self.makeModel()
        TransformationFactory('gdp.chull').apply_to(m)

        disjBlock = m._pyomo_gdp_chull_relaxation.relaxedDisjuncts

        # the disjuncts will always be transformed in the same order,
        # and d[0] goes first, so we can check in a loop.
        for i in [0,1]:
            infodict = disjBlock[i]._gdp_transformation_info
            self.assertIsInstance(infodict, dict)
            self.assertEqual(len(infodict), 4)
            self.assertIs(infodict['src'], m.d[i])
            self.assertIsInstance(infodict['srcConstraints'], ComponentMap)
            self.assertIsInstance(infodict['srcVars'], ComponentMap)
            self.assertIsInstance(
                infodict['boundConstraintToSrcVar'], ComponentMap)

            disjDict = m.d[i]._gdp_transformation_info
            self.assertIsInstance(disjDict, dict)
            self.assertEqual(sorted(iterkeys(disjDict)), ['chull','relaxed'])
            self.assertTrue(disjDict['relaxed'])
            self.assertIs(disjDict['chull']['relaxationBlock'], disjBlock[i])
            disaggregatedVars = disjDict['chull']['disaggregatedVars']
            self.assertIsInstance(disaggregatedVars, ComponentMap)
            bigmConstraints = disjDict['chull']['bigmConstraints']
            self.assertIsInstance(bigmConstraints, ComponentMap)
            relaxedConstraints = disjDict['chull']['relaxedConstraints']
            self.assertIsInstance(relaxedConstraints, ComponentMap)

    def test_transformed_constraint_mappings(self):
        m = self.makeModel()
        TransformationFactory('gdp.chull').apply_to(m)

        disjBlock = m._pyomo_gdp_chull_relaxation.relaxedDisjuncts

        # first disjunct
        srcConsdict = disjBlock[0]._gdp_transformation_info['srcConstraints']
        transConsdict = m.d[0]._gdp_transformation_info['chull'][
            'relaxedConstraints']

        self.assertEqual(len(srcConsdict), 1)
        self.assertEqual(len(transConsdict), 1)
        orig1 = m.d[0].c
        trans1 = disjBlock[0].component("d[0].c")
        self.assertIs(srcConsdict[trans1], orig1)
        self.assertIs(transConsdict[orig1], trans1)

        # second disjunct
        srcConsdict = disjBlock[1]._gdp_transformation_info['srcConstraints']
        transConsdict = m.d[1]._gdp_transformation_info['chull'][
            'relaxedConstraints']

        self.assertEqual(len(srcConsdict), 2)
        self.assertEqual(len(transConsdict), 2)
        # first constraint
        orig1 = m.d[1].c1
        trans1 = disjBlock[1].component("d[1].c1")
        self.assertIs(srcConsdict[trans1], orig1)
        self.assertIs(transConsdict[orig1], trans1)
        # second constraint
        orig2 = m.d[1].c2
        trans2 = disjBlock[1].component("d[1].c2")
        self.assertIs(srcConsdict[trans2], orig2)
        self.assertIs(transConsdict[orig2], trans2)

    def test_disaggregatedVar_mappings(self):
        m = self.makeModel()
        TransformationFactory('gdp.chull').apply_to(m)

        disjBlock = m._pyomo_gdp_chull_relaxation.relaxedDisjuncts

        for i in [0,1]:
            srcVars = disjBlock[i]._gdp_transformation_info['srcVars']
            disVars = m.d[i]._gdp_transformation_info['chull'][
                'disaggregatedVars']
            self.assertEqual(len(srcVars), 3)
            self.assertEqual(len(disVars), 3)
            # TODO: there has got to be better syntax for this??
            mappings = ComponentMap()
            mappings[m.w] = disjBlock[i].w
            mappings[m.y] = disjBlock[i].y
            mappings[m.x] = disjBlock[i].x
            for orig, disagg in iteritems(mappings):
                self.assertIs(srcVars[disagg], orig)
                self.assertIs(disVars[orig], disagg)

    def test_bigMConstraint_mappings(self):
        m = self.makeModel()
        TransformationFactory('gdp.chull').apply_to(m)

        disjBlock = m._pyomo_gdp_chull_relaxation.relaxedDisjuncts

        for i in [0,1]:
            srcBigm = disjBlock[i]._gdp_transformation_info[
                'boundConstraintToSrcVar']
            bigm = m.d[i]._gdp_transformation_info['chull']['bigmConstraints']
            self.assertEqual(len(srcBigm), 3)
            self.assertEqual(len(bigm), 3)
            # TODO: this too...
            mappings = ComponentMap()
            mappings[m.w] = disjBlock[i].w_bounds
            mappings[m.y] = disjBlock[i].y_bounds
            mappings[m.x] = disjBlock[i].x_bounds
            for var, cons in iteritems(mappings):
                self.assertIs(srcBigm[cons], var)
                self.assertIs(bigm[var], cons)

    def test_do_not_transform_user_deactivated_disjuncts(self):
        # TODO
        pass

    def test_unbounded_var_error(self):
        m = self.makeModel()
        # no bounds
        m.w.setlb(None)
        m.w.setub(None)
        self.assertRaisesRegexp(
            GDP_Error,
            "Variables that appear in disjuncts must be "
            "bounded in order to use the chull "
            "transformation! Missing bound for w.*",
            TransformationFactory('gdp.chull').apply_to,
            m)

    def test_indexed_constraints_in_disjunct(self):
        m = ConcreteModel()
        m.I = [1,2,3]
        m.x = Var(m.I, bounds=(0,10))
        def c_rule(b,i):
            m = b.model()
            return m.x[i] >= i
        def d_rule(d,j):
            m = d.model()
            d.c = Constraint(m.I[:j], rule=c_rule)
        m.d = Disjunct(m.I, rule=d_rule)
        m.disjunction = Disjunction(expr=[m.d[i] for i in m.I])

        TransformationFactory('gdp.chull').apply_to(m)
        transBlock = m._pyomo_gdp_chull_relaxation

        # 2 blocks: the original Disjunct and the transformation block
        self.assertEqual(
            len(list(m.component_objects(Block, descend_into=False))), 2)
        self.assertEqual(
            len(list(m.component_objects(Disjunct))), 0)

        # Each relaxed disjunct should have 3 vars, but i "d[i].c"
        # Constraints
        for i in [1,2,3]:
            relaxed = transBlock.relaxedDisjuncts[i-1]
            self.assertEqual(len(list(relaxed.component_objects(Var))), 3)
            self.assertEqual(len(list(relaxed.component_data_objects(Var))), 3)
            self.assertEqual(
                len(list(relaxed.component_objects(Constraint))), 4)
            self.assertEqual(
                len(list(relaxed.component_data_objects(Constraint))), 3*2+i)
            self.assertEqual(len(relaxed.component('d[%s].c'%i)), i)


class IndexedDisjunction(unittest.TestCase):
    @staticmethod
    def makeModel():
        m = ConcreteModel()
        m.A = Set(initialize=[1,2,3])
        m.B = Set(initialize=['a','b'])
        m.x = Var(m.A, bounds=(-10, 10))
        def disjunct_rule(d, i, k):
            m = d.model()
            if k == 'a':
                d.cons_a = Constraint(expr=m.x[i] >= 5)
            if k == 'b':
                d.cons_b = Constraint(expr=m.x[i] <= 0)
        m.disjunct = Disjunct(m.A, m.B, rule=disjunct_rule)
        def disj_rule(m, i):
            return [m.disjunct[i, k] for k in m.B]
        m.disjunction = Disjunction(m.A, rule=disj_rule)
        return m

    def test_disaggregation_constraints(self):
        m = self.makeModel()
        TransformationFactory('gdp.chull').apply_to(m)

        disaggregationCons = m._gdp_chull_relaxation_disjunction_disaggregation
        relaxedDisjuncts = m._pyomo_gdp_chull_relaxation.relaxedDisjuncts
        self.assertIsInstance(disaggregationCons, Constraint)
        self.assertEqual(len(disaggregationCons), 3)

        disaggregatedVars = {
            (1, 0): [relaxedDisjuncts[0].component('x[1]'),
                          relaxedDisjuncts[1].component('x[1]')],
            (2, 0): [relaxedDisjuncts[2].component('x[2]'),
                          relaxedDisjuncts[3].component('x[2]')],
            (3, 0): [relaxedDisjuncts[4].component('x[3]'),
                          relaxedDisjuncts[5].component('x[3]')],
        }

        for i, disVars in iteritems(disaggregatedVars):
            cons = disaggregationCons[i]
            self.assertEqual(cons.lower, 0)
            self.assertEqual(cons.upper, 0)
            self.assertEqual(len(cons.body._args), 3)
            self.assertEqual(len(cons.body._coef), 3)
            self.assertEqual(cons.body._coef[0], 1)
            self.assertEqual(cons.body._coef[1], -1)
            self.assertEqual(cons.body._coef[2], -1)
            self.assertIs(cons.body._args[0], m.x[i[0]])
            self.assertIs(cons.body._args[1], disVars[0])
            self.assertIs(cons.body._args[2], disVars[1])

    # TODO: also test disaggregation constraints for when we have a disjunction
    # where the indices are tuples. (This is to test that when we combine the
    # indices and the constraint name we get what we expect in both cases.)

class DisaggregatedVarNamingConflict(unittest.TestCase):
    @staticmethod
    def makeModel():
        m = ConcreteModel()
        m.b = Block()
        m.b.x = Var(bounds=(0, 10))
        m.add_component("b.x", Var(bounds=(-9, 9)))
        def disjunct_rule(d, i):
            m = d.model()
            if i:
                d.cons_block = Constraint(expr=m.b.x >= 5)
                d.cons_model = Constraint(expr=m.component("b.x")==0)
            else:
                d.cons_model = Constraint(expr=m.component("b.x") <= -5)
        m.disjunct = Disjunct([0,1], rule=disjunct_rule)
        m.disjunction = Disjunction(expr=[m.disjunct[0], m.disjunct[1]])

        return m

    def test_disaggregation_constraints(self):
        m = self.makeModel()
        TransformationFactory('gdp.chull').apply_to(m)

        disCons = m._gdp_chull_relaxation_disjunction_disaggregation
        self.assertIsInstance(disCons, Constraint)
        self.assertEqual(len(disCons), 2)
        # TODO: the above thing fails because the index gets overwritten. I
        # don't know how to keep them unique at the moment. When I do, I also
        # need to test that the indices are actually what we expect.

<<<<<<< HEAD
class NestedDisjunction(unittest.TestCase):
    @staticmethod
    def makeNestedModel():
        m = ConcreteModel()
        m.x = Var(bounds=(0,2))
        m.d1 = Disjunct()
        m.d1.c = Constraint(expr=m.x >= 1)
        m.d2 = Disjunct()
        m.d2.c = Constraint(expr=m.x >= 1.1)
        m.d3 = Disjunct()
        m.d3.c = Constraint(expr=m.x >= 1.2)
        m.d4 = Disjunct()
        m.d4.c = Constraint(expr=m.x >= 1.3)
        m.disj = Disjunction(expr=[m.d1, m.d2])
        m.d1.disj = Disjunction(expr=[m.d3, m.d4])
        return m

    @staticmethod
    def makeDisjunctAsContainerModel():
        m = ConcreteModel()
        m.x = Var(bounds=(0, 2))
        m.d1 = Disjunct()
        m.d1.c = Constraint(expr=m.x >= 1)
        m.d2 = Disjunct()
        m.d2.c = Constraint(expr=m.x >= 1.1)
        m.d1.d3 = Disjunct()
        m.d1.d3.c = Constraint(expr=m.x >= 1.2)
        m.d1.d4 = Disjunct()
        m.d1.d4.c = Constraint(expr=m.x >= 1.3)
        m.disj = Disjunction(expr=[m.d1, m.d2])
        m.disj2 = Disjunction(expr=[m.d1.d3, m.d1.d4])
        return m

    def test_deactivated_disjunct_relaxes_nested_disjunction(self):
        m = self.makeNestedModel()
        m.d1.deactivate()
        set_trace()

        TransformationFactory('gdp.chull').apply_to(m)

        set_trace()

        self.assertFalse(m.d1.active)
        self.assertTrue(m.d1.indicator_var.fixed)
        self.assertFalse(m.d1.indicator_var.value)

    def test_deactivation_container_still_active(self):
        m = self.makeDisjunctAsContainerModel()
        m.d1.deactivate()
        TransformationFactory('gdp.chull').apply_to(m)

        self.assertFalse(m.d1.indicator_var.value)
        
        self.assertFalse(m.d1.d3.indicator_var.fixed)
        self.assertFalse(m.d1.d4.indicator_var.fixed)

# TODO (based on coverage):

# test targets of all flavors
# test container deactivation
# test something with multiple indices
=======
# TODO
# class NestedDisjunction(unittest.TestCase):
#     @staticmethod
#     def makeModel():

>>>>>>> 818e6b2e
<|MERGE_RESOLUTION|>--- conflicted
+++ resolved
@@ -590,7 +590,6 @@
         # don't know how to keep them unique at the moment. When I do, I also
         # need to test that the indices are actually what we expect.
 
-<<<<<<< HEAD
 class NestedDisjunction(unittest.TestCase):
     @staticmethod
     def makeNestedModel():
@@ -651,11 +650,4 @@
 
 # test targets of all flavors
 # test container deactivation
-# test something with multiple indices
-=======
-# TODO
-# class NestedDisjunction(unittest.TestCase):
-#     @staticmethod
-#     def makeModel():
-
->>>>>>> 818e6b2e
+# test something with multiple indices