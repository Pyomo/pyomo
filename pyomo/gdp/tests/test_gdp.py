--- conflicted
+++ resolved
@@ -91,16 +91,6 @@
             pp = kwds['preprocess']
             if pp == 'bigm':
                 args.append('--transform=gdp.bigm')
-<<<<<<< HEAD
-                # ESJ: HACK for now: also apply the varmover
-                # transformation in this case
-                args.append('--transform=gdp.varmover')
-            elif pp == 'chull':
-                args.append('--transform=gdp.chull')
-                # ESJ: HACK for now: also apply the varmover
-                # transformation in this case
-                args.append('--transform=gdp.varmover')
-=======
                 # ESJ: HACK for now: also apply the reclassify
                 # transformation in this case
                 args.append('--transform=gdp.reclassify')
@@ -111,7 +101,6 @@
                 args.append('--transform=gdp.reclassify')
             elif pp == 'cuttingplane':
                 args.append('--transform=gdp.cuttingplane')
->>>>>>> 544e5a5f
         args.append('-c')
         args.append('--symbolic-solver-labels')
         os.chdir(currdir)
@@ -156,15 +145,9 @@
         self.pyomo( join(exdir,'jobshop.py'), join(exdir,'jobshop-small.dat'),
                     preprocess='bigm' )
         # ESJ: TODO: Right now the indicator variables have names they won't
-<<<<<<< HEAD
-        # have when they don't have to be moved. So I think this LP file will
-        # need to change again.
-        self.check( 'jobshop_small_varmover', 'bigm' )
-=======
         # have when they don't have to be reclassified. So I think this LP file will
         # need to change again.
         self.check( 'jobshop_small', 'bigm' )
->>>>>>> 544e5a5f
 
     def test_bigm_jobshop_large(self):
         self.problem='test_bigm_jobshop_large'
@@ -173,11 +156,7 @@
                     preprocess='bigm')
         # ESJ: TODO: this LP file also will need to change with the
         # indicator variable change.
-<<<<<<< HEAD
-        self.check( 'jobshop_large_varmover', 'bigm' )
-=======
         self.check( 'jobshop_large', 'bigm' )
->>>>>>> 544e5a5f
 
     def test_chull_jobshop_small(self):
         self.problem='test_chull_jobshop_small'
