#  ___________________________________________________________________________
#
#  Pyomo: Python Optimization Modeling Objects
#  Copyright 2017 National Technology and Engineering Solutions of Sandia, LLC
#  Under the terms of Contract DE-NA0003525 with National Technology and 
#  Engineering Solutions of Sandia, LLC, the U.S. Government retains certain 
#  rights in this software.
#  This software is distributed under the 3-clause BSD License.
#  ___________________________________________________________________________

import weakref
from pyomo.common.collections import ComponentMap
from pyomo.core.base.set import UnknownSetDimen
from pyomo.core.base.var import Var
from pyomo.core.base.plugin import ModelComponentFactory
from pyomo.dae.contset import ContinuousSet

__all__ = ('DerivativeVar', 'DAE_Error',)


def create_access_function(var):
    """
    This method returns a function that returns a component by calling
    it rather than indexing it
    """
    def _fun(*args):
        return var[args]
    return _fun


class DAE_Error(Exception):
    """Exception raised while processing DAE Models"""


@ModelComponentFactory.register("Derivative of a Var in a DAE model.")
class DerivativeVar(Var):
    """
    Represents derivatives in a model and defines how a
    :py:class:`Var<pyomo.environ.Var>` is differentiated

    The :py:class:`DerivativeVar <pyomo.dae.DerivativeVar>` component is
    used to declare a derivative of a :py:class:`Var <pyomo.environ.Var>`.
    The constructor accepts a single positional argument which is the
    :py:class:`Var<pyomo.environ.Var>` that's being differentiated. A
    :py:class:`Var <pyomo.environ.Var>` may only be differentiated with
    respect to a :py:class:`ContinuousSet<pyomo.dae.ContinuousSet>` that it
    is indexed by. The indexing sets of a :py:class:`DerivativeVar
    <pyomo.dae.DerivativeVar>` are identical to those of the :py:class:`Var
    <pyomo.environ.Var>` it is differentiating.

    Parameters
    ----------
    sVar : ``pyomo.environ.Var``
        The variable being differentiated

    wrt : ``pyomo.dae.ContinuousSet`` or tuple
        Equivalent to `withrespectto` keyword argument. The
        :py:class:`ContinuousSet<pyomo.dae.ContinuousSet>` that the
        derivative is being taken with respect to. Higher order derivatives
        are represented by including the
        :py:class:`ContinuousSet<pyomo.dae.ContinuousSet>` multiple times in
        the tuple sent to this keyword. i.e. ``wrt=(m.t, m.t)`` would be the
        second order derivative with respect to ``m.t``
    """

    # Private Attributes:
    # _stateVar   The :class:`Var` being differentiated
    # _wrt        A list of the :class:`ContinuousSet` components the
    #             derivative is being taken with respect to
    # _expr       An expression representing the discretization equations
    #             linking the :class:`DerivativeVar` to its state :class:`Var`.

    def __init__(self, sVar, **kwds):

        if not isinstance(sVar, Var):
            raise DAE_Error(
                "%s is not a variable. Can only take the derivative of a Var"
                "component." % sVar)

        if "wrt" in kwds and "withrespectto" in kwds:
            raise TypeError(
                "Cannot specify both 'wrt' and 'withrespectto keywords "
                "in a DerivativeVar")

        wrt = kwds.pop('wrt', None)
        wrt = kwds.pop('withrespectto', wrt)

        try:
            num_contset = len(sVar._contset)
        except AttributeError:
            # This dictionary keeps track of where the ContinuousSet appears
            # in the index. This implementation assumes that every element
            # in an indexing set has the same dimension.
            sVar._contset = ComponentMap()
            sVar._derivative = {}
            if sVar.dim() == 0:
                num_contset = 0
<<<<<<< HEAD
            elif sVar.dim() == 1:
                sidx_sets = sVar._index_set
                if sidx_sets.type() is ContinuousSet:
                    sVar._contset[sidx_sets] = 0
=======
>>>>>>> c17ab1ce
            else:
                sidx_sets = list(sVar.index_set().subsets())
                loc = 0
                for i, s in enumerate(sidx_sets):
                    if s.ctype is ContinuousSet:
                        sVar._contset[s] = loc
                    _dim = s.dimen
                    if _dim is None:
                        raise DAE_Error(
                            "The variable %s is indexed by a Set (%s) with a "
                            "non-fixed dimension.  A DerivativeVar may only be "
                            "indexed by Sets with constant dimension"
                            % (sVar, s.name))
                    elif _dim is UnknownSetDimen:
                        raise DAE_Error(
                            "The variable %s is indexed by a Set (%s) with an "
                            "unknown dimension.  A DerivativeVar may only be "
                            "indexed by Sets with known constant dimension"
                            % (sVar, s.name))
                    loc += s.dimen
            num_contset = len(sVar._contset)

        if num_contset == 0:
            raise DAE_Error(
                "The variable %s is not indexed by any ContinuousSets. A "
                "derivative may only be taken with respect to a continuous "
                "domain" % sVar)

        if wrt is None:
            # Check to be sure Var is indexed by single ContinuousSet and take
            # first deriv wrt that set
            if num_contset != 1:
                raise DAE_Error(
                    "The variable %s is indexed by multiple ContinuousSets. "
                    "The desired ContinuousSet must be specified using the "
                    "keyword argument 'wrt'" % sVar)
            wrt = [next(iter(sVar._contset.keys())), ]
        elif type(wrt) is ContinuousSet:
            if wrt not in sVar._contset:
                raise DAE_Error(
                    "Invalid derivative: The variable %s is not indexed by "
                    "the ContinuousSet %s" % (sVar, wrt))
            wrt = [wrt, ]
        elif type(wrt) is tuple or type(wrt) is list:
            for i in wrt:
                if type(i) is not ContinuousSet:
                    raise DAE_Error(
                        "Cannot take the derivative with respect to %s. "
                        "Expected a ContinuousSet or a tuple of "
                        "ContinuousSets" % i)
                if i not in sVar._contset:
                    raise DAE_Error(
                        "Invalid derivative: The variable %s is not indexed "
                        "by the ContinuousSet %s" % (sVar, i))
            wrt = list(wrt)
        else:
            raise DAE_Error(
                "Cannot take the derivative with respect to %s. "
                "Expected a ContinuousSet or a tuple of ContinuousSets" % i)

        wrtkey = [str(i) for i in wrt]
        wrtkey.sort()
        wrtkey = tuple(wrtkey)

        if wrtkey in sVar._derivative:
            raise DAE_Error(
                "Cannot create a new derivative variable for variable "
                "%s: derivative already defined as %s"
                % (sVar.name, sVar._derivative[wrtkey]().name))

        sVar._derivative[wrtkey] = weakref.ref(self)
        self._sVar = sVar
        self._wrt = wrt

        kwds.setdefault('ctype', DerivativeVar)

        Var.__init__(self,sVar.index_set(),**kwds)


    def get_continuousset_list(self):
        """ Return the a list of :py:class:`ContinuousSet` components the
        derivative is being taken with respect to.

        Returns
        -------
        `list`
        """
        return self._wrt

    def is_fully_discretized(self):
        """
        Check to see if all the
        :py:class:`ContinuousSets<pyomo.dae.ContinuousSet>` this derivative
        is taken with respect to have been discretized.

        Returns
        -------
        `boolean`
        """
        for i in self._wrt:
            if 'scheme' not in i.get_discretization_info():
                return False
        return True

    def get_state_var(self):
        """ Return the :py:class:`Var` that is being differentiated.

        Returns
        -------
        :py:class:`Var<pyomo.environ.Var>`
        """
        return self._sVar

    def get_derivative_expression(self):
        """
        Returns the current discretization expression for this derivative or
        creates an access function to its :py:class:`Var` the first time
        this method is called. The expression gets built up as the
        discretization transformations are sequentially applied to each
        :py:class:`ContinuousSet` in the model.
        """
        try:
            return self._expr
        except:
            self._expr = create_access_function(self._sVar)
            return self._expr

    def set_derivative_expression(self, expr):
        """ Sets``_expr``, an expression representing the discretization
        equations linking the :class:`DerivativeVar` to its state
        :class:`Var`
        """
        self._expr = expr
<|MERGE_RESOLUTION|>--- conflicted
+++ resolved
@@ -95,13 +95,10 @@
             sVar._derivative = {}
             if sVar.dim() == 0:
                 num_contset = 0
-<<<<<<< HEAD
             elif sVar.dim() == 1:
                 sidx_sets = sVar._index_set
                 if sidx_sets.type() is ContinuousSet:
                     sVar._contset[sidx_sets] = 0
-=======
->>>>>>> c17ab1ce
             else:
                 sidx_sets = list(sVar.index_set().subsets())
                 loc = 0
