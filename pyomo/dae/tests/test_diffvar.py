--- conflicted
+++ resolved
@@ -41,13 +41,8 @@
         self.assertTrue(m.dv._wrt[0] is m.t)
         self.assertTrue(m.dv._sVar is m.v)
         self.assertTrue(m.v._derivative[('t',)]() is m.dv)
-<<<<<<< HEAD
-        self.assertTrue(m.dv.type() is DerivativeVar)
+        self.assertTrue(m.dv.ctype is DerivativeVar)
         self.assertTrue(m.dv._index_set is m.t)
-=======
-        self.assertTrue(m.dv.ctype is DerivativeVar)
-        self.assertTrue(m.dv._index is m.t)
->>>>>>> c17ab1ce
         self.assertTrue(m.dv2._wrt[0] is m.t)
         self.assertTrue(m.dv2._wrt[1] is m.t)
         self.assertTrue(m.v._derivative[('t', 't')]() is m.dv2)
