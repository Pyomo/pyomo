--- conflicted
+++ resolved
@@ -136,13 +136,8 @@
                              AlphaNumericTextLabeler, NameLabeler, ShortNameLabeler,
                              name, Component, ComponentUID, BuildAction,
                              BuildCheck, Set, SetOf, simple_set_rule, RangeSet,
-<<<<<<< HEAD
-                             Param, Var, VarList, SimpleVar,
-                             BooleanVar, BooleanVarList, SimpleBooleanVar,
-=======
                              Param, Var, VarList, ScalarVar,
                              BooleanVar, BooleanVarList, ScalarBooleanVar,
->>>>>>> acfe5651
                              logical_expr, simple_constraint_rule,
                              simple_constraintlist_rule, ConstraintList,
                              Constraint, LogicalConstraint,
@@ -159,15 +154,9 @@
                              Boolean, Binary, Any, AnyWithNone, EmptySet,
                              UnitInterval, PercentFraction, RealInterval,
                              IntegerInterval, display, SortComponents,
-<<<<<<< HEAD
-                             TraversalStrategy, Block, SimpleBlock,
+                             TraversalStrategy, Block, ScalarBlock,
                              active_components, components,
                              active_components_data, components_data,
-=======
-                             TraversalStrategy, Block, ScalarBlock,
-                             active_components, components, 
-                             active_components_data, components_data, 
->>>>>>> acfe5651
                              global_option, Model, ConcreteModel,
                              AbstractModel,
                              ModelComponentFactory, Transformation,
