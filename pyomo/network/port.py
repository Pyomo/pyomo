#  ___________________________________________________________________________
#
#  Pyomo: Python Optimization Modeling Objects
#  Copyright 2017 National Technology and Engineering Solutions of Sandia, LLC
#  Under the terms of Contract DE-NA0003525 with National Technology and
#  Engineering Solutions of Sandia, LLC, the U.S. Government retains certain
#  rights in this software.
#  This software is distributed under the 3-clause BSD License.
#  ___________________________________________________________________________

__all__ = [ 'Port' ]

import logging, sys
from weakref import ref as weakref_ref

<<<<<<< HEAD
from pyomo.common.timing import ConstructionTimer
from pyomo.common.modeling import unique_component_name, NoArgumentGiven
=======
from pyomo.common.collections import ComponentMap
from pyomo.common.log import is_debug_set
from pyomo.common.modeling import unique_component_name
from pyomo.common.timing import ConstructionTimer
>>>>>>> c17ab1ce

from pyomo.core.base.var import Var
from pyomo.core.base.constraint import Constraint
from pyomo.core.base.component import ComponentData
from pyomo.core.base.indexed_component import \
    IndexedComponent, UnindexedComponent_set
from pyomo.core.base.misc import apply_indexed_rule, tabular_writer
from pyomo.core.base.numvalue import as_numeric, value
from pyomo.core.expr.current import identify_variables
from pyomo.core.base.label import alphanum_label_from_name
from pyomo.core.base.plugin import ModelComponentFactory

from pyomo.network.util import create_var, tighten_var_domain

logger = logging.getLogger('pyomo.network')


class _PortData(ComponentData):
    """
    This class defines the data for a single Port

    Attributes
    ----------
        vars:`dict`
            A dictionary mapping added names to variables
    """

    __slots__ = ('vars', '_arcs', '_sources', '_dests', '_rules', '_splitfracs')

    def __init__(self, component=None):
        #
        # These lines represent in-lining of the
        # following constructors:
        #   - ComponentData
        #   - NumericValue
        self._component = weakref_ref(component) if (component is not None) \
                          else None
        self._index = NoArgumentGiven

        self.vars = {}
        self._arcs = []
        self._sources = []
        self._dests = []
        self._rules = {}
        self._splitfracs = ComponentMap()

    def __getstate__(self):
        state = super(_PortData, self).__getstate__()
        for i in _PortData.__slots__:
            state[i] = getattr(self, i)

        # Remove/resolve weak references
        for i in ('_arcs', '_sources', '_dests'):
            state[i] = [ref() for ref in state[i]]
        return state

    def __setstate__(self, state):
        state['_arcs'] = [weakref_ref(i) for i in state['_arcs']]
        state['_sources'] = [weakref_ref(i) for i in state['_sources']]
        state['_dests'] = [weakref_ref(i) for i in state['_dests']]
        super(_PortData, self).__setstate__(state)

    # Note: None of the slots on this class need to be edited, so we
    # don't need to implement a specialized __setstate__ method, and
    # can quietly rely on the super() class's implementation.

    def __getattr__(self, name):
        """Returns `self.vars[name]` if it exists"""
        if name in self.vars:
            return self.vars[name]
        # Since the base classes don't support getattr, we can just
        # throw the "normal" AttributeError
        raise AttributeError("'%s' object has no attribute '%s'"
                             % (self.__class__.__name__, name))

    def arcs(self, active=None):
        """A list of Arcs in which this Port is a member"""
        return self._collect_ports(active, self._arcs)

    def sources(self, active=None):
        """A list of Arcs in which this Port is a destination"""
        return self._collect_ports(active, self._sources)

    def dests(self, active=None):
        """A list of Arcs in which this Port is a source"""
        return self._collect_ports(active, self._dests)

    def _collect_ports(self, active, port_list):
        # need to call the weakrefs
        if active is None:
            return [_a() for _a in port_list]
        tmp = []
        for _a in port_list:
            a = _a()
            if a.active == active:
                tmp.append(a)
        return tmp

    def set_value(self, value):
        """Cannot specify the value of a port"""
        raise ValueError("Cannot specify the value of a port: '%s'" % self.name)

    def polynomial_degree(self):
        """Returns the maximum polynomial degree of all port members"""
        ans = 0
        for v in self.iter_vars():
            tmp = v.polynomial_degree()
            if tmp is None:
                return None
            ans = max(ans, tmp)
        return ans

    def is_fixed(self):
        """Return True if all vars/expressions in the Port are fixed"""
        return all(v.is_fixed() for v in self.iter_vars())

    def is_potentially_variable(self):
        """Return True as ports may (should!) contain variables"""
        return True

    def is_binary(self):
        """Return True if all variables in the Port are binary"""
        return len(self) and all(
            v.is_binary() for v in self.iter_vars(expr_vars=True))

    def is_integer(self):
        """Return True if all variables in the Port are integer"""
        return len(self) and all(
            v.is_integer() for v in self.iter_vars(expr_vars=True))

    def is_continuous(self):
        """Return True if all variables in the Port are continuous"""
        return len(self) and all(
            v.is_continuous() for v in self.iter_vars(expr_vars=True))

    def add(self, var, name=None, rule=None, **kwds):
        """
        Add `var` to this Port, casting it to a Pyomo numeric if necessary

        Arguments
        ---------
            var
                A variable or some `NumericValue` like an expression
            name: `str`
                Name to associate with this member of the Port
            rule: `function`
                Function implementing the desired expansion procedure
                for this member. `Port.Equality` by default, other
                options include `Port.Extensive`. Customs are allowed.
            kwds
                Keyword arguments that will be passed to rule
        """
        if var is not None:
            try:
                # indexed components are ok, but as_numeric will error on them
                # make sure they have this attribute
                var.is_indexed()
            except AttributeError:
                var = as_numeric(var)
        if name is None:
            name = var.local_name
        if name in self.vars and self.vars[name] is not None:
            # don't throw warning if replacing an implicit (None) var
            logger.warning("Implicitly replacing variable '%s' in Port '%s'.\n"
                           "To avoid this warning, use Port.remove() first."
                           % (name, self.name))
        self.vars[name] = var
        if rule is None:
            rule = Port.Equality
        if rule is Port.Extensive:
            # avoid name collisions
            if (name.endswith("_split") or name.endswith("_equality") or
                    name == "splitfrac"):
                raise ValueError(
                    "Extensive variable '%s' on Port '%s' may not end "
                    "with '_split' or '_equality'" % (name, self.name))
        self._rules[name] = (rule, kwds)

    def remove(self, name):
        """Remove this member from the port"""
        if name not in self.vars:
            raise ValueError("Cannot remove member '%s' not in Port '%s'"
                             % (name, self.name))
        self.vars.pop(name)
        self._rules.pop(name)

    def rule_for(self, name):
        """Return the rule associated with the given port member"""
        return self._rules[name][0]

    def is_equality(self, name):
        """Return True if the rule for this port member is Port.Equality"""
        return self.rule_for(name) is Port.Equality

    def is_extensive(self, name):
        """Return True if the rule for this port member is Port.Extensive"""
        return self.rule_for(name) is Port.Extensive

    def fix(self):
        """
        Fix all variables in the port at their current values.
        For expressions, fix every variable in the expression.
        """
        for v in self.iter_vars(expr_vars=True, fixed=False):
            v.fix()

    def unfix(self):
        """
        Unfix all variables in the port.
        For expressions, unfix every variable in the expression.
        """
        for v in self.iter_vars(expr_vars=True, fixed=True):
            v.unfix()

    free = unfix

    def iter_vars(self, expr_vars=False, fixed=None, names=False):
        """
        Iterate through every member of the port, going through
        the indices of indexed members.

        Arguments
        ---------
            expr_vars: `bool`
                If True, call `identify_variables` on expression type members
            fixed: `bool`
                Only include variables/expressions with this type of fixed
            names: `bool`
                If True, yield (name, index, var/expr) tuples
        """
        for name, mem in self.vars.items():
            if not mem.is_indexed():
                itr = {None: mem}
            else:
                itr = mem
            for idx, v in itr.items():
                if fixed is not None and v.is_fixed() != fixed:
                    continue
                if expr_vars and v.is_expression_type():
                    for var in identify_variables(v):
                        if fixed is not None and var.is_fixed() != fixed:
                            continue
                        if names:
                            yield name, idx, var
                        else:
                            yield var
                else:
                    if names:
                        yield name, idx, v
                    else:
                        yield v

    def set_split_fraction(self, arc, val, fix=True):
        """
        Set the split fraction value to be used for an arc during
        arc expansion when using `Port.Extensive`.
        """
        if arc not in self.dests():
            raise ValueError("Port '%s' is not a source of Arc '%s', cannot "
                             "set split fraction" % (self.name, arc.name))
        self._splitfracs[arc] = (val, fix)

    def get_split_fraction(self, arc):
        """
        Returns a tuple (val, fix) for the split fraction of this arc that
        was set via `set_split_fraction` if it exists, and otherwise None.
        """
        res = self._splitfracs.get(arc, None)
        if res is None:
            return None
        else:
            return res


@ModelComponentFactory.register("A bundle of variables that can be connected to other ports.")
class Port(IndexedComponent):
    """
    A collection of variables, which may be connected to other ports

    The idea behind Ports is to create a bundle of variables that can
    be manipulated together by connecting them to other ports via Arcs.
    A preprocess transformation will look for Arcs and expand them into
    a series of constraints that involve the original variables contained
    within the Port. The way these constraints are built can be specified
    for each Port member when adding members to the port, but by default
    the Port members will be equated to each other. Additionally, other
    objects such as expressions can be added to Ports as long as they, or
    their indexed members, can be manipulated within constraint expressions.

    Parameters
    ----------
        rule: `function`
            A function that returns a dict of (name: var) pairs to be
            initially added to the Port. Instead of var it could also be a
            tuples of (var, rule). Or it could return an iterable of either
            vars or tuples of (var, rule) for implied names.
        initialize
            Follows same specifications as rule's return value, gets
            initially added to the Port
        implicit
            An iterable of names to be initially added to the Port as
            implicit vars
        extends: `Port`
            A Port whose vars will be added to this Port upon construction
    """

    def __new__(cls, *args, **kwds):
        if cls != Port:
            return super(Port, cls).__new__(cls)
        if not args or (args[0] is UnindexedComponent_set and len(args) == 1):
            return SimplePort.__new__(SimplePort)
        else:
            return IndexedPort.__new__(IndexedPort)

    def __init__(self, *args, **kwd):
        self._rule = kwd.pop('rule', None)
        self._initialize = kwd.pop('initialize', {})
        self._implicit = kwd.pop('implicit', {})
        self._extends = kwd.pop('extends', None)
        kwd.setdefault('ctype', Port)
        IndexedComponent.__init__(self, *args, **kwd)

    # This method must be defined on subclasses of
    # IndexedComponent that support implicit definition
    def _getitem_when_not_present(self, idx):
        """Returns the default component data value."""
        tmp = self._data[idx] = _PortData(component=self)
        tmp._index = idx
        return tmp

    def construct(self, data=None):
        if is_debug_set(logger):  #pragma:nocover
            logger.debug( "Constructing Port, name=%s, from data=%s"
                          % (self.name, data) )

        if self._constructed:
            return

        timer = ConstructionTimer(self)
        self._constructed = True

        # Construct _PortData objects for all index values
        if self.is_indexed():
            self._initialize_members(self._index_set)
        else:
            self._data[None] = self
            self._initialize_members([None])

        # get rid of these references
        self._rule = None
        self._initialize = None
        self._implicit = None
        self._extends = None # especially important as this is another port

        timer.report()

    def _initialize_members(self, initSet):
        for idx in initSet:
            tmp = self[idx]
            for key in self._implicit:
                tmp.add(None, key)
            if self._extends:
                for key, val in self._extends.vars.items():
                    tmp.add(val, key, self._extends.rule_for(key))
            if self._initialize:
                self._add_from_container(tmp, self._initialize)
            if self._rule:
                items = apply_indexed_rule(
                    self, self._rule, self._parent(), idx)
                self._add_from_container(tmp, items)

    def _add_from_container(self, port, items):
        if type(items) is dict:
            for key, val in items.items():
                if type(val) is tuple:
                    if len(val) == 2:
                        obj, rule = val
                        port.add(obj, key, rule)
                    else:
                        obj, rule, kwds = val
                        port.add(obj, key, rule, **kwds)
                else:
                    port.add(val, key)
        else:
            for val in self._initialize:
                if type(val) is tuple:
                    if len(val) == 2:
                        obj, rule = val
                        port.add(obj, rule=rule)
                    else:
                        obj, rule, kwds = val
                        port.add(obj, rule=rule, **kwds)
                else:
                    port.add(val)

    def _pprint(self, ostream=None, verbose=False):
        """Print component information."""
        def _line_generator(k, v):
            for _k, _v in sorted(v.vars.items()):
                if _v is None:
                    _len = '-'
                elif _v.is_indexed():
                    _len = len(_v)
                else:
                    _len = 1
                yield _k, _len, str(_v)
        return (
            [("Size", len(self)),
<<<<<<< HEAD
             ("Index", self._index_set if self.is_indexed() else None)],
             iteritems(self._data),
=======
             ("Index", self._index if self.is_indexed() else None)],
             self._data.items(),
>>>>>>> c17ab1ce
             ( "Name", "Size", "Variable"),
             _line_generator)

    def display(self, prefix="", ostream=None):
        """
        Print component state information

        This duplicates logic in Component.pprint()
        """
        if not self.active:
            return
        if ostream is None:
            ostream = sys.stdout
        tab = "    "
        ostream.write(prefix + self.local_name + " : ")
        ostream.write("Size=" + str(len(self)))

        ostream.write("\n")
        def _line_generator(k,v):
            for _k, _v in sorted(v.vars.items()):
                if _v is None:
                    _val = '-'
                elif not _v.is_indexed():
                    _val = str(value(_v))
                else:
                    _val = "{%s}" % (
                        ', '.join('%r: %r' % (
                            x, value(_v[x])) for x in sorted(_v._data)))
                yield _k, _val
        tabular_writer(ostream, prefix+tab,
                       ((k, v) for k, v in self._data.items()),
                       ("Name", "Value"), _line_generator)

    @staticmethod
    def Equality(port, name, index_set):
        """Arc Expansion procedure to generate simple equality constraints"""
        # Iterate over every arc off this port. Since this function will
        # be called for every port, we need to check if it already exists.
        for arc in port.arcs(active=True):
            Port._add_equality_constraint(arc, name, index_set)

    @staticmethod
    def Extensive(port, name, index_set, include_splitfrac=None,
            write_var_sum=True):
        """Arc Expansion procedure for extensive variable properties

        This procedure is the rule to use when variable quantities should
        be conserved; that is, split for outlets and combined for inlets.

        This will first go through every destination of the port (i.e.,
        arcs whose source is this Port) and create a new variable on the
        arc's expanded block of the same index as the current variable
        being processed to store the amount of the variable that flows
        over the arc.  For ports that have multiple outgoing arcs, this
        procedure will create a single splitfrac variable on the arc's
        expanded block as well. Then it will generate constraints for
        the new variable that relate it to the port member variable
        using the split fraction, ensuring that all extensive variables
        in the Port are split using the same ratio.  The generation of
        the split fraction variable and constraint can be suppressed by
        setting the `include_splitfrac` argument to `False`.

        Once all arc-specific variables are created, this
        procedure will create the "balancing constraint" that ensures
        that the sum of all the new variables equals the original port
        member variable. This constraint can be suppressed by setting
        the `write_var_sum` argument to `False`; in which case, a single
        constraint will be written that states the sum of the split
        fractions equals 1.

        Finally, this procedure will go through every source for this
        port and create a new arc variable (unless it already exists),
        before generating the balancing constraint that ensures the sum
        of all the incoming new arc variables equals the original port
        variable.

        Model simplifications:

            If the port has a 1-to-1 connection on either side, it will not
            create the new variables and instead write a simple equality
            constraint for that side.

            If the outlet side is not 1-to-1 but there is only one outlet,
            it will not create a splitfrac variable or write the split
            constraint, but it will still write the outsum constraint
            which will be a simple equality.

            If the port only contains a single Extensive variable, the
            splitfrac variables and the splitting constraints will
            be skipped since they will be unnecessary. However, they
            can be still be included by passing `include_splitfrac=True`.

        .. note::
            If split fractions are skipped, the `write_var_sum=False`
            option is not allowed.

        """
        port_parent = port.parent_block()
        out_vars = Port._Split(port, name, index_set,
            include_splitfrac=include_splitfrac, write_var_sum=write_var_sum)
        in_vars = Port._Combine(port, name, index_set)

    @staticmethod
    def _Combine(port, name, index_set):
        port_parent = port.parent_block()
        var = port.vars[name]
        in_vars = []
        sources = port.sources(active=True)

        if not len(sources):
            return in_vars

        if len(sources) == 1 and len(sources[0].source.dests(active=True)) == 1:
            # This is a 1-to-1 connection, no need for evar, just equality.
            arc = sources[0]
            Port._add_equality_constraint(arc, name, index_set)
            return in_vars

        for arc in sources:
            eblock = arc.expanded_block

            # Make and record new variables for every arc with this member.
            evar = Port._create_evar(port.vars[name], name, eblock, index_set)
            in_vars.append(evar)

        if len(sources) == 1:
            tighten_var_domain(port.vars[name], in_vars[0], index_set)

        # Create constraint: var == sum of evars
        # Same logic as Port._Split
        cname = unique_component_name(port_parent, "%s_%s_insum" %
            (alphanum_label_from_name(port.local_name), name))
        if index_set is not UnindexedComponent_set:
            def rule(m, *args):
                return sum(evar[args] for evar in in_vars) == var[args]
        else:
            def rule(m):
                return sum(evar for evar in in_vars) == var
        con = Constraint(index_set, rule=rule)
        port_parent.add_component(cname, con)

        return in_vars

    @staticmethod
    def _Split(port, name, index_set, include_splitfrac=None,
            write_var_sum=True):
        port_parent = port.parent_block()
        var = port.vars[name]
        out_vars = []
        dests = port.dests(active=True)

        if not len(dests):
            return out_vars

        if len(dests) == 1:
            # No need for splitting on one outlet.
            # Make sure they do not try to fix splitfrac not at 1.
            splitfracspec = port.get_split_fraction(dests[0])
            if splitfracspec is not None:
                if splitfracspec[0] != 1 and splitfracspec[1] == True:
                    raise ValueError(
                        "Cannot fix splitfrac not at 1 for port '%s' with a "
                        "single dest '%s'" % (port.name, dests[0].name))

            if include_splitfrac is not True:
                include_splitfrac = False

            if len(dests[0].destination.sources(active=True)) == 1:
                # This is a 1-to-1 connection, no need for evar, just equality.
                arc = dests[0]
                Port._add_equality_constraint(arc, name, index_set)
                return out_vars

        for arc in dests:
            eblock = arc.expanded_block

            # Make and record new variables for every arc with this member.
            evar = Port._create_evar(port.vars[name], name, eblock, index_set)
            out_vars.append(evar)

            if include_splitfrac is False:
                continue

            # Create and potentially initialize split fraction variables.
            # This function will be called for every Extensive member of this
            # port, but we only need one splitfrac variable per arc, so check
            # if it already exists before making a new one. However, we do not
            # need a splitfrac if there is only one Extensive data object,
            # so first check whether or not we need it.

            if eblock.component("splitfrac") is None:
                if not include_splitfrac:
                    num_data_objs = 0
                    for k, v in port.vars.items():
                        if port.is_extensive(k):
                            if v.is_indexed():
                                num_data_objs += len(v)
                            else:
                                num_data_objs += 1
                            if num_data_objs > 1:
                                break

                    if num_data_objs <= 1:
                        # Do not make splitfrac, do not make split constraints.
                        # Make sure they didn't specify splitfracs.
                        # This inner loop will only run once.
                        for arc in dests:
                            if port.get_split_fraction(arc) is not None:
                                raise ValueError(
                                    "Cannot specify splitfracs for port '%s' "
                                    "(found arc '%s') because this port only "
                                    "has one variable. To have control over "
                                    "splitfracs, please pass the "
                                    " include_splitfrac=True argument." %
                                    (port.name, arc.name))
                        include_splitfrac = False
                        continue

                eblock.splitfrac = Var()
                splitfracspec = port.get_split_fraction(arc)
                if splitfracspec is not None:
                    eblock.splitfrac = splitfracspec[0]
                    if splitfracspec[1]:
                        eblock.splitfrac.fix()

            # Create constraint for this member using splitfrac.
            cname = "%s_split" % name
            if index_set is not UnindexedComponent_set:
                def rule(m, *args):
                    return evar[args] == eblock.splitfrac * var[args]
            else:
                def rule(m):
                    return evar == eblock.splitfrac * var
            con = Constraint(index_set, rule=rule)
            eblock.add_component(cname, con)

        if len(dests) == 1:
            tighten_var_domain(port.vars[name], out_vars[0], index_set)

        if write_var_sum:
            # Create var total sum constraint: var == sum of evars
            # Need to alphanum port name in case it is indexed.
            cname = unique_component_name(port_parent, "%s_%s_outsum" %
                (alphanum_label_from_name(port.local_name), name))
            if index_set is not UnindexedComponent_set:
                def rule(m, *args):
                    return sum(evar[args] for evar in out_vars) == var[args]
            else:
                def rule(m):
                    return sum(evar for evar in out_vars) == var
            con = Constraint(index_set, rule=rule)
            port_parent.add_component(cname, con)
        else:
            # OR create constraint on splitfrac vars: sum == 1
            if include_splitfrac is False:
                raise ValueError(
                    "Cannot choose to write split fraction sum constraint for "
                    "ports with a single destination or a single Extensive "
                    "variable.\nSplit fractions are skipped in this case to "
                    "simplify the model.\nPlease use write_var_sum=True on "
                    "this port (the default).")
            cname = unique_component_name(port_parent,
                "%s_frac_sum" % alphanum_label_from_name(port.local_name))
            con = Constraint(expr=
                sum(a.expanded_block.splitfrac for a in dests) == 1)
            port_parent.add_component(cname, con)

        return out_vars

    @staticmethod
    def _add_equality_constraint(arc, name, index_set):
        # This function will add the equality constraint if it doesn't exist.
        eblock = arc.expanded_block
        cname = name + "_equality"
        if eblock.component(cname) is not None:
            # already exists, skip
            return
        port1, port2 = arc.ports
        if index_set is not UnindexedComponent_set:
            def rule(m, *args):
                return port1.vars[name][args] == port2.vars[name][args]
        else:
            def rule(m):
                return port1.vars[name] == port2.vars[name]
        con = Constraint(index_set, rule=rule)
        eblock.add_component(cname, con)

    @staticmethod
    def _create_evar(member, name, eblock, index_set):
        # Name is same, conflicts are prevented by a check in Port.add.
        # The new var will mirror the original var and have same index set.
        # We only need one evar per arc, so check if it already exists
        # before making a new one.
        evar = eblock.component(name)
        if evar is None:
            evar = create_var(member, name, eblock, index_set)
        return evar

class SimplePort(Port, _PortData):

    def __init__(self, *args, **kwd):
        _PortData.__init__(self, component=self)
        Port.__init__(self, *args, **kwd)


class IndexedPort(Port):
    pass
<|MERGE_RESOLUTION|>--- conflicted
+++ resolved
@@ -13,15 +13,10 @@
 import logging, sys
 from weakref import ref as weakref_ref
 
-<<<<<<< HEAD
-from pyomo.common.timing import ConstructionTimer
-from pyomo.common.modeling import unique_component_name, NoArgumentGiven
-=======
 from pyomo.common.collections import ComponentMap
 from pyomo.common.log import is_debug_set
-from pyomo.common.modeling import unique_component_name
+from pyomo.common.modeling import unique_component_name, NoArgumentGiven
 from pyomo.common.timing import ConstructionTimer
->>>>>>> c17ab1ce
 
 from pyomo.core.base.var import Var
 from pyomo.core.base.constraint import Constraint
@@ -430,13 +425,8 @@
                 yield _k, _len, str(_v)
         return (
             [("Size", len(self)),
-<<<<<<< HEAD
              ("Index", self._index_set if self.is_indexed() else None)],
-             iteritems(self._data),
-=======
-             ("Index", self._index if self.is_indexed() else None)],
              self._data.items(),
->>>>>>> c17ab1ce
              ( "Name", "Size", "Variable"),
              _line_generator)
 
