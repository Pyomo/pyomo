#  ___________________________________________________________________________
#
#  Pyomo: Python Optimization Modeling Objects
#  Copyright 2017 National Technology and Engineering Solutions of Sandia, LLC
#  Under the terms of Contract DE-NA0003525 with National Technology and
#  Engineering Solutions of Sandia, LLC, the U.S. Government retains certain
#  rights in this software.
#  This software is distributed under the 3-clause BSD License.
#  ___________________________________________________________________________

__all__ = ['Param']

import sys
import types
import logging
from weakref import ref as weakref_ref
from typing import overload

from pyomo.common.deprecation import deprecation_warning, RenamedClass
from pyomo.common.log import is_debug_set
from pyomo.common.modeling import NOTSET
from pyomo.common.timing import ConstructionTimer
from pyomo.core.base.component import ComponentData, ModelComponentFactory
from pyomo.core.base.indexed_component import (
    IndexedComponent, UnindexedComponent_set, IndexedComponent_NDArrayMixin
)
from pyomo.core.base.initializer import Initializer
from pyomo.core.base.misc import apply_indexed_rule, apply_parameterized_indexed_rule
from pyomo.core.base.numvalue import (
    NumericValue, native_types, value as expr_value
)
from pyomo.core.base.set import Any, GlobalSetBase, Reals
from pyomo.core.base.units_container import units

logger = logging.getLogger('pyomo.core')

def _raise_modifying_immutable_error(obj, index):
    if obj.is_indexed():
        name = "%s[%s]" % (obj.name, index)
    else:
        name = obj.name
    raise TypeError(
        "Attempting to set the value of the immutable parameter "
        "%s after the parameter has been constructed.  If you intend "
        "to change the value of this parameter dynamically, please "
        "declare the parameter as mutable [i.e., Param(mutable=True)]"
        % (name,))


class _ImplicitAny(Any.__class__):
    """An Any that issues a deprecation warning for non-Real values.

    This is a helper class to implement the deprecation warnings for the
    change of Param's implicit domain from Any to Reals.

    """
    def __new__(cls, **kwargs):
        # Strip off owner / kwargs before calling base __new__
        return super().__new__(cls)

    def __init__(self, owner, **kwargs):
        self._owner = weakref_ref(owner)
        super().__init__(**kwargs)
        self._component = weakref_ref(self)
        self.construct()

    def __getstate__(self):
        state = super().__getstate__()
        state['_owner'] = None if self._owner is None else self._owner()
        return state

    def __setstate__(self, state):
        _owner = state.pop('_owner')
        super().__setstate__(state)
        self._owner = None if _owner is None else weakref_ref(_owner)

    def __deepcopy__(self, memo):
        # Note: we need to start super() at GlobalSetBase to actually
        # copy this object
        return super(GlobalSetBase, self).__deepcopy__(memo)

    def __contains__(self, val):
        if val not in Reals:
            if self._owner is None or self._owner() is None:
                name = 'Unknown'
            else:
                name = self._owner().name
            deprecation_warning(
                f"Param '{name}' declared with an implicit domain of 'Any'. "
                "The default domain for Param objects is 'Any'.  However, "
                "we will be changing that default to 'Reals' in the "
                "future.  If you really intend the domain of this Param"
                "to be 'Any', you can suppress this warning by explicitly "
                "specifying 'within=Any' to the Param constructor.",
                version='5.6.9', remove_in='6.0')
        return True

    # This should "mock up" a global set, so the "name" should always be
    # the local name (without block scope)
    def getname(self, fully_qualified=False, name_buffer=None, relative_to=None):
        return super().getname(False, name_buffer, relative_to)

    # The parent tracks the parent of the owner.  We can't set it
    # directly here because the owner has not been assigned to a block
    # when we create the _ImplicitAny
    @property
    def _parent(self):
        if self._owner is None or self._owner() is None:
            return None
        return self._owner()._parent
    # This is not settable.  However the base classes assume that it is,
    # so we need to define the setter and just ignore the incoming value
    @_parent.setter
    def _parent(self, val):
        pass


class _ParamData(ComponentData, NumericValue):
    """
    This class defines the data for a mutable parameter.

    Constructor Arguments:
        owner       The Param object that owns this data.
        value       The value of this parameter.

    Public Class Attributes:
        value       The numeric value of this variable.
    """

    __slots__ = ('_value',)

    def __init__(self, component):
        #
        # The following is equivalent to calling
        # the base ComponentData constructor.
        #
        self._component = weakref_ref(component)
        self._index = NoArgumentGiven
        #
        # The following is equivalent to calling the
        # base NumericValue constructor.
        #
        self._value = Param.NoValue

    def __getstate__(self):
        """
        This method must be defined because this class uses slots.
        """
        state = super(_ParamData, self).__getstate__()
        for i in _ParamData.__slots__:
            state[i] = getattr(self, i)
        return state

    # Note: because NONE of the slots on this class need to be edited,
    # we don't need to implement a specialized __setstate__ method.

    def clear(self):
        """Clear the data in this component"""
        self._value = Param.NoValue

    # FIXME: ComponentData need to have pointers to their index to make
    # operations like validation efficient.  As it stands now, if
    # set_value is called without specifying an index, this call
    # involves a linear scan of the _data dict.
    def set_value(self, value, idx=NOTSET):
        #
        # If this param has units, then we need to check the incoming
        # value and see if it is "units compatible".  We only need to
        # check here in set_value, because all united Params are
        # required to be mutable.
        #
        _comp = self.parent_component()
        if type(value) in native_types:
            # TODO: warn/error: check if this Param has units: assigning
            # a dimensionless value to a united param should be an error
            pass
        elif _comp._units is not None:
            _src_magnitude = expr_value(value)
            _src_units = units.get_units(value)
            value = units.convert_value(
                num_value=_src_magnitude, from_units=_src_units,
                to_units=_comp._units)

        old_value, self._value = self._value, value
        try:
            _comp._validate_value(idx, value, data=self)
        except:
            self._value = old_value
            raise

    def __call__(self, exception=True):
        """
        Return the value of this object.
        """
        if self._value is Param.NoValue:
            if exception:
                raise ValueError(
                    "Error evaluating Param value (%s):\n\tThe Param value is "
                    "currently set to an invalid value.  This is\n\ttypically "
                    "from a scalar Param or mutable Indexed Param without\n"
                    "\tan initial or default value."
                    % ( self.name, ))
            else:
                return None
        return self._value

    @property
    def value(self):
        """Return the value for this variable."""
        return self()
    @value.setter
    def value(self, val):
        """Set the value for this variable."""
        self.set_value(val)

    def get_units(self):
        """Return the units for this ParamData"""
        return self.parent_component()._units

    def is_fixed(self):
        """
        Returns True because this value is fixed.
        """
        return True

    def is_constant(self):
        """
        Returns False because this is not a constant in an expression.
        """
        return False

    def is_parameter_type(self):
        """
        Returns True because this is a parameter object.
        """
        return True

    def _compute_polynomial_degree(self, result):
        """
        Returns 0 because this object can never reference variables.
        """
        return 0


@ModelComponentFactory.register("Parameter data that is used to define a model instance.")
class Param(IndexedComponent, IndexedComponent_NDArrayMixin):
    """
    A parameter value, which may be defined over an index.

    Constructor Arguments:
        domain      
            A set that defines the type of values that each parameter must be.
        within      
            A set that defines the type of values that each parameter must be.
        validate    
            A rule for validating this parameter w.r.t. data that exists in 
            the model
        default     
            A scalar, rule, or dictionary that defines default values for 
            this parameter
        initialize  
            A dictionary or rule for setting up this parameter with existing 
            model data
        unit: pyomo unit expression
            An expression containing the units for the parameter
        mutable: `boolean`
            Flag indicating if the value of the parameter may change between
            calls to a solver. Defaults to `False`
        name
            Name for this component.
        doc
            Text describing this component.
    """

    DefaultMutable = False

    class NoValue(object):
        """A dummy type that is pickle-safe that we can use as the default
        value for Params to indicate that no valid value is present."""
        pass

    def __new__(cls, *args, **kwds):
        if cls != Param:
            return super(Param, cls).__new__(cls)
        if not args or (args[0] is UnindexedComponent_set and len(args) == 1):
            return super(Param, cls).__new__(ScalarParam)
        else:
            return super(Param, cls).__new__(IndexedParam)

    @overload
    def __init__(self, *indexes, rule=NOTSET, initialize=NOTSET,
                 domain=None, within=None, validate=None, mutable=False, default=NoValue,
                 initialize_as_dense=False, units=None, name=None, doc=None): ...

    def __init__(self, *args, **kwd):
        _init = self._pop_from_kwargs(
            'Param', kwd, ('rule', 'initialize'), NOTSET)
        self.domain = self._pop_from_kwargs('Param', kwd, ('domain', 'within'))
        self._validate      = kwd.pop('validate', None )
        self._mutable       = kwd.pop('mutable', Param.DefaultMutable )
        self._default_val   = kwd.pop('default', Param.NoValue )
        self._dense_initialize = kwd.pop('initialize_as_dense', False)
        self._units         = kwd.pop('units', None)
        if self._units is not None:
            self._units = units.get_units(self._units)
            self._mutable = True

        kwd.setdefault('ctype', Param)
        IndexedComponent.__init__(self, *args, **kwd)

        if self.domain is None:
            self.domain = _ImplicitAny(owner=self, name='Any')
        # After IndexedComponent.__init__ so we can call is_indexed().
        self._rule = Initializer(_init,
                                 treat_sequences_as_mappings=self.is_indexed(),
                                 arg_not_specified=NOTSET)

    def __len__(self):
        """
        Return the number of component data objects stored by this
        component.  If a default value is specified, then the
        length equals the number of items in the component index.
        """
        if self._default_val is Param.NoValue:
            return len(self._data)
        return len(self._index_set)

    def __contains__(self, idx):
        """
        Return true if the index is in the dictionary.  If the default value
        is specified, then all members of the component index are valid.
        """
        if self._default_val is Param.NoValue:
            return idx in self._data
        return idx in self._index_set

<<<<<<< HEAD
    def __iter__(self):
        """
        Iterate over the keys in the dictionary.  If the default value is
        specified, then iterate over all keys in the component index.
        """
        if self._default_val is Param.NoValue:
            return self._data.__iter__()
        return self._index_set.__iter__()
=======
    # We do not need to override keys(), as the __len__ override will
    # cause the base class keys() to correctly correctly handle default
    # values
    #def keys(self, ordered=False):
>>>>>>> bda3f85d

    @property
    def mutable(self):
        return self._mutable

    def get_units(self):
        """Return the units for this ParamData"""
        return self._units

    #
    # These are "sparse equivalent" access / iteration methods that
    # only loop over the defined data.
    #

    def sparse_keys(self):
        """Return a list of keys in the defined parameters"""
        return list(self._data.keys())

    def sparse_values(self):
        """Return a list of the defined param data objects"""
        return list(self._data.values())

    def sparse_items(self):
        """Return a list (index,data) tuples for defined parameters"""
        return list(self._data.items())

    def sparse_iterkeys(self):
        """Return an iterator for the keys in the defined parameters"""
        return self._data.keys()

    def sparse_itervalues(self):
        """Return an iterator for the defined param data objects"""
        return self._data.values()

    def sparse_iteritems(self):
        """Return an iterator of (index,data) tuples for defined parameters"""
        return self._data.items()

    def extract_values(self):
        """
        A utility to extract all index-value pairs defined for this
        parameter, returned as a dictionary.

        This method is useful in contexts where key iteration and
        repeated __getitem__ calls are too expensive to extract
        the contents of a parameter.
        """
        if self._mutable:
            #
            # The parameter is mutable, parameter data are ParamData types.
            # Thus, we need to create a temporary dictionary that contains the
            # values from the ParamData objects.
            #
            return {key:param_value() for key,param_value in self.items()}
        elif not self.is_indexed():
            #
            # The parameter is a scalar, so we need to create a temporary
            # dictionary using the value for this parameter.
            #
            return { None: self() }
        else:
            #
            # The parameter is not mutable, so iteritems() can be
            # converted into a dictionary containing parameter values.
            #
            return dict( self.items() )

    def extract_values_sparse(self):
        """
        A utility to extract all index-value pairs defined with non-default
        values, returned as a dictionary.

        This method is useful in contexts where key iteration and
        repeated __getitem__ calls are too expensive to extract
        the contents of a parameter.
        """
        if self._mutable:
            #
            # The parameter is mutable, parameter data are ParamData types.
            # Thus, we need to create a temporary dictionary that contains the
            # values from the ParamData objects.
            #
            ans = {}
            for key, param_value in self.sparse_iteritems():
                ans[key] = param_value()
            return ans
        elif not self.is_indexed():
            #
            # The parameter is a scalar, so we need to create a temporary
            # dictionary using the value for this parameter.
            #
            return { None: self() }
        else:
            #
            # The parameter is not mutable, so sparse_iteritems() can be
            # converted into a dictionary containing parameter values.
            #
            return dict( self.sparse_iteritems() )

    def store_values(self, new_values, check=True):
        """
        A utility to update a Param with a dictionary or scalar.

        If check=True, then both the index and value
        are checked through the __getitem__ method.  Using check=False
        should only be used by developers!
        """
        if not self._mutable:
            _raise_modifying_immutable_error(self, '*')
        #
        _srcType = type(new_values)
        _isDict = _srcType is dict or ( \
            hasattr(_srcType, '__getitem__')
            and not isinstance(new_values, NumericValue) )
        #
        if check:
            if _isDict:
                for index, new_value in new_values.items():
                    self[index] = new_value
            else:
                for index in self._index_set:
                    self[index] = new_values
            return
        #
        # The argument check is False, so we bypass almost all of the
        # Param logic for ensuring data integrity.
        #
        if self.is_indexed():
            if _isDict:
                # It is possible that the Param is sparse and that the
                # index is not already in the _data dict.  As these
                # cases are rare, we will recover from the exception
                # instead of incurring the penalty of checking.
                for index, new_value in new_values.items():
                    if index not in self._data:
                        self._data[index] = _ParamData(self)
                    self._data[index]._value = new_value
            else:
                # For scalars, we will choose an approach based on
                # how "dense" the Param is
                if not self._data: # empty
                    for index in self._index_set:
                        p = self._data[index] = _ParamData(self)
                        p._value = new_values
                elif len(self._data) == len(self._index_set):
                    for index in self._index_set:
                        self._data[index]._value = new_values
                else:
                    for index in self._index_set:
                        if index not in self._data:
                            self._data[index] = _ParamData(self)
                        self._data[index]._value = new_values
        else:
            #
            # Initialize a scalar
            #
            if _isDict:
                if None not in new_values:
                    raise RuntimeError(
                        "Cannot store value for scalar Param %s:\n\tNo value "
                        "with index None in the new values dict."
                        % (self.name,))
                new_values = new_values[None]
            # scalars have to be handled differently
            self[None] = new_values

    def set_default(self, val):
        """
        Perform error checks and then set the default value for this parameter.

        NOTE: this test will not validate the value of function return values.
        """
        if self._constructed \
                and val is not Param.NoValue \
                and type(val) in native_types \
                and val not in self.domain:
            raise ValueError(
                "Default value (%s) is not valid for Param %s domain %s" %
                (str(val), self.name, self.domain.name))
        self._default_val = val

    def default(self):
        """
        Return the value of the parameter default.

        Possible values:
            Param.NoValue
                No default value is provided.
            Numeric         
                A constant value that is the default value for all undefined 
                parameters.
            Function        
                f(model, i) returns the value for the default value for 
                parameter i
        """
        return self._default_val

    def _getitem_when_not_present(self, index):
        """
        Returns the default component data value
        """
        #
        # Local values
        #
        val = self._default_val
        if val is Param.NoValue:
            # We should allow the creation of mutable params without
            # a default value, as long as *solving* a model without
            # reasonable values produces an informative error.
            if self._mutable:
                # Note: _ParamData defaults to Param.NoValue
<<<<<<< HEAD
                ans = self._data[index] = _ParamData(self)
                ans._index = index
=======
                if self.is_indexed():
                    ans = self._data[index] = _ParamData(self)
                else:
                    ans = self._data[index] = self
>>>>>>> bda3f85d
                return ans
            if self.is_indexed():
                idx_str = '%s[%s]' % (self.name, index,)
            else:
                idx_str = '%s' % (self.name,)
            raise ValueError(
                "Error retrieving immutable Param value (%s):\n\tThe Param "
                "value is undefined and no default value is specified."
                % ( idx_str,) )

        _default_type = type(val)
        _check_value_domain = True
        if _default_type in native_types:
            #
            # The set_default() method validates the domain of native types, so
            # we can skip the check on the value domain.
            #
            _check_value_domain = False
        elif _default_type is types.FunctionType:
            val = apply_indexed_rule(self, val, self.parent_block(), index)
        elif hasattr(val, '__getitem__') and (
                not isinstance(val, NumericValue) or val.is_indexed() ):
            # Things that look like Dictionaries should be allowable.  This
            # includes other IndexedComponent objects.
            val = val[index]
        else:
            # this is something simple like a non-indexed component
            pass

        #
        # If the user wants to validate values, we need to validate the
        # default value as well. For Mutable Params, this is easy:
        # _setitem_impl will inject the value into _data and
        # then call validate.
        #
        if self._mutable:
            return self._setitem_when_not_present(index, val)
        #
        # For immutable params, we never inject the default into the data
        # dictionary.  This will break validation, as the validation rule is
        # allowed to assume the data is already present (actually, it will
        # die on infinite recursion, as Param.__getitem__() will re-call
        # _getitem_when_not_present).
        #
        # So, we will do something very inefficient: if we are
        # validating, we will inject the value into the dictionary,
        # call validate, and remove it.
        #
        if _check_value_domain or self._validate:
            try:
                self._data[index] = val
                self._validate_value(index, val, _check_value_domain)
            finally:
                del self._data[index]

        return val

    def _setitem_impl(self, index, obj, value):
        """The __setitem__ method performs significant validation around the
        input indices, particularly when the index value is new.  In
        various contexts, we don't need to incur this overhead
        (e.g. during initialization).  The _setitem_impl
        assumes the input value is in the set native_types

        """
        #
        # We need to ensure that users don't override the value for immutable
        # parameters.
        #
        if self._constructed and not self._mutable:
            _raise_modifying_immutable_error(self, index)
        #
        # Params should contain *values*.  Note that if we just call
        # value(), then that forces the value to be a numeric value.
        # Notably, we allow Params with domain==Any to hold strings, tuples,
        # etc.  The following lets us use NumericValues to initialize
        # Params, but is optimized to check for "known" native types to
        # bypass a potentially expensive isinstance()==False call.
        #
        if value.__class__ not in native_types:
            if isinstance(value, NumericValue):
                value = value()
        #
        # Set the value depending on the type of param value.
        #
        if self._mutable:
            obj.set_value(value, index)
            return obj
        else:
            old_value, self._data[index] = self._data[index], value
            # Because we do not have a _ParamData, we cannot rely on the
            # validation that occurs in _ParamData.set_value()
            try:
                self._validate_value(index, value)
                return value
            except:
                self._data[index] = old_value
                raise

    def _setitem_when_not_present(self, index, value, _check_domain=True):
        #
        # We need to ensure that users don't override the value for immutable
        # parameters.
        #
        if self._constructed and not self._mutable:
            _raise_modifying_immutable_error(self, index)
        #
        # Params should contain *values*.  Note that if we just call
        # value(), then that forces the value to be a numeric value.
        # Notably, we allow Params with domain==Any to hold strings, tuples,
        # etc.  The following lets us use NumericValues to initialize
        # Params, but is optimized to check for "known" native types to
        # bypass a potentially expensive isinstance()==False call.
        #
        if value.__class__ not in native_types:
            if isinstance(value, NumericValue):
                value = value()

        #
        # Set the value depending on the type of param value.
        #
        try:
            if index is None and not self.is_indexed():
                self._data[None] = self
                self.set_value(value, index)
                self._index = index
                return self
            elif self._mutable:
                obj = self._data[index] = _ParamData(self)
                obj.set_value(value, index)
                obj._index = index
                return obj
            else:
                self._data[index] = value
                # Because we do not have a _ParamData, we cannot rely on the
                # validation that occurs in _ParamData.set_value()
                self._validate_value(index, value, _check_domain)
                return value
        except:
            del self._data[index]
            raise


    def _validate_value(self, index, value, validate_domain=True, data=None):
        """
        Validate a given input/value pair.
        """
        #
        # Check if the value is valid within the current domain
        #
        if validate_domain and not value in self.domain:
            if index is NOTSET:
                index = data.index()
            raise ValueError(
                "Invalid parameter value: %s[%s] = '%s', value type=%s.\n"
                "\tValue not in parameter domain %s" %
                (self.name, index, value, type(value), self.domain.name))
        if self._validate:
            if index is NOTSET:
                index = data.index()
            valid = apply_parameterized_indexed_rule(
                self, self._validate, self.parent_block(), value, index )
            if not valid:
                raise ValueError(
                    "Invalid parameter value: %s[%s] = '%s', value type=%s.\n"
                    "\tValue failed parameter validation rule" %
                    ( self.name, index, value, type(value) ) )

<<<<<<< HEAD
    def _initialize_from(self, _init):
        """
        Initialize data from a rule or data
        """
        _init_type = type(_init)
        _isDict = _init_type is dict

        if _isDict or _init_type in native_types:
            #
            # We skip the other tests if we have a dictionary or constant
            # value, as these are the most common cases.
            #
            pass

        elif _init_type is types.FunctionType:
            #
            # Initializing from a function
            #
            if not self.is_indexed():
                #
                # A scalar value has a single value.
                # We call __setitem__, which does checks on the value.
                #
                self._setitem_when_not_present(None, _init(self.parent_block()))
                return
            else:
                #
                # An indexed parameter, where we call the function for each
                # index.
                #
                self_parent = self.parent_block()
                #
                try:
                    #
                    # Create an iterator for the indices.  We assume that
                    # it returns flattened tuples. Otherwise,
                    # the validation process is far too expensive.
                    #
                    _iter = self._index_set.__iter__()
                    idx = next(_iter)
                    #
                    # If a function returns a dict (or
                    # dict-like thing), then we initialize the Param object
                    # by reseting _init and _isDict
                    #
                    # Note that this logic allows the user to call a
                    # function without an index
                    #
                    val = apply_indexed_rule(self, _init, self_parent, idx)

                    #
                    # The following is a simplification of the main
                    # _initialize_from logic.  The idea is that if the
                    # function returns a scalar-like thing, use it to
                    # initialize this index and re-call the function for
                    # the next value.  However, if the function returns
                    # something that is dict-like, then use the dict to
                    # initialize everything and do not re-call the
                    # initialize function.
                    #
                    # Note: while scalar components are technically
                    # "dict-like", we will treat them as scalars and
                    # re-call the initialize function.
                    #
                    _dict_like = False
                    if type(val) is dict:
                        _dict_like = True
                    elif isinstance(val, IndexedComponent):
                        _dict_like = val.is_indexed()
                    elif hasattr(val, '__getitem__') \
                            and not isinstance(val, NumericValue):
                        try:
                            for x in _init:
                                _init.__getitem__(x)
                            _dict_like = True
                        except:
                            pass

                    if _dict_like:
                        _init = val
                        _isDict = True
                    else:
                        #
                        # At this point, we know the value is specific
                        # to this index (i.e., not likely to be a
                        # dict-like thing), and that the index is valid;
                        # so, it is safe to use _setitem_impl
                        # (which will perform all the domain /
                        # validation checking)
                        #
                        self._setitem_when_not_present(idx, val)
                        #
                        # Now iterate over the rest of the index set.
                        #
                        for idx in _iter:
                            self._setitem_when_not_present(
                                idx, apply_indexed_rule(
                                    self, _init, self_parent, idx))
                        return
                except StopIteration:
                    #
                    # The index set was empty... The parameter is indexed by
                    # an empty set, or an empty set tuple. Rare, but it has
                    # happened.
                    #
                    return

        elif isinstance(_init, NumericValue):
            #
            # Reduce NumericValues to scalars.  This allows us to treat
            # scalar components as numbers and not
            # as indexed components with a index set of [None]
            #
            _init = _init()

        elif isinstance(_init, IndexedComponent):
            #
            # Ideally, we want to reduce IndexedComponents to
            # a dict, but without "densifying" it.  However, since
            # there is no way to (easily) get the default value, we
            # will take the "less surprising" route of letting the
            # source become dense, so that we get the expected copy.
            #
            # TBD: Are there use-cases where we want to maintain sparsity?
            #
            _init_keys_len = sum(1 for _ in _init.keys())
            sparse_src = len(_init) != _init_keys_len
            tmp = dict( _init.iteritems() )
            if sparse_src and len(_init) == _init_keys_len:
                logger.warning("""
Initializing Param %s using a sparse mutable indexed component (%s).
This has resulted in the conversion of the source to dense form.
""" % (self.name, _init.name))
            _init = tmp
            _isDict = True

        #
        # If the _init is not a native dictionary, but it
        # behaves like one (that is, it could be converted to a
        # dict with "dict((key,_init[key]) for key in _init)"),
        # then we will treat it as such
        #
        # TODO: Establish a use-case for this.  This iteration is
        # expensive.
        #
        if not _isDict and hasattr(_init, '__getitem__'):
            try:
                _isDict = True
                for x in _init:
                    _init.__getitem__(x)
            except:
                _isDict = False
        #
        # Now, we either have a scalar or a dictionary
        #
        if _isDict:
            #
            # Because this is a user-specified dictionary, we
            # must use the normal (expensive) __setitem__ route
            # so that the individual indices are validated.
            #
            for key in _init:
                self[key] = _init[key]
        else:
            try:
                #
                # A constant is being supplied as a default to
                # a parameter.  This happens for indexed parameters,
                # particularly when dealing with mutable parameters.
                #
                # We look at the first iteration index separately to
                # to validate the value against the domain once.
                #
                _iter = self._index_set.__iter__()
                idx = next(_iter)
                self._setitem_when_not_present(idx, _init)
                #
                # Note: the following is safe for both indexed and
                # non-indexed parameters: for non-indexed, the first
                # idx (above) will be None, and the for-loop below
                # will NOT be called.
                #
                if self._mutable:
                    _init = self[idx]._value
                    for idx in _iter:
                        self._setitem_when_not_present(idx, _init)
                else:
                    _init = self[idx]
                    for idx in _iter:
                        self._setitem_when_not_present(
                            idx, _init, _check_domain=False )
            except StopIteration:
                #
                # The index set was empty...
                # The parameter is indexed by an empty set, or an empty set tuple.
                # Rare, but it has happened.
                #
                pass
=======
>>>>>>> bda3f85d

    def construct(self, data=None):
        """
        Initialize this component.

        A parameter is constructed using the initial data or
        the data loaded from an external source.  We first
        set all the values based on self._rule, and then
        allow the data dictionary to overwrite anything.

        Note that we allow an undefined Param value to be
        constructed.  We throw an exception if a user tries
        to use an uninitialized Param.
        """
        if self._constructed:
            return

        timer = ConstructionTimer(self)
        if is_debug_set(logger):   #pragma:nocover
            logger.debug("Constructing Param, name=%s, from data=%s"
                         % ( self.name, str(data) ))

        try:
            #
            # If the default value is a simple type, we check it versus
            # the domain.
            #
            val = self._default_val
            if val is not Param.NoValue \
               and type(val) in native_types \
               and val not in self.domain:
                raise ValueError(
                    "Default value (%s) is not valid for Param %s domain %s" %
                    (str(val), self.name, self.domain.name))
            #
            # Flag that we are in the "during construction" phase
            #
            self._constructed = None
            #
            # Step #1: initialize data from rule value
            #
            self._construct_from_rule_using_setitem()
            #
            # Step #2: allow any user-specified (external) data to override
            # the initialization
            #
            if data is not None:
                try:
                    data_items = data.items()
                except AttributeError:
                    raise ValueError(
                        "Attempting to initialize parameter=%s with data=%s.\n"
                        "\tData type is not a mapping type, and a Mapping is "
                        "expected." % (self.name, str(data)) )
            else:
                data_items = iter(())

            try:
                for key, val in data_items:
                    self._setitem_when_not_present(
                        self._validate_index(key), val)
            except:
                msg = sys.exc_info()[1]
<<<<<<< HEAD
                if type(data) is not dict:
                   raise ValueError(
                       "Attempting to initialize parameter=%s with data=%s.\n"
                       "\tData type is not a dictionary, and a dictionary is "
                       "expected." % (self.name, str(data)) )
                else:
                    raise RuntimeError(
                        "Failed to set value for param=%s, index=%s, value=%s."
                        "\n\tsource error message=%s"
                        % (self.name, str(key), str(val), str(msg)) )
        #
        # Flag that things are fully constructed now (and changing an
        # inmutable Param is now an exception).
        #
        self._constructed = True
        if not self.is_indexed():
            self._index = None

        # populate all other indices with default data
        # (avoids calling _set_contains on self._index_set at runtime)
        if self._dense_initialize:
            self.to_dense_data()
        timer.report()
=======
                raise RuntimeError(
                    "Failed to set value for param=%s, index=%s, value=%s.\n"
                    "\tsource error message=%s"
                    % (self.name, str(key), str(val), str(msg)) )
            #
            # Flag that things are fully constructed now (and changing an
            # immutable Param is now an exception).
            #
            self._constructed = True
>>>>>>> bda3f85d

            # populate all other indices with default data
            # (avoids calling _set_contains on self._index at runtime)
            if self._dense_initialize:
                self.to_dense_data()
        finally:
            timer.report()

    def _pprint(self):
        """
        Return data that will be printed for this component.
        """
        if self._default_val is Param.NoValue:
            default = "None" # for backwards compatibility in reporting
        elif type(self._default_val) is types.FunctionType:
            default = "(function)"
        else:
            default = str(self._default_val)
        if self._mutable or not self.is_indexed():
            dataGen = lambda k, v: [ v._value, ]
        else:
            dataGen = lambda k, v: [ v, ]

        headers = [
            ("Size", len(self)),
            ("Index", self._index if self.is_indexed() else None),
            ("Domain", self.domain.name),
            ("Default", default),
            ("Mutable", self._mutable),
        ]
        if self._units is not None:
            headers.append(('Units', str(self._units)))
        return ( headers,
                 self.sparse_iteritems(),
                 ("Value",),
                 dataGen,
                 )


class ScalarParam(_ParamData, Param):

    def __init__(self, *args, **kwds):
        Param.__init__(self, *args, **kwds)
        _ParamData.__init__(self, component=self)

    #
    # Since this class derives from Component and Component.__getstate__
    # just packs up the entire __dict__ into the state dict, there s
    # nothng special that we need to do here.  We will just defer to the
    # super() get/set state.  Since all of our get/set state methods
    # rely on super() to traverse the MRO, this will automatically pick
    # up both the Component and Data base classes.
    #

    def __call__(self, exception=True):
        """
        Return the value of this parameter.
        """
        if self._constructed:
            if not self._data:
                if self._mutable:
                    # This will trigger populating the _data dict and setting
                    # the _default, if applicable
                    self[None]
                else:
                    # Immutable Param defaults never get added to the
                    # _data dict
                    return self[None]
            return super(ScalarParam, self).__call__(exception=exception)
        if exception:
            raise ValueError(
                "Evaluating the numeric value of parameter '%s' before\n\t"
                "the Param has been constructed (there is currently no "
                "value to return)." % (self.name,) )

    def set_value(self, value, index=NOTSET):
        if index is NOTSET:
            index = None
        if self._constructed and not self._mutable:
            _raise_modifying_immutable_error(self, index)
        if not self._data:
            self._data[index] = self
<<<<<<< HEAD
            self._index = None
        super(SimpleParam, self).set_value(value, index)
=======
        super(ScalarParam, self).set_value(value, index)
>>>>>>> bda3f85d

    def is_constant(self):
        """Determine if this ScalarParam is constant (and can be eliminated)

        Returns False if either unconstructed or mutable, as it must be kept
        in expressions (as it either doesn't have a value yet or the value
        can change later.
        """
        return self._constructed and not self._mutable


class SimpleParam(metaclass=RenamedClass):
    __renamed__new_class__ = ScalarParam
    __renamed__version__ = '6.0'


class IndexedParam(Param):

    def __call__(self, exception=True):
        """Compute the value of the parameter"""
        if exception:
            raise TypeError('Cannot compute the value of an indexed Param (%s)'
                            % (self.name,) )
<|MERGE_RESOLUTION|>--- conflicted
+++ resolved
@@ -18,7 +18,7 @@
 
 from pyomo.common.deprecation import deprecation_warning, RenamedClass
 from pyomo.common.log import is_debug_set
-from pyomo.common.modeling import NOTSET
+from pyomo.common.modeling import NOTSET, NoArgumentGiven
 from pyomo.common.timing import ConstructionTimer
 from pyomo.core.base.component import ComponentData, ModelComponentFactory
 from pyomo.core.base.indexed_component import (
@@ -334,21 +334,10 @@
             return idx in self._data
         return idx in self._index_set
 
-<<<<<<< HEAD
-    def __iter__(self):
-        """
-        Iterate over the keys in the dictionary.  If the default value is
-        specified, then iterate over all keys in the component index.
-        """
-        if self._default_val is Param.NoValue:
-            return self._data.__iter__()
-        return self._index_set.__iter__()
-=======
     # We do not need to override keys(), as the __len__ override will
     # cause the base class keys() to correctly correctly handle default
     # values
     #def keys(self, ordered=False):
->>>>>>> bda3f85d
 
     @property
     def mutable(self):
@@ -560,15 +549,15 @@
             # reasonable values produces an informative error.
             if self._mutable:
                 # Note: _ParamData defaults to Param.NoValue
-<<<<<<< HEAD
-                ans = self._data[index] = _ParamData(self)
-                ans._index = index
-=======
+
                 if self.is_indexed():
                     ans = self._data[index] = _ParamData(self)
                 else:
                     ans = self._data[index] = self
->>>>>>> bda3f85d
+                # ESJ TODO: Not sure if this belongs in just the if or if it
+                # applies to both!
+                ans._index = index
+
                 return ans
             if self.is_indexed():
                 idx_str = '%s[%s]' % (self.name, index,)
@@ -737,208 +726,6 @@
                     "\tValue failed parameter validation rule" %
                     ( self.name, index, value, type(value) ) )
 
-<<<<<<< HEAD
-    def _initialize_from(self, _init):
-        """
-        Initialize data from a rule or data
-        """
-        _init_type = type(_init)
-        _isDict = _init_type is dict
-
-        if _isDict or _init_type in native_types:
-            #
-            # We skip the other tests if we have a dictionary or constant
-            # value, as these are the most common cases.
-            #
-            pass
-
-        elif _init_type is types.FunctionType:
-            #
-            # Initializing from a function
-            #
-            if not self.is_indexed():
-                #
-                # A scalar value has a single value.
-                # We call __setitem__, which does checks on the value.
-                #
-                self._setitem_when_not_present(None, _init(self.parent_block()))
-                return
-            else:
-                #
-                # An indexed parameter, where we call the function for each
-                # index.
-                #
-                self_parent = self.parent_block()
-                #
-                try:
-                    #
-                    # Create an iterator for the indices.  We assume that
-                    # it returns flattened tuples. Otherwise,
-                    # the validation process is far too expensive.
-                    #
-                    _iter = self._index_set.__iter__()
-                    idx = next(_iter)
-                    #
-                    # If a function returns a dict (or
-                    # dict-like thing), then we initialize the Param object
-                    # by reseting _init and _isDict
-                    #
-                    # Note that this logic allows the user to call a
-                    # function without an index
-                    #
-                    val = apply_indexed_rule(self, _init, self_parent, idx)
-
-                    #
-                    # The following is a simplification of the main
-                    # _initialize_from logic.  The idea is that if the
-                    # function returns a scalar-like thing, use it to
-                    # initialize this index and re-call the function for
-                    # the next value.  However, if the function returns
-                    # something that is dict-like, then use the dict to
-                    # initialize everything and do not re-call the
-                    # initialize function.
-                    #
-                    # Note: while scalar components are technically
-                    # "dict-like", we will treat them as scalars and
-                    # re-call the initialize function.
-                    #
-                    _dict_like = False
-                    if type(val) is dict:
-                        _dict_like = True
-                    elif isinstance(val, IndexedComponent):
-                        _dict_like = val.is_indexed()
-                    elif hasattr(val, '__getitem__') \
-                            and not isinstance(val, NumericValue):
-                        try:
-                            for x in _init:
-                                _init.__getitem__(x)
-                            _dict_like = True
-                        except:
-                            pass
-
-                    if _dict_like:
-                        _init = val
-                        _isDict = True
-                    else:
-                        #
-                        # At this point, we know the value is specific
-                        # to this index (i.e., not likely to be a
-                        # dict-like thing), and that the index is valid;
-                        # so, it is safe to use _setitem_impl
-                        # (which will perform all the domain /
-                        # validation checking)
-                        #
-                        self._setitem_when_not_present(idx, val)
-                        #
-                        # Now iterate over the rest of the index set.
-                        #
-                        for idx in _iter:
-                            self._setitem_when_not_present(
-                                idx, apply_indexed_rule(
-                                    self, _init, self_parent, idx))
-                        return
-                except StopIteration:
-                    #
-                    # The index set was empty... The parameter is indexed by
-                    # an empty set, or an empty set tuple. Rare, but it has
-                    # happened.
-                    #
-                    return
-
-        elif isinstance(_init, NumericValue):
-            #
-            # Reduce NumericValues to scalars.  This allows us to treat
-            # scalar components as numbers and not
-            # as indexed components with a index set of [None]
-            #
-            _init = _init()
-
-        elif isinstance(_init, IndexedComponent):
-            #
-            # Ideally, we want to reduce IndexedComponents to
-            # a dict, but without "densifying" it.  However, since
-            # there is no way to (easily) get the default value, we
-            # will take the "less surprising" route of letting the
-            # source become dense, so that we get the expected copy.
-            #
-            # TBD: Are there use-cases where we want to maintain sparsity?
-            #
-            _init_keys_len = sum(1 for _ in _init.keys())
-            sparse_src = len(_init) != _init_keys_len
-            tmp = dict( _init.iteritems() )
-            if sparse_src and len(_init) == _init_keys_len:
-                logger.warning("""
-Initializing Param %s using a sparse mutable indexed component (%s).
-This has resulted in the conversion of the source to dense form.
-""" % (self.name, _init.name))
-            _init = tmp
-            _isDict = True
-
-        #
-        # If the _init is not a native dictionary, but it
-        # behaves like one (that is, it could be converted to a
-        # dict with "dict((key,_init[key]) for key in _init)"),
-        # then we will treat it as such
-        #
-        # TODO: Establish a use-case for this.  This iteration is
-        # expensive.
-        #
-        if not _isDict and hasattr(_init, '__getitem__'):
-            try:
-                _isDict = True
-                for x in _init:
-                    _init.__getitem__(x)
-            except:
-                _isDict = False
-        #
-        # Now, we either have a scalar or a dictionary
-        #
-        if _isDict:
-            #
-            # Because this is a user-specified dictionary, we
-            # must use the normal (expensive) __setitem__ route
-            # so that the individual indices are validated.
-            #
-            for key in _init:
-                self[key] = _init[key]
-        else:
-            try:
-                #
-                # A constant is being supplied as a default to
-                # a parameter.  This happens for indexed parameters,
-                # particularly when dealing with mutable parameters.
-                #
-                # We look at the first iteration index separately to
-                # to validate the value against the domain once.
-                #
-                _iter = self._index_set.__iter__()
-                idx = next(_iter)
-                self._setitem_when_not_present(idx, _init)
-                #
-                # Note: the following is safe for both indexed and
-                # non-indexed parameters: for non-indexed, the first
-                # idx (above) will be None, and the for-loop below
-                # will NOT be called.
-                #
-                if self._mutable:
-                    _init = self[idx]._value
-                    for idx in _iter:
-                        self._setitem_when_not_present(idx, _init)
-                else:
-                    _init = self[idx]
-                    for idx in _iter:
-                        self._setitem_when_not_present(
-                            idx, _init, _check_domain=False )
-            except StopIteration:
-                #
-                # The index set was empty...
-                # The parameter is indexed by an empty set, or an empty set tuple.
-                # Rare, but it has happened.
-                #
-                pass
-=======
->>>>>>> bda3f85d
-
     def construct(self, data=None):
         """
         Initialize this component.
@@ -1001,31 +788,6 @@
                         self._validate_index(key), val)
             except:
                 msg = sys.exc_info()[1]
-<<<<<<< HEAD
-                if type(data) is not dict:
-                   raise ValueError(
-                       "Attempting to initialize parameter=%s with data=%s.\n"
-                       "\tData type is not a dictionary, and a dictionary is "
-                       "expected." % (self.name, str(data)) )
-                else:
-                    raise RuntimeError(
-                        "Failed to set value for param=%s, index=%s, value=%s."
-                        "\n\tsource error message=%s"
-                        % (self.name, str(key), str(val), str(msg)) )
-        #
-        # Flag that things are fully constructed now (and changing an
-        # inmutable Param is now an exception).
-        #
-        self._constructed = True
-        if not self.is_indexed():
-            self._index = None
-
-        # populate all other indices with default data
-        # (avoids calling _set_contains on self._index_set at runtime)
-        if self._dense_initialize:
-            self.to_dense_data()
-        timer.report()
-=======
                 raise RuntimeError(
                     "Failed to set value for param=%s, index=%s, value=%s.\n"
                     "\tsource error message=%s"
@@ -1035,10 +797,9 @@
             # immutable Param is now an exception).
             #
             self._constructed = True
->>>>>>> bda3f85d
 
             # populate all other indices with default data
-            # (avoids calling _set_contains on self._index at runtime)
+            # (avoids calling _set_contains on self._index_set at runtime)
             if self._dense_initialize:
                 self.to_dense_data()
         finally:
@@ -1061,7 +822,7 @@
 
         headers = [
             ("Size", len(self)),
-            ("Index", self._index if self.is_indexed() else None),
+            ("Index", self._index_set if self.is_indexed() else None),
             ("Domain", self.domain.name),
             ("Default", default),
             ("Mutable", self._mutable),
@@ -1118,12 +879,8 @@
             _raise_modifying_immutable_error(self, index)
         if not self._data:
             self._data[index] = self
-<<<<<<< HEAD
             self._index = None
-        super(SimpleParam, self).set_value(value, index)
-=======
         super(ScalarParam, self).set_value(value, index)
->>>>>>> bda3f85d
 
     def is_constant(self):
         """Determine if this ScalarParam is constant (and can be eliminated)
