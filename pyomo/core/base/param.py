--- conflicted
+++ resolved
@@ -41,8 +41,6 @@
         "declare the parameter as mutable [i.e., Param(mutable=True)]"
         % (name,))
 
-<<<<<<< HEAD
-=======
 class _ImplicitAny(Any.__class__):
     """An Any that issues a deprecation warning for non-Real values.
 
@@ -83,7 +81,6 @@
                 % ('Unknown' if self._owner is None else self._owner().name,),
                 version='5.6.9', remove_in='6.0')
         return True
->>>>>>> 9def76d9
 
 class _NotValid(object):
     """A dummy type that is pickle-safe that we can use as the default
