#  ___________________________________________________________________________
#
#  Pyomo: Python Optimization Modeling Objects
#  Copyright 2017 National Technology and Engineering Solutions of Sandia, LLC
#  Under the terms of Contract DE-NA0003525 with National Technology and
#  Engineering Solutions of Sandia, LLC, the U.S. Government retains certain
#  rights in this software.
#  This software is distributed under the 3-clause BSD License.
#  ___________________________________________________________________________

__all__ = ['Block', 'TraversalStrategy', 'SortComponents',
           'active_components', 'components', 'active_components_data',
           'components_data', 'SimpleBlock']

import copy
import logging
import sys
import weakref
import textwrap

from inspect import isclass
from operator import itemgetter
from io import StringIO

from pyomo.common.collections import Mapping
from pyomo.common.deprecation import deprecated, deprecation_warning
from pyomo.common.fileutils import StreamIndenter
from pyomo.common.log import is_debug_set
from pyomo.common.timing import ConstructionTimer
from pyomo.core.base.plugin import ModelComponentFactory
from pyomo.core.base.component import (
    Component, ActiveComponentData,
)
from pyomo.core.base.componentuid import ComponentUID
from pyomo.core.base.set import GlobalSetBase, _SetDataBase
from pyomo.core.base.var import Var
from pyomo.core.base.util import Initializer
from pyomo.core.base.indexed_component import (
    ActiveIndexedComponent, UnindexedComponent_set,
)
from pyomo.core.base.misc import sorted_robust

from pyomo.opt.base import ProblemFormat, guess_format
from pyomo.opt import WriterFactory

logger = logging.getLogger('pyomo.core')


class _generic_component_decorator(object):
    """A generic decorator that wraps Block.__setattr__()

    Arguments
    ---------
        component: the Pyomo Component class to construct
        block: the block onto which to add the new component
        *args: positional arguments to the Component constructor
               (*excluding* the block argument)
        **kwds: keyword arguments to the Component constructor
    """
    def __init__(self, component, block, *args, **kwds):
        self._component = component
        self._block = block
        self._args = args
        self._kwds = kwds

    def __call__(self, rule):
        setattr(
            self._block,
            rule.__name__,
            self._component(*self._args, rule=rule, **(self._kwds))
        )
        return rule


class _component_decorator(object):
    """A class that wraps the _generic_component_decorator, which remembers
    and provides the Block and component type to the decorator.

    Arguments
    ---------
        component: the Pyomo Component class to construct
        block: the block onto which to add the new component

    """
    def __init__(self, block, component):
        self._block = block
        self._component = component

    def __call__(self, *args, **kwds):
        return _generic_component_decorator(
            self._component, self._block, *args, **kwds)


class SubclassOf(object):
    """This mocks up a tuple-like interface based on subclass relationship.

    Instances of this class present a somewhat tuple-like interface for
    use in PseudoMap ctype / descend_into.  The constructor takes a
    single ctype argument.  When used with PseudoMap (through Block APIs
    like component_objects()), it will match any ctype that is a
    subclass of the reference ctype.

    This allows, for example:

        model.component_data_objects(Var, descend_into=SubclassOf(Block))
    """
    def __init__(self, *ctype):
        self.ctype = ctype
        self.__name__ = 'SubclassOf(%s)' % (
            ','.join(x.__name__ for x in ctype),)

    def __contains__(self, item):
        return issubclass(item, self.ctype)

    def __len__(self):
        return 1

    def __getitem__(self, item):
        return self

class SortComponents(object):

    """
    This class is a convenient wrapper for specifying various sort
    ordering.  We pass these objects to the "sort" argument to various
    accessors / iterators to control how much work we perform sorting
    the resultant list.  The idea is that
    "sort=SortComponents.deterministic" is more descriptive than
    "sort=True".
    """
    unsorted = set()
    indices = set([1])
    declOrder = set([2])
    declarationOrder = declOrder
    alphaOrder = set([3])
    alphabeticalOrder = alphaOrder
    alphabetical = alphaOrder
    # both alpha and decl orders are deterministic, so only must sort indices
    deterministic = indices
    sortBoth = indices | alphabeticalOrder         # Same as True
    alphabetizeComponentAndIndex = sortBoth

    @staticmethod
    def default():
        return set()

    @staticmethod
    def sorter(sort_by_names=False, sort_by_keys=False):
        sort = SortComponents.default()
        if sort_by_names:
            sort |= SortComponents.alphabeticalOrder
        if sort_by_keys:
            sort |= SortComponents.indices
        return sort

    @staticmethod
    def sort_names(flag):
        if type(flag) is bool:
            return flag
        else:
            try:
                return SortComponents.alphaOrder.issubset(flag)
            except:
                return False

    @staticmethod
    def sort_indices(flag):
        if type(flag) is bool:
            return flag
        else:
            try:
                return SortComponents.indices.issubset(flag)
            except:
                return False


class TraversalStrategy(object):
    BreadthFirstSearch = (1,)
    PrefixDepthFirstSearch = (2,)
    PostfixDepthFirstSearch = (3,)
    # aliases
    BFS = BreadthFirstSearch
    ParentLastDepthFirstSearch = PostfixDepthFirstSearch
    PostfixDFS = PostfixDepthFirstSearch
    ParentFirstDepthFirstSearch = PrefixDepthFirstSearch
    PrefixDFS = PrefixDepthFirstSearch
    DepthFirstSearch = PrefixDepthFirstSearch
    DFS = DepthFirstSearch


def _sortingLevelWalker(list_of_generators):
    """Utility function for iterating over all members of a list of
    generators that prefixes each item with the index of the original
    generator that produced it.  This is useful for creating lists where
    we want to preserve the original generator order but want to sort
    the sub-lists.

    Note that the generators must produce tuples.
    """
    lastName = ''
    nameCounter = 0
    for gen in list_of_generators:
        nameCounter += 1  # Each generator starts a new component name
        for item in gen:
            if item[0] != lastName:
                nameCounter += 1
                lastName = item[0]
            yield (nameCounter,) + item


def _levelWalker(list_of_generators):
    """Simple utility function for iterating over all members of a list of
    generators.
    """
    for gen in list_of_generators:
        for item in gen:
            yield item


class _BlockConstruction(object):
    """
    This class holds a "global" dict used when constructing
    (hierarchical) models.
    """
    data = {}


class PseudoMap(object):
    """
    This class presents a "mock" dict interface to the internal
    _BlockData data structures.  We return this object to the
    user to preserve the historical "{ctype : {name : obj}}"
    interface without actually regenerating that dict-of-dicts data
    structure.

    We now support {ctype : PseudoMap()}
    """

    __slots__ = ('_block', '_ctypes', '_active', '_sorted')

    def __init__(self, block, ctype, active=None, sort=False):
        """
        TODO
        """
        self._block = block
        if isclass(ctype):
            self._ctypes = (ctype,)
        else:
            self._ctypes = ctype
        self._active = active
        self._sorted = SortComponents.sort_names(sort)

    def __iter__(self):
        """
        TODO
        """
        return self.keys()

    def __getitem__(self, key):
        """
        TODO
        """
        if key in self._block._decl:
            x = self._block._decl_order[self._block._decl[key]]
            if self._ctypes is None or x[0].ctype in self._ctypes:
                if self._active is None or x[0].active == self._active:
                    return x[0]
        msg = ""
        if self._active is not None:
            msg += self._active and "active " or "inactive "
        if self._ctypes is not None:
            if len(self._ctypes) == 1:
                msg += self._ctypes[0].__name__ + " "
            else:
                types = sorted(x.__name__ for x in self._ctypes)
                msg += '%s or %s ' % (', '.join(types[:-1]), types[-1])
        raise KeyError("%scomponent '%s' not found in block %s"
                       % (msg, key, self._block.name))

    def __nonzero__(self):
        """
        TODO
        """
        # Shortcut: this will bail after finding the first
        # (non-None) item.  Note that we temporarily disable sorting
        # -- otherwise, if this is a sorted PseudoMap the entire
        # list will be walked and sorted before returning the first
        # element.
        sort_order = self._sorted
        try:
            self._sorted = False
            for x in self.values():
                return True
            return False
        finally:
            self._sorted = sort_order

    __bool__ = __nonzero__

    def __len__(self):
        """
        TODO
        """
        #
        # If _active is None, then the number of components is
        # simply the total of the counts of the ctypes that have
        # been added.
        #
        if self._active is None:
            if self._ctypes is None:
                return sum(x[2] for x in self._block._ctypes.values())
            else:
                return sum(self._block._ctypes.get(x, (0, 0, 0))[2]
                           for x in self._block._ctypes
                           if x in self._ctypes)
        #
        # If _active is True or False, then we have to count by brute force.
        #
        ans = 0
        for x in self.values():
            ans += 1
        return ans

    def __contains__(self, key):
        """
        TODO
        """
        # Return True is the underlying Block contains the component
        # name.  Note, if this Pseudomap soecifies a ctype or the
        # active flag, we need to check that the underlying
        # component matches those flags
        if key in self._block._decl:
            x = self._block._decl_order[self._block._decl[key]]
            if self._ctypes is None or x[0].ctype in self._ctypes:
                return self._active is None or x[0].active == self._active
        return False

    def _ctypewalker(self):
        """
        TODO
        """
        # Note: since push/pop from the end of lists is slightly more
        # efficient, we will reverse-sort so the next ctype index is
        # at the end of the list.
        _decl_order = self._block._decl_order
        _idx_list = sorted((self._block._ctypes[x][0]
                            for x in self._block._ctypes
                            if x in self._ctypes),
                           reverse=True)
        while _idx_list:
            _idx = _idx_list.pop()
            while _idx is not None:
                _obj, _next = _decl_order[_idx]
                if _obj is not None:
                    yield _obj
                _idx = _next
                if _idx is not None and _idx_list and _idx > _idx_list[-1]:
                    _idx_list.append(_idx)
                    _idx_list.sort(reverse=True)
                    break

    def keys(self):
        """
        Generator returning the component names defined on the Block
        """
        # Iterate over the PseudoMap keys (the component names) in
        # declaration order
        #
        # Ironically, the values are the fundamental thing that we
        # can (efficiently) iterate over in decl_order.  iterkeys
        # just wraps itervalues.
        for obj in self.values():
            yield obj._name

    def values(self):
        """
        Generator returning the components defined on the Block
        """
        # Iterate over the PseudoMap values (the component objects) in
        # declaration order
        _active = self._active
        if self._ctypes is None:
            # If there is no ctype, then we will just iterate over
            # all components and return them all
            if _active is None:
                walker = (obj for obj, idx in self._block._decl_order
                          if obj is not None)
            else:
                walker = (obj for obj, idx in self._block._decl_order
                          if obj is not None and obj.active == _active)
        else:
            # The user specified a desired ctype; we will leverage
            # the _ctypewalker generator to walk the underlying linked
            # list and just return the desired objects (again, in
            # decl order)
            if _active is None:
                walker = (obj for obj in self._ctypewalker())
            else:
                walker = (obj for obj in self._ctypewalker()
                          if obj.active == _active)
        # If the user wants this sorted by name, then there is
        # nothing we can do to save memory: we must create the whole
        # list (so we can sort it) and then iterate over the sorted
        # temporary list
        if self._sorted:
            return (obj for obj in sorted(walker, key=lambda _x: _x.local_name))
        else:
            return walker

    def items(self):
        """
        Generator returning (name, component) tuples for components
        defined on the Block
        """
        # Ironically, the values are the fundamental thing that we
        # can (efficiently) iterate over in decl_order.  iteritems
        # just wraps itervalues.
        for obj in self.values():
            yield (obj._name, obj)

    @deprecated('The iterkeys method is deprecated. Use dict.keys().',
                version='TBD')
    def iterkeys(self):
        """
        Generator returning the component names defined on the Block
        """
        return self.keys()

    @deprecated('The itervalues method is deprecated. Use dict.values().',
                version='TBD')
    def itervalues(self):
        """
        Generator returning the components defined on the Block
        """
        return self.values()

    @deprecated('The iteritems method is deprecated. Use dict.items().',
                version='TBD')
    def iteritems(self):
        """
        Generator returning (name, component) tuples for components
        defined on the Block
        """
        return self.items()


class _BlockData(ActiveComponentData):
    """
    This class holds the fundamental block data.
    """
    _Block_reserved_words = set()

    def __init__(self, component):
        #
        # BLOCK DATA ELEMENTS
        #
        #   _decl_order:  [ (component, id_of_next_ctype_in_decl_order), ...]
        #   _decl:        { name : index_in_decl_order }
        #   _ctypes:      { ctype : [ id_first_ctype, id_last_ctype, count ] }
        #
        #
        # We used to define an internal structure that looked like:
        #
        #    _component    = { ctype : OrderedDict( name : obj ) }
        #    _declarations = OrderedDict( name : obj )
        #
        # This structure is convenient, but the overhead of carrying
        # around roughly 20 dictionaries for every block consumed a
        # nontrivial amount of memory.  Plus, the generation and
        # maintenance of OrderedDicts appeared to be disturbingly slow.
        #
        # We now "mock up" this data structure using 2 dicts and a list:
        #
        #    _ctypes     = { ctype : [ first idx, last idx, count ] }
        #    _decl       = { name  : idx }
        #    _decl_order = [ (obj, next_ctype_idx) ]
        #
        # Some notes: As Pyomo models rarely *delete* objects, we
        # currently never remove items from the _decl_order list.  If
        # the component is ever removed / cleared, we simply mark the
        # object as None.  If models crop up where we start seeing a
        # significant amount of adding / removing components, then we
        # can revisit this decision (although we will probably continue
        # marking entries as None and just periodically rebuild the list
        # as opposed to maintaining the list without any holes).
        #
        ActiveComponentData.__init__(self, component)
        # Note: call super() here to bypass the Block __setattr__
        #   _ctypes:      { ctype -> [1st idx, last idx, count] }
        #   _decl:        { name -> idx }
        #   _decl_order:  list( tuples( obj, next_type_idx ) )
        super(_BlockData, self).__setattr__('_ctypes', {})
        super(_BlockData, self).__setattr__('_decl', {})
        super(_BlockData, self).__setattr__('_decl_order', [])

    def __getstate__(self):
        # Note: _BlockData is NOT slot-ized, so we must pickle the
        # entire __dict__.  However, we want the base class's
        # __getstate__ to override our blanket approach here (i.e., it
        # will handle the _component weakref), so we will call the base
        # class's __getstate__ and allow it to overwrite the catch-all
        # approach we use here.
        ans = dict(self.__dict__)
        ans.update(super(_BlockData, self).__getstate__())
        # Note sure why we are deleting these...
        if '_repn' in ans:
            del ans['_repn']
        return ans

    #
    # The base class __setstate__ is sufficient (assigning all the
    # pickled attributes to the object is appropriate
    #
    # def __setstate__(self, state):
    #    pass

    def __getattr__(self, val):
        if val in ModelComponentFactory:
            return _component_decorator(
                self, ModelComponentFactory.get_class(val))
        # Since the base classes don't support getattr, we can just
        # throw the "normal" AttributeError
        raise AttributeError("'%s' object has no attribute '%s'"
                             % (self.__class__.__name__, val))

    def __setattr__(self, name, val):
        """
        Set an attribute of a block data object.
        """
        #
        # In general, the most common case for this is setting a *new*
        # attribute.  After that, there is updating an existing
        # Component value, with the least common case being resetting an
        # existing general attribute.
        #
        # Case 1.  Add an attribute that is not currently in the class.
        #
        if name not in self.__dict__:
            if isinstance(val, Component):
                #
                # Pyomo components are added with the add_component method.
                #
                self.add_component(name, val)
            else:
                #
                # Other Python objects are added with the standard __setattr__
                # method.
                #
                super(_BlockData, self).__setattr__(name, val)
        #
        # Case 2.  The attribute exists and it is a component in the
        #          list of declarations in this block.  We will use the
        #          val to update the value of that [scalar] component
        #          through its set_value() method.
        #
        elif name in self._decl:
            if isinstance(val, Component):
                #
                # The value is a component, so we replace the component in the
                # block.
                #
                if self._decl_order[self._decl[name]][0] is val:
                    return
                logger.warning(
                    "Implicitly replacing the Component attribute "
                    "%s (type=%s) on block %s with a new Component (type=%s)."
                    "\nThis is usually indicative of a modelling error.\n"
                    "To avoid this warning, use block.del_component() and "
                    "block.add_component()."
                    % (name, type(self.component(name)), self.name,
                       type(val)))
                self.del_component(name)
                self.add_component(name, val)
            else:
                #
                # The incoming value is not a component, so we set the
                # value in the existing component.
                #
                # Because we want to log a special error only if the
                # set_value attribute is missing, we will fetch the
                # attribute first and then call the method outside of
                # the try-except so as to not suppress any exceptions
                # generated while setting the value.
                #
                try:
                    _set_value = self._decl_order[self._decl[name]][0].set_value
                except AttributeError:
                    logger.error(
                        "Expected component %s (type=%s) on block %s to have a "
                        "'set_value' method, but none was found." %
                        (name, type(self.component(name)),
                         self.name))
                    raise
                #
                # Call the set_value method.
                #
                _set_value(val)
        #
        # Case 3. Handle setting non-Component attributes
        #
        else:
            #
            # NB: This is important: the _BlockData is either a scalar
            # Block (where _parent and _component are defined) or a
            # single block within an Indexed Block (where only
            # _component is defined).  Regardless, the
            # _BlockData.__init__() method declares these methods and
            # sets them either to None or a weakref.  Thus, we will
            # never have a problem converting these objects from
            # weakrefs into Blocks and back (when pickling); the
            # attribute is already in __dict__, we will not hit the
            # add_component / del_component branches above.  It also
            # means that any error checking we want to do when assigning
            # these attributes should be done here.
            #
            # NB: isintance() can be slow and we generally avoid it in
            # core methods.  However, it is only slow when it returns
            # False.  Since the common paths on this branch should
            # return True, this shouldn't be too inefficient.
            #
            if name == '_parent':
                if val is not None and not isinstance(val(), _BlockData):
                    raise ValueError(
                        "Cannot set the '_parent' attribute of Block '%s' "
                        "to a non-Block object (with type=%s); Did you "
                        "try to create a model component named '_parent'?"
                        % (self.name, type(val)))
                super(_BlockData, self).__setattr__(name, val)
            elif name == '_component':
                if val is not None and not isinstance(val(), _BlockData):
                    raise ValueError(
                        "Cannot set the '_component' attribute of Block '%s' "
                        "to a non-Block object (with type=%s); Did you "
                        "try to create a model component named '_component'?"
                        % (self.name, type(val)))
                super(_BlockData, self).__setattr__(name, val)
            #
            # At this point, we should only be seeing non-component data
            # the user is hanging on the blocks (uncommon) or the
            # initial setup of the object data (in __init__).
            #
            elif isinstance(val, Component):
                logger.warning(
                    "Reassigning the non-component attribute %s\n"
                    "on block (model).%s with a new Component\nwith type %s.\n"
                    "This is usually indicative of a modelling error.\n"
                    "To avoid this warning, explicitly delete the attribute:\n"
                    "    del %s.%s" % (
                        name, self.name, type(val), self.name, name))
                delattr(self, name)
                self.add_component(name, val)
            else:
                super(_BlockData, self).__setattr__(name, val)

    def __delattr__(self, name):
        """
        Delete an attribute on this Block.
        """
        #
        # It is important that we call del_component() whenever a
        # component is removed from a block.  Defining __delattr__
        # catches the case when a user attempts to remove components
        # using, e.g. "del model.myParam"
        #
        if name in self._decl:
            #
            # The attribute exists and it is a component in the
            # list of declarations in this block.
            #
            self.del_component(name)
        else:
            #
            # Other Python objects are removed with the standard __detattr__
            # method.
            #
            super(_BlockData, self).__delattr__(name)

    def _compact_decl_storage(self):
        idxMap = {}
        _new_decl_order = []
        j = 0
        # Squeeze out the None entries
        for i, entry in enumerate(self._decl_order):
            if entry[0] is not None:
                idxMap[i] = j
                j += 1
                _new_decl_order.append(entry)
        # Update the _decl map
        self._decl = {k:idxMap[idx] for k,idx in self._decl.items()}
        # Update the ctypes, _decl_order linked lists
        for ctype, info in self._ctypes.items():
            idx = info[0]
            entry = self._decl_order[idx]
            while entry[0] is None:
                idx = entry[1]
                entry = self._decl_order[idx]
            info[0] = last = idxMap[idx]
            while entry[1] is not None:
                idx = entry[1]
                entry = self._decl_order[idx]
                if entry[0] is not None:
                    this = idxMap[idx]
                    _new_decl_order[last] = (_new_decl_order[last][0], this)
                    last = this
            info[1] = last
            _new_decl_order[last] = (_new_decl_order[last][0], None)
        self._decl_order = _new_decl_order

    def set_value(self, val):
        raise RuntimeError(textwrap.dedent(
            """\
            Block components do not support assignment or set_value().
            Use the transfer_attributes_from() method to transfer the
            components and public attributes from one block to another:
                model.b[1].transfer_attributes_from(other_block)
            """))

    def clear(self):
        for name in self.component_map().keys():
            if name not in self._Block_reserved_words:
                self.del_component(name)
        for attr in tuple(self.__dict__):
            if attr not in self._Block_reserved_words:
                delattr(self, attr)
        self._compact_decl_storage()

    def transfer_attributes_from(self, src):
        """Transfer user-defined attributes from src to this block

        This transfers all components and user-defined attributes from
        the block or dictionary `src` and places them on this Block.
        Components are transferred in declaration order.

        If a Component on `src` is also declared on this block as either
        a Component or attribute, the local Component or attribute is
        replaced by the incoming component.  If an attribute name on
        `src` matches a Component declared on this block, then the
        incoming attribute is passed to the local Component's
        `set_value()` method.  Attribute names appearing in this block's
        `_Block_reserved_words` set will not be transferred (although
        Components will be).

        Parameters
        ----------
        src: _BlockData or dict
            The Block or mapping that contains the new attributes to
            assign to this block.
        """
        if isinstance(src, _BlockData):
            # There is a special case where assigning a parent block to
            # this block creates a circular hierarchy
            if src is self:
                return
            p_block = self.parent_block()
            while p_block is not None:
                if p_block is src:
                    raise ValueError(
                        "_BlockData.transfer_attributes_from(): Cannot set a "
                        "sub-block (%s) to a parent block (%s): creates a "
                        "circular hierarchy" % (self, src))
                p_block = p_block.parent_block()
            # record the components and the non-component objects added
            # to the block
            src_comp_map = src.component_map()
            src_raw_dict = {k:v for k,v in src.__dict__.items()
                            if k not in src_comp_map}
        elif isinstance(src, Mapping):
            src_comp_map = {}
            src_raw_dict = src
        else:
            raise ValueError(
                "_BlockData.transfer_attributes_from(): expected a "
                "Block or dict; received %s" % (type(src).__name__,))

        # Use component_map for the components to preserve decl_order
        for k,v in src_comp_map.items():
            if k in self._decl:
                self.del_component(k)
            src.del_component(k)
            self.add_component(k,v)
        # Because Blocks are not slotized and we allow the
        # assignment of arbitrary data to Blocks, we will move over
        # any other unrecognized entries in the object's __dict__:
        for k in sorted(src_raw_dict.keys()):
            if k not in self._Block_reserved_words or not hasattr(self, k) \
               or k in self._decl:
                setattr(self, k, src_raw_dict[k])

    def _add_implicit_sets(self, val):
        """TODO: This method has known issues (see tickets) and needs to be
        reviewed. [JDS 9/2014]"""

        _component_sets = getattr(val, '_implicit_subsets', None)
        #
        # FIXME: The name attribute should begin with "_", and None
        # should replace "_unknown_"
        #
        if _component_sets is not None:
            for ctr, tset in enumerate(_component_sets):
<<<<<<< HEAD
                if tset.parent_component()._name == "_unknown_":
                    self._construct_temporary_set(
                        tset,
                        val.local_name + "_index_" + str(ctr)
                    )
        if isinstance(val._index_set, _SetDataBase) and \
                val._index_set.parent_component().local_name == "_unknown_":
            self._construct_temporary_set(val._index_set, val.local_name + "_index")
        if isinstance(getattr(val, 'initialize', None), _SetDataBase) and \
                val.initialize.parent_component().local_name == "_unknown_":
            self._construct_temporary_set(val.initialize, val.local_name + "_index_init")
        if getattr(val, 'domain', None) is not None and \
           getattr(val.domain, 'local_name', None) == "_unknown_":
            self._construct_temporary_set(val.domain, val.local_name + "_domain")

    def _construct_temporary_set(self, obj, name):
        """TODO: This method has known issues (see tickets) and needs to be
        reviewed. [JDS 9/2014]"""
        if type(obj) is tuple:
            if len(obj) == 1:  # pragma:nocover
                raise Exception(
                    "Unexpected temporary set construction for set "
                    "%s on block %s" % (name, self.name))
            else:
                tobj = obj[0]
                for t in obj[1:]:
                    tobj = tobj * t
                self.add_component(name, tobj)
                tobj.virtual = True
                return tobj
        elif isinstance(obj, Set):
            self.add_component(name, obj)
            return obj
        raise Exception("BOGUS")
=======
                if tset.parent_component().parent_block() is None \
                        and not isinstance(tset.parent_component(), GlobalSetBase):
                    self.add_component("%s_index_%d" % (val.local_name, ctr), tset)
        if getattr(val, '_index', None) is not None \
                and isinstance(val._index, _SetDataBase) \
                and val._index.parent_component().parent_block() is None \
                and not isinstance(val._index.parent_component(), GlobalSetBase):
            self.add_component("%s_index" % (val.local_name,), val._index.parent_component())
        if getattr(val, 'initialize', None) is not None \
                and isinstance(val.initialize, _SetDataBase) \
                and val.initialize.parent_component().parent_block() is None \
                and not isinstance(val.initialize.parent_component(), GlobalSetBase):
            self.add_component("%s_index_init" % (val.local_name,), val.initialize.parent_component())
        if getattr(val, 'domain', None) is not None \
                and isinstance(val.domain, _SetDataBase) \
                and val.domain.parent_block() is None \
                and not isinstance(val.domain, GlobalSetBase):
            self.add_component("%s_domain" % (val.local_name,), val.domain)
>>>>>>> c17ab1ce

    def _flag_vars_as_stale(self):
        """
        Configure *all* variables (on active blocks) and
        their composite _VarData objects as stale. This
        method is used prior to loading solver
        results. Variable that did not particpate in the
        solution are flagged as stale.  E.g., it most cases
        fixed variables will be flagged as stale since they
        are compiled out of expressions; however, many
        solver plugins support including fixed variables in
        the output problem by overriding bounds in order to
        minimize preprocessing requirements, meaning fixed
        variables are not necessarily always stale.
        """
        for variable in self.component_objects(Var, active=True):
            variable.flag_as_stale()

    def collect_ctypes(self,
                       active=None,
                       descend_into=True):
        """
        Count all component types stored on or under this
        block.

        Args:
            active (True/None): Set to True to indicate that
                only active components should be
                counted. The default value of None indicates
                that all components (including those that
                have been deactivated) should be counted.
            descend_into (bool): Indicates whether or not
                component types should be counted on
                sub-blocks. Default is True.

        Returns: A set of component types.
        """
        assert active in (True, None)
        ctypes = set()
        for block in self.block_data_objects(active=active,
                                             descend_into=descend_into,
                                             sort=SortComponents.unsorted):
            if active is None:
                ctypes.update(ctype for ctype in block._ctypes)
            else:
                assert active is True
                for ctype in block._ctypes:
                    for component in block.component_data_objects(
                            ctype=ctype,
                            active=True,
                            descend_into=False,
                            sort=SortComponents.unsorted):
                        ctypes.add(ctype)
                        break  # just need 1 or more
        return ctypes

    def model(self):
        #
        # Special case: the "Model" is always the top-level _BlockData,
        # so if this is the top-level block, it must be the model
        #
        # Also note the interesting and intentional characteristic for
        # an IndexedBlock that is not attached to anything:
        #   b = Block([1,2,3])
        #   b.model() is None
        #   b[1].model() is b[1]
        #   b[2].model() is b[2]
        #
        ans = self.parent_block()
        if ans is None:
            return self
        #
        # NOTE: This loop is probably OK, since
        #   1) most models won't be nested very deep and
        #   2) it is better than forcing everyone to maintain references
        #      to the top-level block from both the standpoint of memory
        #      use and update time).
        #
        next = ans.parent_block()
        while next is not None:
            ans = next
            next = next.parent_block()
        return ans

    def find_component(self, label_or_component):
        """
        Return a block component given a name.
        """
        return ComponentUID(label_or_component).find_component_on(self)

    def add_component(self, name, val):
        """
        Add a component 'name' to the block.

        This method assumes that the attribute is not in the model.
        """
        #
        # Error checks
        #
        if not val.valid_model_component():
            raise RuntimeError(
                "Cannot add '%s' as a component to a block" % str(type(val)))
        if name in self._Block_reserved_words and hasattr(self, name):
            raise ValueError("Attempting to declare a block component using "
                             "the name of a reserved attribute:\n\t%s"
                             % (name,))
        if name in self.__dict__:
            raise RuntimeError(
                "Cannot add component '%s' (type %s) to block '%s': a "
                "component by that name (type %s) is already defined."
                % (name, type(val), self.name, type(getattr(self, name))))
        #
        # Skip the add_component() logic if this is a
        # component type that is suppressed.
        #
        _component = self.parent_component()
        _type = val.ctype
        if _type in _component._suppress_ctypes:
            return
        #
        # Raise an exception if the component already has a parent.
        #
        if (val._parent is not None) and (val._parent() is not None):
            if val._parent() is self:
                msg = """
Attempting to re-assign the component '%s' to the same
block under a different name (%s).""" % (val.name, name)
            else:
                msg = """
Re-assigning the component '%s' from block '%s' to
block '%s' as '%s'.""" % (val._name, val._parent().name,
                          self.name, name)

            raise RuntimeError("""%s

This behavior is not supported by Pyomo; components must have a
single owning block (or model), and a component may not appear
multiple times in a block.  If you want to re-name or move this
component, use the block del_component() and add_component() methods.
""" % (msg.strip(),))
        #
        # If the new component is a Block, then there is the chance that
        # it is the model(), and assigning it would create a circular
        # hierarchy.  Note that we only have to check the model as the
        # check immediately above would catch any "internal" blocks in
        # the block hierarchy
        #
        if isinstance(val, Block) and val is self.model():
            raise ValueError(
                "Cannot assign the top-level block as a subblock of one of "
                "its children (%s): creates a circular hierarchy"
                % (self,))
        #
        # Set the name and parent pointer of this component.
        #
        val._name = name
        val._parent = weakref.ref(self)
        #
        # We want to add the temporary / implicit sets first so that
        # they get constructed before this component
        #
        # FIXME: This is sloppy and wasteful (most components trigger
        # this, even when there is no need for it).  We should
        # reconsider the whole _implicit_subsets logic to defer this
        # kind of thing to an "update_parent()" method on the
        # components.
        #
<<<<<<< HEAD
        if hasattr(val, '_index_set'):
            self._add_temporary_set(val)
=======
        self._add_implicit_sets(val)
>>>>>>> c17ab1ce
        #
        # Add the component to the underlying Component store
        #
        _new_idx = len(self._decl_order)
        self._decl[name] = _new_idx
        self._decl_order.append((val, None))
        #
        # Add the component as an attribute.  Note that
        #
        #     self.__dict__[name]=val
        #
        # is inappropriate here.  The correct way to add the attribute
        # is to delegate the work to the next class up the MRO.
        #
        super(_BlockData, self).__setattr__(name, val)
        #
        # Update the ctype linked lists
        #
        if _type in self._ctypes:
            idx_info = self._ctypes[_type]
            tmp = idx_info[1]
            self._decl_order[tmp] = (self._decl_order[tmp][0], _new_idx)
            idx_info[1] = _new_idx
            idx_info[2] += 1
        else:
            self._ctypes[_type] = [_new_idx, _new_idx, 1]
        #
        # Propagate properties to sub-blocks:
        #   suppressed ctypes
        #
        if _type is Block:
            val._suppress_ctypes |= _component._suppress_ctypes
        #
        # Error, for disabled support implicit rule names
        #
        if '_rule' in val.__dict__ and val._rule is None:
            _found = False
            try:
                _test = val.local_name + '_rule'
                for i in (1, 2):
                    frame = sys._getframe(i)
                    _found |= _test in frame.f_locals
            except:
                pass
            if _found:
                # JDS: Do not blindly reformat this message.  The
                # formatter inserts arbitrarily-long names(), which can
                # cause the resulting logged message to be very poorly
                # formatted due to long lines.
                logger.warning(
                    """As of Pyomo 4.0, Pyomo components no longer support implicit rules.
You defined a component (%s) that appears
to rely on an implicit rule (%s).
Components must now specify their rules explicitly using 'rule=' keywords.""" %
                    (val.name, _test))
        #
        # Don't reconstruct if this component has already been constructed.
        # This allows a user to move a component from one block to
        # another.
        #
        if val._constructed is True:
            return
        #
        # If the block is Concrete, construct the component
        # Note: we are explicitly using getattr because (Scalar)
        #   classes that derive from Block may want to declare components
        #   within their __init__() [notably, pyomo.gdp's Disjunct).
        #   Those components are added *before* the _constructed flag is
        #   added to the class by Block.__init__()
        #
        if getattr(_component, '_constructed', False):
            # NB: we don't have to construct the temporary / implicit
            # sets here: if necessary, that happens when
            # _add_implicit_sets() calls add_component().
            if _BlockConstruction.data:
                data = _BlockConstruction.data.get(id(self), None)
                if data is not None:
                    data = data.get(name, None)
            else:
                data = None
            generate_debug_messages = is_debug_set(logger)
            if generate_debug_messages:
                # This is tricky: If we are in the middle of
                # constructing an indexed block, the block component
                # already has _constructed=True.  Now, if the
                # _BlockData.__init__() defines any local variables
                # (like pyomo.gdp.Disjunct's indicator_var), name(True)
                # will fail: this block data exists and has a parent(),
                # but it has not yet been added to the parent's _data
                # (so the idx lookup will fail in name).
                if self.parent_block() is None:
                    _blockName = "[Model]"
                else:
                    try:
                        _blockName = "Block '%s'" % self.name
                    except:
                        _blockName = "Block '%s[...]'" \
                            % self.parent_component().name
                logger.debug("Constructing %s '%s' on %s from data=%s",
                             val.__class__.__name__, name,
                             _blockName, str(data))
            try:
                val.construct(data)
            except:
                err = sys.exc_info()[1]
                logger.error(
                    "Constructing component '%s' from data=%s failed:\n%s: %s",
                    str(val.name), str(data).strip(),
                    type(err).__name__, err)
                raise
            if generate_debug_messages:
                if _blockName[-1] == "'":
                    _blockName = _blockName[:-1] + '.' + name + "'"
                else:
                    _blockName = "'" + _blockName + '.' + name + "'"
                _out = StringIO()
                val.pprint(ostream=_out)
                logger.debug("Constructed component '%s':\n%s"
                             % (_blockName, _out.getvalue()))

    def del_component(self, name_or_object):
        """
        Delete a component from this block.
        """
        obj = self.component(name_or_object)
        # FIXME: Is this necessary?  Should this raise an exception?
        if obj is None:
            return

        # FIXME: Is this necessary?  Should this raise an exception?
        # if name not in self._decl:
        #    return

        name = obj.local_name

        # Replace the component in the master list with a None placeholder
        idx = self._decl[name]
        del self._decl[name]
        self._decl_order[idx] = (None, self._decl_order[idx][1])

        # Update the ctype linked lists
        ctype_info = self._ctypes[obj.ctype]
        ctype_info[2] -= 1
        if ctype_info[2] == 0:
            del self._ctypes[obj.ctype]

        # Clear the _parent attribute
        obj._parent = None

        # Now that this component is not in the _decl map, we can call
        # delattr as usual.
        #
        #del self.__dict__[name]
        #
        # Note: 'del self.__dict__[name]' is inappropriate here.  The
        # correct way to add the attribute is to delegate the work to
        # the next class up the MRO.
        super(_BlockData, self).__delattr__(name)

    def reclassify_component_type(self, name_or_object, new_ctype,
                                  preserve_declaration_order=True):
        """
        TODO
        """
        obj = self.component(name_or_object)
        # FIXME: Is this necessary?  Should this raise an exception?
        if obj is None:
            return

        if obj.ctype is new_ctype:
            return

        name = obj.local_name
        if not preserve_declaration_order:
            # if we don't have to preserve the decl order, then the
            # easiest (and fastest) thing to do is just delete it and
            # re-add it.
            self.del_component(name)
            obj._ctype = new_ctype
            self.add_component(name, obj)
            return

        idx = self._decl[name]

        # Update the ctype linked lists
        ctype_info = self._ctypes[obj.ctype]
        ctype_info[2] -= 1
        if ctype_info[2] == 0:
            del self._ctypes[obj.ctype]
        elif ctype_info[0] == idx:
            ctype_info[0] = self._decl_order[idx][1]
        else:
            prev = None
            tmp = self._ctypes[obj.ctype][0]
            while tmp < idx:
                prev = tmp
                tmp = self._decl_order[tmp][1]

            self._decl_order[prev] = (self._decl_order[prev][0],
                                      self._decl_order[idx][1])
            if ctype_info[1] == idx:
                ctype_info[1] = prev

        obj._ctype = new_ctype

        # Insert into the new ctype list
        if new_ctype not in self._ctypes:
            self._ctypes[new_ctype] = [idx, idx, 1]
            self._decl_order[idx] = (obj, None)
        elif idx < self._ctypes[new_ctype][0]:
            self._decl_order[idx] = (obj, self._ctypes[new_ctype][0])
            self._ctypes[new_ctype][0] = idx
            self._ctypes[new_ctype][2] += 1
        elif idx > self._ctypes[new_ctype][1]:
            prev = self._ctypes[new_ctype][1]
            self._decl_order[prev] = (self._decl_order[prev][0], idx)
            self._decl_order[idx] = (obj, None)
            self._ctypes[new_ctype][1] = idx
            self._ctypes[new_ctype][2] += 1
        else:
            self._ctypes[new_ctype][2] += 1
            prev = None
            tmp = self._ctypes[new_ctype][0]
            while tmp < idx:
                # this test should be unnecessary: and tmp is not None:
                prev = tmp
                tmp = self._decl_order[tmp][1]
            self._decl_order[prev] = (self._decl_order[prev][0], idx)
            self._decl_order[idx] = (obj, tmp)

    def clone(self):
        """
        TODO
        """
        # FYI: we used to remove all _parent() weakrefs before
        # deepcopying and then restore them on the original and cloned
        # model.  It turns out that this was completely unnecessary and
        # wasteful.

        #
        # Note: Setting __block_scope__ determines which components are
        # deepcopied (anything beneath this block) and which are simply
        # preserved as references (anything outside this block
        # hierarchy).  We must always go through this effort to prevent
        # copying certain "reserved" components (like Any,
        # NonNegativeReals, etc) that are not "owned" by any blocks and
        # should be preserved as singletons.
        #
        save_parent, self._parent = self._parent, None
        try:
            new_block = copy.deepcopy(
                self, {
                    '__block_scope__': {id(self): True, id(None): False},
                    '__paranoid__': False,
                    })
        except:
            new_block = copy.deepcopy(
                self, {
                    '__block_scope__': {id(self): True, id(None): False},
                    '__paranoid__': True,
                    })
        finally:
            self._parent = save_parent

        return new_block

    def contains_component(self, ctype):
        """
        Return True if the component type is in _ctypes and ... TODO.
        """
        return ctype in self._ctypes and self._ctypes[ctype][2]

    def component(self, name_or_object):
        """
        Return a child component of this block.

        If passed a string, this will return the child component
        registered by that name.  If passed a component, this will
        return that component IFF the component is a child of this
        block. Returns None on lookup failure.
        """
        if isinstance(name_or_object, str):
            if name_or_object in self._decl:
                return self._decl_order[self._decl[name_or_object]][0]
        else:
            try:
                obj = name_or_object.parent_component()
                if obj.parent_block() is self:
                    return obj
            except AttributeError:
                pass
        return None

    def component_map(self, ctype=None, active=None, sort=False):
        """Returns a PseudoMap of the components in this block.

        Parameters
        ----------
        ctype:  None or type or iterable
            Specifies the component types (`ctypes`) to include in the
            resulting PseudoMap

                =============   ===================
                None            All components
                type            A single component type
                iterable        All component types in the iterable
                =============   ===================

        active: None or bool
            Filter components by the active flag

                =====  ===============================
                None   Return all components
                True   Return only active components
                False  Return only inactive components
                =====  ===============================

        sort: bool
            Iterate over the components in a sorted otder

                =====  ================================================
                True   Iterate using Block.alphabetizeComponentAndIndex
                False  Iterate using Block.declarationOrder
                =====  ================================================

        """
        return PseudoMap(self, ctype, active, sort)

    def _component_typemap(self, ctype=None, active=None, sort=False):
        """
        Return information about the block components.

        If ctype is None, return a dictionary that maps
           {component type -> {name -> component instance}}
        Otherwise, return a dictionary that maps
           {name -> component instance}
        for the specified component type.

        Note: The actual {name->instance} object is a PseudoMap that
        implements a lightweight interface to the underlying
        BlockComponents data structures.
        """
        if ctype is None:
            ans = {}
            for x in self._ctypes:
                ans[x] = PseudoMap(self, x, active, sort)
            return ans
        else:
            return PseudoMap(self, ctype, active, sort)

    def _component_data_iter(self, ctype=None, active=None, sort=False):
        """
        Generator that returns a 3-tuple of (component name, index value,
        and _ComponentData) for every component data in the block.
        """
        _sort_indices = SortComponents.sort_indices(sort)
        _subcomp = PseudoMap(self, ctype, active, sort)
        for name, comp in _subcomp.items():
            # NOTE: Suffix has a dict interface (something other derived
            #   non-indexed Components may do as well), so we don't want
            #   to test the existence of iteritems as a check for
            #   component datas. We will rely on is_indexed() to catch
            #   all the indexed components.  Then we will do special
            #   processing for the scalar components to catch the case
            #   where there are "sparse scalar components"
            if comp.is_indexed():
                _items = comp.items()
            elif hasattr(comp, '_data'):
                # This may be an empty Scalar component (e.g., from
                # Constraint.Skip on a scalar Constraint)
                assert len(comp._data) <= 1
                _items = comp._data.items()
            else:
                _items = ((None, comp),)

            if _sort_indices:
                _items = sorted_robust(_items, key=itemgetter(0))
            if active is None or not isinstance(comp, ActiveIndexedComponent):
                for idx, compData in _items:
                    yield (name, idx), compData
            else:
                for idx, compData in _items:
                    if compData.active == active:
                        yield (name, idx), compData

    @deprecated("The all_components method is deprecated.  "
                "Use the Block.component_objects() method.",
                version="4.1.10486")
    def all_components(self, *args, **kwargs):
        return self.component_objects(*args, **kwargs)

    @deprecated("The active_components method is deprecated.  "
                "Use the Block.component_objects() method.",
                version="4.1.10486")
    def active_components(self, *args, **kwargs):
        kwargs['active'] = True
        return self.component_objects(*args, **kwargs)

    @deprecated("The all_component_data method is deprecated.  "
                "Use the Block.component_data_objects() method.",
                version="4.1.10486")
    def all_component_data(self, *args, **kwargs):
        return self.component_data_objects(*args, **kwargs)

    @deprecated("The active_component_data method is deprecated.  "
                "Use the Block.component_data_objects() method.",
                version="4.1.10486")
    def active_component_data(self, *args, **kwargs):
        kwargs['active'] = True
        return self.component_data_objects(*args, **kwargs)

    def component_objects(self, ctype=None, active=None, sort=False,
                          descend_into=True, descent_order=None):
        """
        Return a generator that iterates through the
        component objects in a block.  By default, the
        generator recursively descends into sub-blocks.
        """
        if not descend_into:
            for x in self.component_map(ctype, active, sort).values():
                yield x
            return
        for _block in self.block_data_objects(active, sort, descend_into, descent_order):
            for x in _block.component_map(ctype, active, sort).values():
                yield x

    def component_data_objects(self,
                               ctype=None,
                               active=None,
                               sort=False,
                               descend_into=True,
                               descent_order=None):
        """
        Return a generator that iterates through the
        component data objects for all components in a
        block.  By default, this generator recursively
        descends into sub-blocks.
        """
        if descend_into:
            block_generator = self.block_data_objects(
                active=active,
                sort=sort,
                descend_into=descend_into,
                descent_order=descent_order)
        else:
            block_generator = (self,)

        for _block in block_generator:
            for x in _block._component_data_iter(ctype=ctype,
                                                 active=active,
                                                 sort=sort):
                yield x[1]

    def component_data_iterindex(self,
                                 ctype=None,
                                 active=None,
                                 sort=False,
                                 descend_into=True,
                                 descent_order=None):
        """
        Return a generator that returns a tuple for each
        component data object in a block.  By default, this
        generator recursively descends into sub-blocks.  The
        tuple is

            ((component name, index value), _ComponentData)

        """
        if descend_into:
            block_generator = self.block_data_objects(
                active=active,
                sort=sort,
                descend_into=descend_into,
                descent_order=descent_order)
        else:
            block_generator = (self,)

        for _block in block_generator:
            for x in _block._component_data_iter(ctype=ctype,
                                                 active=active,
                                                 sort=sort):
                yield x

    @deprecated("The all_blocks method is deprecated.  "
                "Use the Block.block_data_objects() method.",
                version="4.1.10486")
    def all_blocks(self, *args, **kwargs):
        return self.block_data_objects(*args, **kwargs)

    @deprecated("The active_blocks method is deprecated.  "
                "Use the Block.block_data_objects() method.",
                version="4.1.10486")
    def active_blocks(self, *args, **kwargs):
        kwargs['active'] = True
        return self.block_data_objects(*args, **kwargs)

    def block_data_objects(self,
                           active=None,
                           sort=False,
                           descend_into=True,
                           descent_order=None):

        """
        This method returns a generator that iterates
        through the current block and recursively all
        sub-blocks.  This is semantically equivalent to

            component_data_objects(Block, ...)

        """
        if descend_into is False:
            if active is not None and self.active != active:
                # Return an iterator over an empty tuple
                return ().__iter__()
            else:
                return (self,).__iter__()
        #
        # Rely on the _tree_iterator:
        #
        if descend_into is True:
            descend_into = (Block,)
        elif isclass(descend_into):
            descend_into = (descend_into,)
        return self._tree_iterator(ctype=descend_into,
                                   active=active,
                                   sort=sort,
                                   traversal=descent_order)

    def _tree_iterator(self,
                       ctype=None,
                       active=None,
                       sort=None,
                       traversal=None):

        # TODO: merge into block_data_objects
        if ctype is None:
            ctype = (Block,)
        elif isclass(ctype):
            ctype = (ctype,)

        # A little weird, but since we "normally" return a generator, we
        # will return a generator for an empty list instead of just
        # returning None or an empty list here (so that consumers can
        # count on us always returning a generator)
        if active is not None and self.active != active:
            return ().__iter__()

        # ALWAYS return the "self" Block, even if it does not match
        # ctype.  This is because we map this ctype to the
        # "descend_into" argument in public calling functions: callers
        # expect that the called thing will be iterated over.
        #
        # if self.parent_component().ctype not in ctype:
        #    return ().__iter__()

        if traversal is None or \
                traversal == TraversalStrategy.PrefixDepthFirstSearch:
            return self._prefix_dfs_iterator(ctype, active, sort)
        elif traversal == TraversalStrategy.BreadthFirstSearch:
            return self._bfs_iterator(ctype, active, sort)
        elif traversal == TraversalStrategy.PostfixDepthFirstSearch:
            return self._postfix_dfs_iterator(ctype, active, sort)
        else:
            raise RuntimeError("unrecognized traversal strategy: %s"
                               % (traversal, ))

    def _prefix_dfs_iterator(self, ctype, active, sort):
        """Helper function implementing a non-recursive prefix order
        depth-first search.  That is, the parent is returned before its
        children.

        Note: this method assumes it is called ONLY by the _tree_iterator
        method, which centralizes certain error checking and
        preliminaries.
        """
        PM = PseudoMap(self, ctype, active, sort)
        _stack = [(self,).__iter__(), ]
        while _stack:
            try:
                PM._block = _block = next(_stack[-1])
                yield _block
                if not PM:
                    continue
                _stack.append(_block.component_data_objects(ctype=ctype,
                                                            active=active,
                                                            sort=sort,
                                                            descend_into=False))
            except StopIteration:
                _stack.pop()

    def _postfix_dfs_iterator(self, ctype, active, sort):
        """
        Helper function implementing a non-recursive postfix
        order depth-first search.  That is, the parent is
        returned after its children.

        Note: this method assumes it is called ONLY by the
        _tree_iterator method, which centralizes certain
        error checking and preliminaries.
        """
        _stack = [(self, self.component_data_iterindex(ctype, active, sort, False))]
        while _stack:
            try:
                _sub = next(_stack[-1][1])[-1]
                _stack.append((_sub,
                               _sub.component_data_iterindex(ctype, active, sort, False)
                               ))
            except StopIteration:
                yield _stack.pop()[0]

    def _bfs_iterator(self, ctype, active, sort):
        """Helper function implementing a non-recursive breadth-first search.
        That is, all children at one level in the tree are returned
        before any of the children at the next level.

        Note: this method assumes it is called ONLY by the _tree_iterator
        method, which centralizes certain error checking and
        preliminaries.

        """
        if SortComponents.sort_indices(sort):
            if SortComponents.sort_names(sort):
                sorter = itemgetter(1, 2)
            else:
                sorter = itemgetter(0, 2)
        elif SortComponents.sort_names(sort):
            sorter = itemgetter(1)
        else:
            sorter = None

        _levelQueue = {0: (((None, None, self,),),)}
        while _levelQueue:
            _level = min(_levelQueue)
            _queue = _levelQueue.pop(_level)
            if not _queue:
                break
            if sorter is None:
                _queue = _levelWalker(_queue)
            else:
                _queue = sorted(_sortingLevelWalker(_queue), key=sorter)

            _level += 1
            _levelQueue[_level] = []
            # JDS: rework the _levelQueue logic so we don't need to
            # merge the key/value returned by the new
            # component_data_iterindex() method.
            for _items in _queue:
                yield _items[-1]  # _block
                _levelQueue[_level].append(
                    tmp[0] + (tmp[1],) for tmp in
                    _items[-1].component_data_iterindex(ctype=ctype,
                                                        active=active,
                                                        sort=sort,
                                                        descend_into=False))

    def fix_all_vars(self):
        # TODO: Simplify based on recursive logic
        for var in self.component_map(Var).values():
            var.fix()
        for block in self.component_map(Block).values():
            block.fix_all_vars()

    def unfix_all_vars(self):
        # TODO: Simplify based on recursive logic
        for var in self.component_map(Var).values():
            var.unfix()
        for block in self.component_map(Block).values():
            block.unfix_all_vars()

    def is_constructed(self):
        """
        A boolean indicating whether or not all *active* components of the
        input model have been properly constructed.
        """
        if not self.parent_component()._constructed:
            return False
        for x in self._decl_order:
            if x[0] is not None and x[0].active and not x[0].is_constructed():
                return False
        return True

    def _pprint_blockdata_components(self, ostream):
        #
        # We hard-code the order of the core Pyomo modeling
        # components, to ensure that the output follows the logical order
        # that expected by a user.
        #
        import pyomo.core.base.component_order
        items = list(pyomo.core.base.component_order.items)
        items_set = set(items)
        items_set.add(Block)
        #
        # Collect other model components that are registered
        # with the IModelComponent extension point.  These are appended
        # to the end of the list of the list.
        #
        dynamic_items = set()
        for item in self._ctypes:
            if not item in items_set:
                dynamic_items.add(item)
        # extra items get added alphabetically (so output is consistent)
        items.append(Block)
        items.extend(sorted(dynamic_items, key=lambda x: x.__name__))

        indented_ostream = StreamIndenter(ostream, self._PPRINT_INDENT)
        for item in items:
            keys = sorted(self.component_map(item))
            if not keys:
                continue
            #
            # NOTE: these conditional checks should not be hard-coded.
            #
            ostream.write("%d %s Declarations\n"
                          % (len(keys), item.__name__))
            for key in keys:
                self.component(key).pprint(ostream=indented_ostream)
            ostream.write("\n")
        #
        # Model Order
        #
        decl_order_keys = list(self.component_map().keys())
        ostream.write("%d Declarations: %s\n"
                      % (len(decl_order_keys),
                          ' '.join(str(x) for x in decl_order_keys)))

    def display(self, filename=None, ostream=None, prefix=""):
        """
        Print the Pyomo model in a verbose format.
        """
        if filename is not None:
            OUTPUT = open(filename, "w")
            self.display(ostream=OUTPUT, prefix=prefix)
            OUTPUT.close()
            return
        if ostream is None:
            ostream = sys.stdout
        if self.parent_block() is not None:
            ostream.write(prefix + "Block " + self.name + '\n')
        else:
            ostream.write(prefix + "Model " + self.name + '\n')
        #
        # FIXME: We should change the display order (to Obj, Var, Con,
        # Block) and change the printer to only display sections with
        # active components.  That will fix the need for the special
        # case for blocks below.  I am not implementing this now as it
        # would break tests just before a release.  [JDS 1/7/15]
        import pyomo.core.base.component_order
        for item in pyomo.core.base.component_order.display_items:
            #
            ostream.write(prefix + "\n")
            ostream.write(prefix + "  %s:\n" % pyomo.core.base.component_order.display_name[item])
            ACTIVE = self.component_map(item, active=True)
            if not ACTIVE:
                ostream.write(prefix + "    None\n")
            else:
                for obj in ACTIVE.values():
                    obj.display(prefix=prefix + "    ", ostream=ostream)

        item = Block
        ACTIVE = self.component_map(item, active=True)
        if ACTIVE:
            ostream.write(prefix + "\n")
            ostream.write(
                prefix + "  %s:\n" %
                pyomo.core.base.component_order.display_name[item])
            for obj in ACTIVE.values():
                obj.display(prefix=prefix + "    ", ostream=ostream)

    #
    # The following methods are needed to support passing blocks as
    # models to a solver.
    #

    def valid_problem_types(self):
        """This method allows the pyomo.opt convert function to work with a
        Model object."""
        return [ProblemFormat.pyomo]

    def write(self,
              filename=None,
              format=None,
              solver_capability=None,
              io_options={}):
        """
        Write the model to a file, with a given format.
        """
        #
        # Guess the format if none is specified
        #
        if (filename is None) and (format is None):
            # Preserving backwards compatibility here.
            # The function used to be defined with format='lp' by
            # default, but this led to confusing behavior when a
            # user did something like 'model.write("f.nl")' and
            # expected guess_format to create an NL file.
            format = ProblemFormat.cpxlp
        if filename is not None:
            try:
                _format = guess_format(filename)
            except AttributeError:
                # End up here if an ostream is passed to the filename argument
                _format = None
            if format is None:
                if _format is None:
                    raise ValueError(
                        "Could not infer file format from file name '%s'.\n"
                        "Either provide a name with a recognized extension "
                        "or specify the format using the 'format' argument."
                        % filename)
                else:
                    format = _format
            elif format != _format and _format is not None:
                logger.warning(
                    "Filename '%s' likely does not match specified "
                    "file format (%s)" % (filename, format))
        problem_writer = WriterFactory(format)
        if problem_writer is None:
            raise ValueError(
                "Cannot write model in format '%s': no model "
                "writer registered for that format"
                % str(format))

        if solver_capability is None:
            def solver_capability(x): return True
        (filename, smap) = problem_writer(self,
                                          filename,
                                          solver_capability,
                                          io_options)
        smap_id = id(smap)
        if not hasattr(self, 'solutions'):
            # This is a bit of a hack.  The write() method was moved
            # here from PyomoModel to support the solution of arbitrary
            # blocks in a hierarchical model.  However, we cannot import
            # PyomoModel at the beginning of the file due to a circular
            # import.  When we rearchitect the solution writers/solver
            # API, we should revisit this and remove the circular
            # dependency (we only need it here because we store the
            # SymbolMap returned by the writer in the solutions).
            from pyomo.core.base.PyomoModel import ModelSolutions
            self.solutions = ModelSolutions(self)
        self.solutions.add_symbol_map(smap)

        if is_debug_set(logger):
            logger.debug(
                "Writing model '%s' to file '%s' with format %s",
                self.name,
                str(filename),
                str(format))
        return filename, smap_id


@ModelComponentFactory.register("A component that contains one or more model components.")
class Block(ActiveIndexedComponent):
    """
    Blocks are indexed components that contain other components
    (including blocks).  Blocks have a global attribute that defines
    whether construction is deferred.  This applies to all components
    that they contain except blocks.  Blocks contained by other
    blocks use their local attribute to determine whether construction
    is deferred.
    """

    _ComponentDataClass = _BlockData

    def __new__(cls, *args, **kwds):
        if cls != Block:
            return super(Block, cls).__new__(cls)
        if not args or (args[0] is UnindexedComponent_set and len(args) == 1):
            return SimpleBlock.__new__(SimpleBlock)
        else:
            return IndexedBlock.__new__(IndexedBlock)

    def __init__(self, *args, **kwargs):
        """Constructor"""
        self._suppress_ctypes = set()
        _rule = kwargs.pop('rule', None)
        _options = kwargs.pop('options', None)
        # As concrete applies to the Block at declaration time, we will
        # not use an initializer.
        _concrete = kwargs.pop('concrete', False)
        # As dense applies to the whole container, we will not use an
        # initializer
        self._dense = kwargs.pop('dense', True)
        kwargs.setdefault('ctype', Block)
        ActiveIndexedComponent.__init__(self, *args, **kwargs)
        if _options is not None:
            deprecation_warning(
                "The Block 'options=' keyword is deprecated.  "
                "Equivalent functionality can be obtained by wrapping "
                "the rule function to add the options dictionary to "
                "the function arguments", version='5.7.2')
            if self.is_indexed():
                def rule_wrapper(model, *_idx):
                    return _rule(model, *_idx, **_options)
            else:
                def rule_wrapper(model):
                    return _rule(model, **_options)
            self._rule = Initializer(rule_wrapper)
        else:
            self._rule = Initializer(_rule)
        if _concrete:
            # Call self.construct() as opposed to just setting the _constructed
            # flag so that the base class construction procedure fires (this
            # picks up any construction rule that the user may provide)
            self.construct()

    def _getitem_when_not_present(self, idx):
        _block = self._setitem_when_not_present(idx)
        if self._rule is None:
            return _block

        if _BlockConstruction.data:
            data = _BlockConstruction.data.get(id(self), None)
            if data is not None:
                data = data.get(idx, None)
            if data is not None:
                # Note that for scalar Blocks, this will override the
                # entry for _BlockConstruction.data[id(self)], as _block
                # is self.
                _BlockConstruction.data[id(_block)] = data
        else:
            data = None

        try:
            obj = self._rule(_block, idx)
            # If the user returns a block, transfer over everything
            # they defined into the empty one we created.  We do
            # this inside the try block so that any abstract
            # components declared by the rule have the opportunity
            # to be initialized with data from
            # _BlockConstruction.data as they are transferred over.
            if obj is not _block and isinstance(obj, _BlockData):
                _block.transfer_attributes_from(obj)
        finally:
            if data is not None and _block is not self:
                del _BlockConstruction.data[id(_block)]

        # TBD: Should we allow skipping Blocks???
        # if obj is Block.Skip and idx is not None:
        #   del self._data[idx]
        return _block

    def construct(self, data=None):
        """
        Initialize the block
        """
        if is_debug_set(logger):
            logger.debug("Constructing %s '%s', from data=%s",
                         self.__class__.__name__, self.name, str(data))
        if self._constructed:
            return
        timer = ConstructionTimer(self)
        self._constructed = True

        # Constructing blocks is tricky.  Scalar blocks are already
        # partially constructed (they have _data[None] == self) in order
        # to support Abstract blocks.  The block may therefore already
        # have components declared on it.  In order to preserve
        # decl_order, we must construct those components *first* before
        # firing any rule.  Indexed blocks should be empty, so we only
        # need to fire the rule in order.
        #
        #  Since the rule does not pass any "data" on, we build a scalar
        #  "stack" of pointers to block data (_BlockConstruction.data)
        #  that the individual blocks' add_component() can refer back to
        #  to handle component construction.
        if data is not None:
            _BlockConstruction.data[id(self)] = data
        try:
            if self.is_indexed():
                # We can only populate Blocks with finite indexing sets
                if self.index_set().isfinite() and (
                        self._dense or self._rule is not None):
                    for _idx in self.index_set():
                        # Trigger population & call the rule
                        self._getitem_when_not_present(_idx)
            else:
                # We must check that any pre-existing components are
                # constructed.  This catches the case where someone is
                # building a Concrete model by building (potentially
                # pseudo-abstract) sub-blocks and then adding them to a
                # Concrete model block.
                _idx = next(iter(UnindexedComponent_set))
                _predefined_components = self.component_map()
                if _predefined_components:
                    if _idx not in self._data:
                        # Derived block classes may not follow the scalar
                        # Block convention of initializing _data to point to
                        # itself (i.e., they are not set up to support
                        # Abstract models)
                        self._data[_idx] = self
                    if data is not None:
                        data = data.get(_idx, None)
                    if data is None:
                        data = {}
                    for name, obj in _predefined_components.items():
                        if not obj._constructed:
                            obj.construct(data.get(name, None))
                # Trigger the (normal) initialization of the block
                self._getitem_when_not_present(_idx)
        finally:
            # We must allow that id(self) may no longer be in
            # _BlockConstruction.data, as _getitem_when_not_present will
            # have already removed the entry for scalar blocks (as the
            # BlockData and the Block component are the same object)
            if data is not None:
                _BlockConstruction.data.pop(id(self), None)
            timer.report()
<<<<<<< HEAD
            return
        # If we have a rule, fire the rule for all indices.
        # Notes:
        #  - Since this block is now concrete, any components added to
        #    it will be immediately constructed by
        #    block.add_component().
        #  - Since the rule does not pass any "data" on, we build a
        #    scalar "stack" of pointers to block data
        #    (_BlockConstruction.data) that the individual blocks'
        #    add_component() can refer back to to handle component
        #    construction.
        for idx in self._index_set:
            _block = self[idx]
            if data is not None and idx in data:
                _BlockConstruction.data[id(_block)] = data[idx]
            obj = apply_indexed_rule(
                self, self._rule, _block, idx, self._options)
            if id(_block) in _BlockConstruction.data:
                del _BlockConstruction.data[id(_block)]

            if isinstance(obj, _BlockData) and obj is not _block:
                # If the user returns a block, use their block instead
                # of the empty one we just created.
                for c in list(obj.component_objects(descend_into=False)):
                    obj.del_component(c)
                    _block.add_component(c.local_name, c)
                # transfer over any other attributes that are not components
                for name, val in iteritems(obj.__dict__):
                    if not hasattr(_block, name) and not hasattr(self, name):
                        super(_BlockData, _block).__setattr__(name, val)

            # TBD: Should we allow skipping Blocks???
            # if obj is Block.Skip and idx is not None:
            #   del self._data[idx]
        timer.report()
=======
>>>>>>> c17ab1ce

    def _pprint_callback(self, ostream, idx, data):
        if not self.is_indexed():
            data._pprint_blockdata_components(ostream)
        else:
            ostream.write("%s : Active=%s\n" % (data.name, data.active))
            ostream = StreamIndenter(ostream, self._PPRINT_INDENT)
            data._pprint_blockdata_components(ostream)

    def _pprint(self):
        _attrs = [
            ("Size", len(self)),
            ("Index", self._index_set if self.is_indexed() else None),
            ('Active', self.active),
        ]
        # HACK: suppress the top-level block header (for historical reasons)
        if self.parent_block() is None and not self.is_indexed():
            return None, self._data.items(), None, self._pprint_callback
        else:
            return _attrs, self._data.items(), None, self._pprint_callback

    def display(self, filename=None, ostream=None, prefix=""):
        """
        Display values in the block
        """
        if filename is not None:
            OUTPUT = open(filename, "w")
            self.display(ostream=OUTPUT, prefix=prefix)
            OUTPUT.close()
            return
        if ostream is None:
            ostream = sys.stdout

        for key in sorted(self):
            _BlockData.display(self[key], filename, ostream, prefix)


class SimpleBlock(_BlockData, Block):

    def __init__(self, *args, **kwds):
        _BlockData.__init__(self, component=self)
        Block.__init__(self, *args, **kwds)
        # Initialize the data dict so that (abstract) attribute
        # assignment will work.  Note that we do not trigger
        # get/setitem_when_not_present so that we do not (implicitly)
        # trigger the Block rule
        self._data[None] = self
        self._index = None

    # We want scalar Blocks to pick up the Block display method
    display = Block.display


class IndexedBlock(Block):

    def __init__(self, *args, **kwds):
        Block.__init__(self, *args, **kwds)


#
# Deprecated functions.
#
@deprecated("generate_cuid_names() is deprecated. "
            "Use the ComponentUID.generate_cuid_string_map() static method",
            version="5.7.2")
def generate_cuid_names(block, ctype=None, descend_into=True):
    return ComponentUID.generate_cuid_string_map(block, ctype, descend_into)

@deprecated("The active_components function is deprecated.  "
            "Use the Block.component_objects() method.",
            version="4.1.10486")
def active_components(block, ctype, sort_by_names=False, sort_by_keys=False):
    return block.component_objects(ctype, active=True, sort=sort_by_names)


@deprecated("The components function is deprecated.  "
            "Use the Block.component_objects() method.",
            version="4.1.10486")
def components(block, ctype, sort_by_names=False, sort_by_keys=False):
    return block.component_objects(ctype, active=False, sort=sort_by_names)


@deprecated("The active_components_data function is deprecated.  "
            "Use the Block.component_data_objects() method.",
            version="4.1.10486")
def active_components_data(block, ctype,
                           sort=None, sort_by_keys=False, sort_by_names=False):
    return block.component_data_objects(ctype=ctype, active=True, sort=sort)


@deprecated("The components_data function is deprecated.  "
            "Use the Block.component_data_objects() method.",
            version="4.1.10486")
def components_data(block, ctype,
                    sort=None, sort_by_keys=False, sort_by_names=False):
    return block.component_data_objects(ctype=ctype, active=False, sort=sort)


#
# Create a Block and record all the default attributes, methods, etc.
# These will be assumes to be the set of illegal component names.
#
_BlockData._Block_reserved_words = set(dir(Block()))


class _IndexedCustomBlockMeta(type):
    """Metaclass for creating an indexed custom block.
    """

    pass


class _ScalarCustomBlockMeta(type):
    """Metaclass for creating a scalar custom block.
    """

    def __new__(meta, name, bases, dct):
        def __init__(self, *args, **kwargs):
            # bases[0] is the custom block data object
            bases[0].__init__(self, component=self)
            # bases[1] is the custom block object that
            # is used for declaration
            bases[1].__init__(self, *args, **kwargs)

        dct["__init__"] = __init__
        return type.__new__(meta, name, bases, dct)


class CustomBlock(Block):
    """ The base class used by instances of custom block components
    """

    def __init__(self, *args, **kwds):
        if self._default_ctype is not None:
            kwds.setdefault('ctype', self._default_ctype)
        Block.__init__(self, *args, **kwds)


    def __new__(cls, *args, **kwds):
        if cls.__name__.startswith('_Indexed') or \
                cls.__name__.startswith('_Scalar'):
            # we are entering here the second time (recursive)
            # therefore, we need to create what we have
            return super(CustomBlock, cls).__new__(cls)
        if not args or (args[0] is UnindexedComponent_set and len(args) == 1):
            n = _ScalarCustomBlockMeta(
                "_Scalar%s" % (cls.__name__,),
                (cls._ComponentDataClass, cls),
                {}
            )
            return n.__new__(n)
        else:
            n = _IndexedCustomBlockMeta(
                "_Indexed%s" % (cls.__name__,),
                (cls,),
                {}
            )
            return n.__new__(n)


def declare_custom_block(name, new_ctype=None):
    """ Decorator to declare components for a custom block data class

    >>> @declare_custom_block(name=FooBlock)
    ... class FooBlockData(_BlockData):
    ...    # custom block data class
    ...    pass
    """

    def proc_dec(cls):
        # this is the decorator function that
        # creates the block component class

        # Default (derived) Block attributes
        clsbody = {
            "__module__": cls.__module__,  # magic to fix the module
            # Default IndexedComponent data object is the decorated class:
            "_ComponentDataClass": cls,
            # By default this new block does not declare a new ctype
            "_default_ctype": None,
        }

        c = type(
            name,  # name of new class
            (CustomBlock,),  # base classes
            clsbody,  # class body definitions (will populate __dict__)
        )

        if new_ctype is not None:
            if new_ctype is True:
                c._default_ctype = c
            elif type(new_ctype) is type:
                c._default_ctype = new_ctype
            else:
                raise ValueError("Expected new_ctype to be either type "
                                 "or 'True'; received: %s" % (new_ctype,))

        # Register the new Block type in the same module as the BlockData
        setattr(sys.modules[cls.__module__], name, c)
        # TODO: can we also register concrete Indexed* and Scalar*
        # classes into the original BlockData module (instead of relying
        # on metaclasses)?

        # are these necessary?
        setattr(cls, '_orig_name', name)
        setattr(cls, '_orig_module', cls.__module__)
        return cls

    return proc_dec
<|MERGE_RESOLUTION|>--- conflicted
+++ resolved
@@ -797,50 +797,14 @@
         #
         if _component_sets is not None:
             for ctr, tset in enumerate(_component_sets):
-<<<<<<< HEAD
-                if tset.parent_component()._name == "_unknown_":
-                    self._construct_temporary_set(
-                        tset,
-                        val.local_name + "_index_" + str(ctr)
-                    )
-        if isinstance(val._index_set, _SetDataBase) and \
-                val._index_set.parent_component().local_name == "_unknown_":
-            self._construct_temporary_set(val._index_set, val.local_name + "_index")
-        if isinstance(getattr(val, 'initialize', None), _SetDataBase) and \
-                val.initialize.parent_component().local_name == "_unknown_":
-            self._construct_temporary_set(val.initialize, val.local_name + "_index_init")
-        if getattr(val, 'domain', None) is not None and \
-           getattr(val.domain, 'local_name', None) == "_unknown_":
-            self._construct_temporary_set(val.domain, val.local_name + "_domain")
-
-    def _construct_temporary_set(self, obj, name):
-        """TODO: This method has known issues (see tickets) and needs to be
-        reviewed. [JDS 9/2014]"""
-        if type(obj) is tuple:
-            if len(obj) == 1:  # pragma:nocover
-                raise Exception(
-                    "Unexpected temporary set construction for set "
-                    "%s on block %s" % (name, self.name))
-            else:
-                tobj = obj[0]
-                for t in obj[1:]:
-                    tobj = tobj * t
-                self.add_component(name, tobj)
-                tobj.virtual = True
-                return tobj
-        elif isinstance(obj, Set):
-            self.add_component(name, obj)
-            return obj
-        raise Exception("BOGUS")
-=======
                 if tset.parent_component().parent_block() is None \
                         and not isinstance(tset.parent_component(), GlobalSetBase):
                     self.add_component("%s_index_%d" % (val.local_name, ctr), tset)
-        if getattr(val, '_index', None) is not None \
-                and isinstance(val._index, _SetDataBase) \
-                and val._index.parent_component().parent_block() is None \
-                and not isinstance(val._index.parent_component(), GlobalSetBase):
-            self.add_component("%s_index" % (val.local_name,), val._index.parent_component())
+        if getattr(val, '_index_set', None) is not None \
+                and isinstance(val._index_set, _SetDataBase) \
+                and val._index_set.parent_component().parent_block() is None \
+                and not isinstance(val._index_set.parent_component(), GlobalSetBase):
+            self.add_component("%s_index" % (val.local_name,), val._index_set.parent_component())
         if getattr(val, 'initialize', None) is not None \
                 and isinstance(val.initialize, _SetDataBase) \
                 and val.initialize.parent_component().parent_block() is None \
@@ -851,7 +815,6 @@
                 and val.domain.parent_block() is None \
                 and not isinstance(val.domain, GlobalSetBase):
             self.add_component("%s_domain" % (val.local_name,), val.domain)
->>>>>>> c17ab1ce
 
     def _flag_vars_as_stale(self):
         """
@@ -1019,12 +982,7 @@
         # kind of thing to an "update_parent()" method on the
         # components.
         #
-<<<<<<< HEAD
-        if hasattr(val, '_index_set'):
-            self._add_temporary_set(val)
-=======
         self._add_implicit_sets(val)
->>>>>>> c17ab1ce
         #
         # Add the component to the underlying Component store
         #
@@ -2033,44 +1991,6 @@
             if data is not None:
                 _BlockConstruction.data.pop(id(self), None)
             timer.report()
-<<<<<<< HEAD
-            return
-        # If we have a rule, fire the rule for all indices.
-        # Notes:
-        #  - Since this block is now concrete, any components added to
-        #    it will be immediately constructed by
-        #    block.add_component().
-        #  - Since the rule does not pass any "data" on, we build a
-        #    scalar "stack" of pointers to block data
-        #    (_BlockConstruction.data) that the individual blocks'
-        #    add_component() can refer back to to handle component
-        #    construction.
-        for idx in self._index_set:
-            _block = self[idx]
-            if data is not None and idx in data:
-                _BlockConstruction.data[id(_block)] = data[idx]
-            obj = apply_indexed_rule(
-                self, self._rule, _block, idx, self._options)
-            if id(_block) in _BlockConstruction.data:
-                del _BlockConstruction.data[id(_block)]
-
-            if isinstance(obj, _BlockData) and obj is not _block:
-                # If the user returns a block, use their block instead
-                # of the empty one we just created.
-                for c in list(obj.component_objects(descend_into=False)):
-                    obj.del_component(c)
-                    _block.add_component(c.local_name, c)
-                # transfer over any other attributes that are not components
-                for name, val in iteritems(obj.__dict__):
-                    if not hasattr(_block, name) and not hasattr(self, name):
-                        super(_BlockData, _block).__setattr__(name, val)
-
-            # TBD: Should we allow skipping Blocks???
-            # if obj is Block.Skip and idx is not None:
-            #   del self._data[idx]
-        timer.report()
-=======
->>>>>>> c17ab1ce
 
     def _pprint_callback(self, ostream, idx, data):
         if not self.is_indexed():
