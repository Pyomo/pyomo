--- conflicted
+++ resolved
@@ -106,318 +106,11 @@
 
 import six
 
-<<<<<<< HEAD
-from pyomo.core.expr.numvalue import NumericValue, nonpyomo_leaf_types, value
-from pyomo.core.base.template_expr import IndexTemplate
-from pyomo.core.expr import current as expr
-import six
-try:
-    import pint as pint_module
-except ImportError:
-    pint_module = None
-=======
-from pyomo.common.dependencies import attempt_import
-from pyomo.core.expr.numvalue import NumericValue, nonpyomo_leaf_types, value, native_numeric_types
-from pyomo.core.base.constraint import Constraint
-from pyomo.core.base.objective import Objective
-from pyomo.core.base.block import Block, SubclassOf
-from pyomo.core.base.expression import Expression
-from pyomo.core.base.var import _VarData
-from pyomo.core.base.param import _ParamData
-from pyomo.core.base.external import ExternalFunction
-from pyomo.core.base.template_expr import IndexTemplate
-from pyomo.core.expr import current as EXPR
-
-pint_module, pint_available = attempt_import(
-    'pint', defer_check=True, error_message='The "pint" package failed '
-    'to import. This package is necessary to use Pyomo units.')
->>>>>>> c8178dff
-
-class UnitsError(Exception):
-    """
-    An exception class for all general errors/warnings associated with units
-    """
-    def __init__(self, msg):
-        self.msg = msg
-
-    def __str__(self):
-        return str(self.msg)
-
-
-class InconsistentUnitsError(UnitsError):
-    """
-    An exception indicating that inconsistent units are present on an expression.
-
-    E.g., x == y, where x is in units of kg and y is in units of meter
-    """
-    def __init__(self, exp1, exp2, msg):
-        msg = '{}: {} not compatible with {}.'.format(str(msg), str(exp1), str(exp2))
-        super(InconsistentUnitsError, self).__init__(msg)
-
-
-class _PyomoUnit(NumericValue):
-    """An object that represents a single unit in Pyomo (e.g., kg, meter)
-
-    Users should not create instances of _PyomoUnit directly, but rather access
-    units as attributes on an instance of a :class:`PyomoUnitsContainer`.
-    This module contains a global PyomoUnitsContainer object :py:data:`units`.
-    See module documentation for more information.
-    """
-    def __init__(self, pint_unit, pint_registry):
-        super(_PyomoUnit, self).__init__()
-        assert pint_unit is not None
-        assert pint_registry is not None
-        self._pint_unit = pint_unit
-        self._pint_registry = pint_registry
-
-    def _get_pint_unit(self):
-        """ Return the pint unit corresponding to this Pyomo unit. """
-        return self._pint_unit
-
-    def _get_pint_registry(self):
-        """ Return the pint registry (pint.UnitRegistry) object used to create this unit. """
-        return self._pint_registry
-
-    # Todo: test pickle and implement __getstate__/__setstate__ to do the right thing
-
-    def getname(self, fully_qualified=False, name_buffer=None):
-        """
-        Returns the name of this unit as a string.
-        Overloaded from: :py:class:`NumericValue`. See this class for a description of the
-        arguments. The value of these arguments are ignored here.
-
-        Returns
-        -------
-        : str
-           Returns the name of the unit
-        """
-        return str(self)
-
-    # methods/properties that use the NumericValue base class implementation
-    # name property
-    # local_name
-    # cname
-
-    def is_constant(self):
-        """
-        Indicates if the NumericValue is constant and can be replaced with a plain old number
-        Overloaded from: :py:class:`NumericValue`
-
-        This method indicates if the NumericValue is a constant and can be replaced with a plain
-        old number. Although units are, in fact, constant, we do NOT want this replaced - therefore
-        we return False here to prevent replacement.
-
-        Returns
-        =======
-        : bool
-           False (This method always returns False)
-        """
-        return False
-
-    def is_fixed(self):
-        """
-        Indicates if the NumericValue is fixed with respect to a "solver".
-        Overloaded from: :py:class:`NumericValue`
-
-        Indicates if the Unit should be treated as fixed. Since the Unit is always treated as
-        a constant value of 1.0, it is fixed.
-
-        Returns
-        =======
-        : bool
-           True (This method always returns True)
-
-        """
-        return True
-
-    def is_parameter_type(self):
-        """ This is not a parameter type (overloaded from NumericValue) """
-        return False
-
-    def is_variable_type(self):
-        """ This is not a variable type (overloaded from NumericValue) """
-        return False
-
-    def is_potentially_variable(self):
-        """
-        This is not potentially variable (does not and cannot contain a variable).
-        Overloaded from NumericValue
-        """
-        return False
-
-    def is_named_expression_type(self):
-        """ This is not a named expression (overloaded from NumericValue) """
-        return False
-
-    def is_expression_type(self):
-        """ This is a leaf, not an expression (overloaded from NumericValue) """
-        return False
-
-    def is_component_type(self):
-        """ This is not a component type (overloaded from NumericValue) """
-        return False
-
-    def is_relational(self):
-        """ This is not relational (overloaded from NumericValue) """
-        return False
-
-    def is_indexed(self):
-        """ This is not indexed (overloaded from NumericValue) """
-        return False
-
-    def _compute_polynomial_degree(self, result):
-        """ Returns the polynomial degree - since units are constants, they have degree of zero.
-        Note that :py:meth:`NumericValue.polynomial_degree` calls this method.
-        """
-        return 0
-
-    def __float__(self):
-        """
-        Coerce the value to a floating point
-
-        Raises:
-            TypeError
-        """
-        raise TypeError(
-            "Implicit conversion of Pyomo Unit `%s' to a float is "
-            "disabled. This error is often the result of treating a unit "
-            "as though it were a number (e.g., passing a unit to a built-in "
-            "math function). Avoid this error by using Pyomo-provided math "
-            "functions."
-            % self.name)
-
-    def __int__(self):
-        """
-        Coerce the value to an integer
-
-        Raises:
-            TypeError
-        """
-        raise TypeError(
-            "Implicit conversion of Pyomo Unit `%s' to an int is "
-            "disabled. This error is often the result of treating a unit "
-            "as though it were a number (e.g., passing a unit to a built-in "
-            "math function). Avoid this error by using Pyomo-provided math "
-            "math function). Avoid this error by using Pyomo-provided math "
-            "functions."
-            % self.name)
-
-    # __lt__ uses NumericValue base class implementation
-    # __gt__ uses NumericValue base class implementation
-    # __le__ uses NumericValue base class implementation
-    # __ge__ uses NumericValue base class implementation
-    # __eq__ uses NumericValue base class implementation
-    # __add__ uses NumericValue base class implementation
-    # __sub__ uses NumericValue base class implementation
-    # __mul__ uses NumericValue base class implementation
-    # __div__ uses NumericValue base class implementation
-    # __truediv__ uses NumericValue base class implementation
-    # __pow__ uses NumericValue vase class implementation
-    # __radd__ uses NumericValue base class implementation
-    # __rsub__ uses NumericValue base class implementation
-    # __rmul__ uses NumericValue base class implementation
-    # __rdiv__ uses NumericValue base class implementation
-    # __rtruediv__ uses NumericValue base class implementation
-    # __rpow__ uses NumericValue base class implementation
-    # __iadd__ uses NumericValue base class implementation
-    # __isub__ uses NumericValue base class implementation
-    # __imul__ uses NumericValue base class implementation
-    # __idiv__ uses NumericValue base class implementation
-    # __itruediv__ uses NumericValue base class implementation
-    # __ipow__ uses NumericValue base class implementation
-    # __neg__ uses NumericValue base class implementation
-    # __pos__ uses NumericValue base class implementation
-    # __add__ uses NumericValue base class implementation
-
-    def __str__(self):
-        """ Returns a string representing the unit """
-
-        # The ~ returns the short form of the pint unit if the unit is
-        # an instance of the unit 'dimensionless', then pint returns ''
-        # which causes problems with some string processing in Pyomo
-        # that expects a name
-        #
-        # Note: Some pint units contain unicode characters (notably
-        # delta temperatures).  So that things work cleanly in Python 2
-        # and 3, we will generate the string as unicode, then explicitly
-        # encode it to UTF-8 in Python 2
-        retstr = u'{:!~s}'.format(self._pint_unit)
-        if retstr == '':
-            retstr = 'dimensionless'
-        if six.PY2:
-            return str(retstr.encode('utf8'))
-        else:
-            return retstr
-
-    def to_string(self, verbose=None, labeler=None, smap=None,
-                  compute_values=False):
-        """
-        Return a string representation of the expression tree.
-
-        See documentation on :py:class:`NumericValue`
-
-        Returns
-        -------
-        : bool
-           A string representation for the expression tree.
-        """
-        return str(self)
-
-    def __nonzero__(self):
-        """Unit is treated as a constant value of 1.0. Therefore, it is always nonzero
-        Returns
-        -------
-        : bool
-           Returns whether on not the object is non-zero
-        """
-        return self.__bool__()
-
-    def __bool__(self):
-        """Unit is treated as a constant value of 1.0. Therefore, it is always "True"
-
-        Returns
-        -------
-        : bool
-           Returns whether or not the object is "empty"
-        """
-        return True
-
-    def __call__(self, exception=True):
-        """Unit is treated as a constant value, and this method always returns 1.0
-
-        Returns
-        -------
-        : float
-           Returns 1.0
-        """
-        return 1.0
-
-    def pprint(self, ostream=None, verbose=False):
-        """Display a user readable string description of this object.
-        """
-        if ostream is None: #pragma:nocover
-            ostream = sys.stdout
-        ostream.write(str(self))
-        # There is also a long form, but the verbose flag is not really the correct indicator
-        # if verbose:
-        #     ostream.write('{:!s}'.format(self._pint_unit))
-        # else:
-        #     ostream.write('{:!~s}'.format(self._pint_unit))
-
-
-class _UnitExtractionVisitor(EXPR.StreamBasedExpressionVisitor):
-    def __init__(self, pyomo_units_container, units_equivalence_tolerance=1e-12):
-        """
-        Visitor class used to determine units of an expression. Do not use
-        this class directly, but rather use
-        "py:meth:`PyomoUnitsContainer.assert_units_consistent`
-        or :py:meth:`PyomoUnitsContainer.get_units`
 
         Parameters
         ----------
         pyomo_units_container : PyomoUnitsContainer
            Instance of the PyomoUnitsContainer that was used for the units
-           in the expressions. Pyomo does not support "mixing" units from
            different containers
 
         units_equivalence_tolerance : float (default 1e-12)
@@ -428,7 +121,6 @@
         -----
         This class inherits from the :class:`StreamBasedExpressionVisitor` to implement
         a walker that returns the pyomo units and pint units corresponding to an
-        expression.
 
         There are class attributes (dicts) that map the expression node type to the
         particular method that should be called to return the units of the node based
@@ -1192,22 +884,8 @@
         For example, to add the currency dimension and US dollars as a
         unit, use
 
-<<<<<<< HEAD
-    @property
-    def _pint_registry(self):
-        """ Return the pint.UnitsRegistry instance corresponding to this container. """
-        if pint_module is None:
-            # pint was not imported for some reason
-            raise RuntimeError("The PyomoUnitsContainer in the units_container module requires"
-                              " the package 'pint', but this package could not be imported."
-                              " Please make sure you have 'pint' installed.")
-
-        if self.__pint_registry is None:
-            self.__pint_registry = pint_module.UnitRegistry()
-=======
         .. doctest::
             :hide:
->>>>>>> c8178dff
 
             # get a local units object (to avoid duplicate registration
             # with the example in load_definitions_from_strings)
@@ -1496,168 +1174,4 @@
 
         # convert the values
         src_quantity = num_value * from_pint_unit
-        dest_quantity = src_quantity.to(to_pint_unit)
-        return dest_quantity.magnitude
-
-    def _assert_units_consistent_constraint_data(self, condata):
-        """
-        Raise an exception if the any units in lower, body, upper on a
-        ConstraintData object are not consistent or are not equivalent
-        with each other.
-        """
-        if condata.equality:
-            if condata.lower == 0.0:
-                # Pyomo can rearrange expressions, resulting in a value
-                # of 0 for the RHS that does not have units associated
-                # Therefore, if the RHS is 0, we allow it to be unitless
-                # and check the consistency of the body only
-                # ToDo: If we modify the constraint to keep the original
-                # expression, we should verify against that instead
-                assert condata.upper == 0.0
-                self._assert_units_consistent_expression(condata.body)
-            else:
-                self.assert_units_equivalent(condata.lower, condata.body)
-        else:
-            self.assert_units_equivalent(condata.lower, condata.body, condata.upper)
-
-    def _assert_units_consistent_expression(self, expr):
-        """
-        Raise an exception if any units in expr are inconsistent.
-
-        Parameters
-        ----------
-        expr : Pyomo expression
-            The source expression to check.
-
-        Raises
-        ------
-        :py:class:`pyomo.core.base.units_container.UnitsError`, :py:class:`pyomo.core.base.units_container.InconsistentUnitsError`
-
-        """
-        # this call will raise an error if an inconsistency is found
-        pyomo_unit, pint_unit = self._get_units_tuple(expr=expr)
-
-    def check_units_equivalent(self, *args):
-        """
-        Returns True if the units associated with each of the
-        expressions passed as arguments are all equivalent (and False
-        otherwise).
-
-        Note that this method will raise an exception if the units are
-        inconsistent within an expression (since the units for that
-        expression are not valid).
-
-        Parameters
-        ----------
-        args : an argument list of Pyomo expressions
-
-        Returns
-        -------
-        bool : True if all the expressions passed as argments have the same units
-        """
-        pyomo_unit_compare, pint_unit_compare = self._get_units_tuple(args[0])
-        for expr in args[1:]:
-            pyomo_unit, pint_unit = self._get_units_tuple(expr)
-            if not _UnitExtractionVisitor(self)._pint_units_equivalent(pint_unit_compare, pint_unit):
-                return False
-        # made it through all of them successfully
-        return True
-
-    def assert_units_equivalent(self, *args):
-        """
-        Raise an exception if the units are inconsistent within an
-        expression, or not equivalent across all the passed
-        expressions.
-
-        Parameters
-        ----------
-        args : an argument list of Pyomo expressions
-            The Pyomo expressions to test
-
-        Raises
-        ------
-        :py:class:`pyomo.core.base.units_container.UnitsError`, :py:class:`pyomo.core.base.units_container.InconsistentUnitsError`
-        """
-        # this call will raise an exception if an inconsistency is found
-        pyomo_unit_compare, pint_unit_compare = self._get_units_tuple(args[0])
-        for expr in args[1:]:
-            # this call will raise an exception if an inconsistency is found
-            pyomo_unit, pint_unit = self._get_units_tuple(expr)
-            if not _UnitExtractionVisitor(self)._pint_units_equivalent(pint_unit_compare, pint_unit):
-                raise UnitsError("Units between {} and {} are not consistent.".format(str(pyomo_unit_compare), str(pyomo_unit)))
-
-    def assert_units_consistent(self, obj):
-        """
-        This method raises an exception if the units are not
-        consistent on the passed in object.  Argument obj can be one
-        of the following components: Pyomo Block (or Model),
-        Constraint, Objective, Expression, or it can be a Pyomo
-        expression object
-
-        Parameters
-        ----------
-        obj : Pyomo component (Block, Model, Constraint, Objective, or Expression) or Pyomo expression
-           The object or expression to test
-
-        Raises
-        ------
-        :py:class:`pyomo.core.base.units_container.UnitsError`, :py:class:`pyomo.core.base.units_container.InconsistentUnitsError`
-        """
-        if isinstance(obj, Block):
-            # check all the constraints, objectives, and Expression objects
-            for cdata in obj.component_data_objects(ctype=SubclassOf(Constraint), descend_into=True):
-                self._assert_units_consistent_constraint_data(cdata)
-
-            for data in obj.component_data_objects(ctype=(SubclassOf(Objective), SubclassOf(Expression)), descend_into=True):
-                self._assert_units_consistent_expression(data.expr)
-
-        elif isinstance(obj, Constraint):
-            if obj.is_indexed():
-                for cdata in obj.values():
-                    self._assert_units_consistent_constraint_data(cdata)
-            else:
-                self._assert_units_consistent_constraint_data(obj)
-
-        elif isinstance(obj, Objective) or isinstance(obj, Expression):
-            if obj.is_indexed():
-                for data in obj.values():
-                    self._assert_units_consistent_expression(data.expr)
-            else:
-                self._assert_units_consistent_expression(obj.expr)
-        else:
-            # doesn't appear to be one of the components: Block, Constraint, Objective, or Expression
-            # therefore, let's just check the units of the object itself
-            self._assert_units_consistent_expression(obj)
-
-
-class DeferredUnitsSingleton(PyomoUnitsContainer):
-    """A class supporting deferred interrogation of pint_available.
-
-    This class supports creating a module-level singleton, but deferring
-    the interrogation of the pint_available flag until the first time
-    the object is actually used.  If pint is available, this instance
-    object is replaced by an actual PyomoUnitsContainer.  Otherwise this
-    leverages the pint_module to raise an (informative)
-    DeferredImportError exception.
-
-    """
-
-    def __init__(self):
-        # do NOT call the base class __init__ so that the pint_module is
-        # not accessed
-        pass
-
-    def __getattribute__(self, attr):
-        if pint_available:
-            self.__class__ = PyomoUnitsContainer
-            self.__init__()
-            return getattr(self, attr)
-        else:
-            # Generate the ImportError
-            return getattr(pint_module, attr)
-
-# Define a module level instance of a PyomoUnitsContainer to use for
-# all units within a Pyomo model. If pint is not available, this will
-# cause an error at the first usage See module level documentation for
-# an example.
-units = DeferredUnitsSingleton()+        dest_quantity = src_quantity.to(to_pint_unit)