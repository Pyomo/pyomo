--- conflicted
+++ resolved
@@ -15,14 +15,10 @@
 from weakref import ref as weakref_ref
 
 import pyomo.common
-<<<<<<< HEAD
-from pyomo.common import deprecated
 from pyomo.common.modeling import NoArgumentGiven
-=======
 from pyomo.common.deprecation import deprecated, relocated_module_attribute
 from pyomo.common.fileutils import StreamIndenter
 from pyomo.core.pyomoobject import PyomoObject
->>>>>>> c17ab1ce
 from pyomo.core.base.misc import tabular_writer, sorted_robust
 
 logger = logging.getLogger('pyomo.core')
@@ -232,9 +228,6 @@
                         "Unable to clone Pyomo component attribute.\n"
                         "%s '%s' contains an uncopyable field '%s' (%s)"
                         % ( what, self.name, k, type(v) ))
-<<<<<<< HEAD
-                    # raise  # Uncomment this to see what the underlying error was.
-=======
                     # If this is an abstract model, then we are probably
                     # in the middle of create_instance, and the model
                     # that will eventually become the concrete model is
@@ -251,7 +244,6 @@
                             "Consider changing how you initialize this "
                             "component or using a ConcreteModel."
                             % ( k, self.name ))
->>>>>>> c17ab1ce
         ans.__setstate__(new_state)
         return ans
 
@@ -845,14 +837,7 @@
         self_component = self.parent_component()
         if self_component is None:
             return None
-<<<<<<< HEAD
         return self._index
-=======
-        for idx, component_data in self_component.items():
-            if component_data is self:
-                return idx
-        return None
->>>>>>> c17ab1ce
 
     def __str__(self):
         """Return a string with the component name and index"""
@@ -902,30 +887,8 @@
 
         myname = base + _name_index_generator(self.index())
         if name_buffer is not None:
-<<<<<<< HEAD
             name_buffer[id(self)] = myname
         return myname
-=======
-            # Iterate through the dictionary and generate all names in
-            # the buffer
-            for idx, obj in c.items():
-                name_buffer[id(obj)] = base + _name_index_generator(idx)
-            if id(self) in name_buffer:
-                # Return the name if it is in the buffer
-                return name_buffer[id(self)]
-        else:
-            #
-            # No buffer, so we iterate through the component _data
-            # dictionary until we find this object.  This can be much
-            # more expensive than if a buffer is provided.
-            #
-            for idx, obj in c.items():
-                if obj is self:
-                    return base + _name_index_generator(idx)
-        #
-        raise RuntimeError("Fatal error: cannot find the component data in "
-                           "the owning component's _data dictionary.")
->>>>>>> c17ab1ce
 
     def is_indexed(self):
         """Return true if this component is indexed"""
