--- conflicted
+++ resolved
@@ -872,32 +872,10 @@
             #
             return '[Unattached %s]' % (type(self).__name__,)
 
-        myname = base + _name_index_generator(self.index())
+        myname = base + index_repr(self.index())
         if name_buffer is not None:
-<<<<<<< HEAD
             name_buffer[id(self)] = myname
         return myname
-=======
-            # Iterate through the dictionary and generate all names in
-            # the buffer
-            for idx, obj in c.items():
-                name_buffer[id(obj)] = base + index_repr(idx)
-            if id(self) in name_buffer:
-                # Return the name if it is in the buffer
-                return name_buffer[id(self)]
-        else:
-            #
-            # No buffer, so we iterate through the component _data
-            # dictionary until we find this object.  This can be much
-            # more expensive than if a buffer is provided.
-            #
-            for idx, obj in c.items():
-                if obj is self:
-                    return base + index_repr(idx)
-        #
-        raise RuntimeError("Fatal error: cannot find the component data in "
-                           "the owning component's _data dictionary.")
->>>>>>> bda3f85d
 
     def is_indexed(self):
         """Return true if this component is indexed"""
