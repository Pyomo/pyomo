#  ___________________________________________________________________________
#
#  Pyomo: Python Optimization Modeling Objects
#  Copyright 2017 National Technology and Engineering Solutions of Sandia, LLC
#  Under the terms of Contract DE-NA0003525 with National Technology and 
#  Engineering Solutions of Sandia, LLC, the U.S. Government retains certain
#  rights in this software.
#  This software is distributed under the 3-clause BSD License.
#  ___________________________________________________________________________

import logging
import os
import types
import weakref

from ctypes import (
    Structure, POINTER, CFUNCTYPE, cdll, byref,
    c_int, c_long, c_ulong, c_double, c_byte, c_char_p, c_void_p )

from pyomo.core.expr.numvalue import native_types, NonNumericValue
from pyomo.core.expr import current as EXPR
from pyomo.core.base.component import Component
from pyomo.core.base.units_container import units

__all__  = ( 'ExternalFunction', )

logger = logging.getLogger('pyomo.core')


class ExternalFunction(Component):

    def __new__(cls, *args, **kwds):
        if cls != ExternalFunction:
            return super(ExternalFunction, cls).__new__(cls)
        if len(args) == 1 and type(args[0]) is types.FunctionType:
            return PythonCallbackFunction.__new__(PythonCallbackFunction)
        elif not args and 'library' not in kwds and 'function' in kwds and \
                type(kwds['function']) is types.FunctionType:
            return PythonCallbackFunction.__new__(PythonCallbackFunction)
        else:
            return AMPLExternalFunction.__new__(AMPLExternalFunction)

    def __init__(self, *args, **kwds):
        self._units = kwds.pop('units', None)
        if self._units is not None:
            self._units = units.get_units(self._units)
        self._arg_units = kwds.pop('arg_units', None)
        if self._arg_units is not None:
            self._arg_units = [units.get_units(u) for u in self._arg_units]
        kwds.setdefault('ctype', ExternalFunction)
        Component.__init__(self, **kwds)
        self._constructed = True
        ### HACK ###
        # FIXME: We must declare an _index_set attribute because
        # block._add_temporary_set assumes ALL components define an
        # index.  Sigh.
<<<<<<< HEAD
        self._index_set = None
        
=======
        self._index = None

>>>>>>> 22090a4b
    def get_units(self):
        """Return the units for this ExternalFunction"""
        return self._units

    def get_arg_units(self):
        """Return the units for this ExternalFunctions arguments"""
        return self._arg_units

    def __call__(self, *args):
        args_ = []
        for arg in args:
            if type(arg) is types.GeneratorType:
                args_.extend(val for val in arg)
            else:
                args_.append(arg)
        #
        # Loop and do two thing:
        #   1. Wrap non-numeric arguments
        #   2. See if we have a potentially variable argument
        #
        pv = False
        for i,arg in enumerate(args_):
            try:
                # Q: Is there a better way to test if a value is an object
                #    not in native_types and not a standard expression type?
                if arg.__class__ in native_types or arg.is_expression_type():
                    pass
                if not arg.__class__ in native_types and arg.is_potentially_variable():
                    pv = True
            except AttributeError:
                args_[i] = NonNumericValue(arg)
        #
        if pv:
            return EXPR.ExternalFunctionExpression(args_, self)
        return EXPR.NPV_ExternalFunctionExpression(args_, self)

    def evaluate(self, args):
        raise NotImplementedError(
            "General external functions can not be evaluated within Python." )


class AMPLExternalFunction(ExternalFunction):

    def __init__(self, *args, **kwds):
        if args:
            raise ValueError(
                "AMPLExternalFunction constructor does not support "
                "positional arguments" )
        self._library = kwds.pop('library', None)
        self._function = kwds.pop('function', None)
        self._known_functions = None
        self._so = None
        ExternalFunction.__init__(self, *args, **kwds)

    def __getstate__(self):
        state = super(AMPLExternalFunction, self).__getstate__()
        # Remove reference to loaded library (they are not copyable or
        # picklable)
        state['_so'] = state['_known_functions'] = None
        return state

    def _evaluate(self, args, fgh, fixed):
        if self._so is None:
            self.load_library()
        if self._function not in self._known_functions:
            raise RuntimeError(
                "Error: external function %s was not registered within "
                "external library %s.\n\tAvailable functions: (%s)"
                % ( self._function, self._library,
                    ', '.join(self._known_functions.keys()) ) )
        #
        args_ = []
        for arg in args:
            if arg.__class__ is NonNumericValue:
                args_.append(arg.value)
            else:
                args_.append(arg)
        arglist = _ARGLIST( args_, fgh, fixed )
        fcn = self._known_functions[self._function][0]
        f = fcn(byref(arglist))
        return f, arglist

    def evaluate(self, args):
        return self._evaluate(args, 0, None)[0]

    def evaluate_fgh(self, args, fixed=None):
        if fixed is None:
            fixed = tuple( arg.__class__ in native_types or arg.is_fixed()
                           for arg in args )
        N = len(args)
        f, arglist = self._evaluate(args, 2, fixed)
        g = [arglist.derivs[i] for i in range(N)]
        h = [arglist.hes[i] for i in range((N+N**2)//2)]
        return f, g, h

    def load_library(self):
        try:
            self._so = cdll.LoadLibrary(self._library)
        except OSError:
            # On Linux, it is uncommon for "." to be in the
            # LD_LIBRARY_PATH, so if things fail to load, attempt to
            # locate the library via a relative path
            try:
                self._so = cdll.LoadLibrary(os.path.join('.',self._library))
            except OSError:
                # Re-try with the original library name and allow the
                # exception to propagate up.
                self._so = cdll.LoadLibrary(self._library)

        self._known_functions = {}
        AE = _AMPLEXPORTS()
        AE.ASLdate = 20160307
        def addfunc(name, f, _type, nargs, funcinfo, ae):
            # trap for Python 3, where the name comes in as bytes() and
            # not a string
            if not isinstance(name, str):
                name = name.decode()
            self._known_functions[str(name)] = (f, _type, nargs, funcinfo, ae)
        AE.Addfunc = _AMPLEXPORTS.ADDFUNC(addfunc)
        def addrandinit(ae, rss, v):
            # TODO: This should support the randinit ASL option
            rss(v, 1)
        AE.Addrandinit = _AMPLEXPORTS.ADDRANDINIT(addrandinit)
        def atreset(ae, a, b):
            logger.warning(
                "AMPL External function: ignoring AtReset call in external "
                "library.  This may result in a memory leak or other "
                "undesirable behavior.")
        AE.AtReset = _AMPLEXPORTS.ATRESET(atreset)

        FUNCADD = CFUNCTYPE( None, POINTER(_AMPLEXPORTS) )
        FUNCADD(('funcadd_ASL', self._so))(byref(AE))

    def _pprint(self):
        return (
            [ ('function', self._function),
              ('library', self._library),
              ('units', str(self._units)),
              ('arg_units', [ str(u) for u in self._arg_units ]
               if self._arg_units is not None else None),
            ],
            (), None, None
        )


class PythonCallbackFunction(ExternalFunction):
    global_registry = {}

    @classmethod
    def register_instance(cls, instance):
        _id = len(cls.global_registry)
        cls.global_registry[_id] = weakref.ref(instance)
        return _id

    def __init__(self, *args, **kwds):
        if args:
            self._fcn = args[0]
            if len(args) > 1:
                raise ValueError(
                    "PythonCallbackFunction constructor only supports a "
                    "single positional positional arguments" )
        if not args:
            self._fcn = kwds.pop('function')

        # There is an implicit first argument (the function pointer), we
        # need to add that to the arg_units
        arg_units = kwds.get('arg_units', None)
        if arg_units is not None:
            kwds['arg_units'] = [None] + list(arg_units)

        self._library = 'pyomo_ampl.so'
        self._function = 'pyomo_socket_server'
        ExternalFunction.__init__(self, *args, **kwds)
        self._fcn_id = PythonCallbackFunction.register_instance(self)

    def __call__(self, *args):
        return super(PythonCallbackFunction, self).__call__(self._fcn_id, *args)

    def evaluate(self, args):
        if args.__class__ is types.GeneratorType:
            args = tuple(args)
        args_ = []
        for arg in args:
            if arg.__class__ is NonNumericValue:
                args_.append(arg.value)
            else:
                args_.append(arg)
        _id = args_[0]
        if _id != self._fcn_id:
            raise RuntimeError(
                "PythonCallbackFunction called with invalid Global ID" )
        return self._fcn(*args_[1:])

    def _pprint(self):
        return (
            [ ('function', self._fcn.__qualname__),
              ('units', str(self._units)),
              ('arg_units', [ str(u) for u in self._arg_units[1:] ]
               if self._arg_units is not None else None),
            ],
            (), None, None
        )


class _ARGLIST(Structure):
    """Mock up the arglist structure from AMPL's funcadd.h

    This data structure is populated by AMPL when calling external
    functions (for both passing in the function arguments and retrieving
    the derivative/Hessian information.
    """

    _fields_ = [
        ('n', c_int),     # number of args
        ('nr', c_int),    # number of real input args
        ('at', POINTER(c_int)),  # argument types -- see DISCUSSION below
        ('ra', POINTER(c_double)),  # pure real args (IN, OUT, and INOUT)
        ('sa', POINTER(c_char_p)),  # symbolic IN args
        ('derivs', POINTER(c_double)),  # for partial derivatives (if nonzero)
        ('hes', POINTER(c_double)),  # for second partials (if nonzero)
        ('dig', POINTER(c_byte)),   # if (dig && dig[i]) { partials w.r.t.
                                    #	ra[i] will not be used }
        ('funcinfo', c_char_p),  # for use by the function (if desired)
        ('AE', c_void_p), # functions made visible (via #defines below)
        ('f', c_void_p),  # for internal use by AMPL
        ('tva', c_void_p),  # for internal use by AMPL
        ('Errmsg', c_char_p),  # To indicate an error, set this to a
			     # description of the error.  When derivs
                             # is nonzero and the error is that first
			     # derivatives cannot or are not computed,
			     # a single quote character (') should be
			     # the first character in the text assigned
			     # to Errmsg, followed by the actual error
			     # message.  Similarly, if hes is nonzero
                             # and the error is that second derivatives
			     # are not or cannot be computed, a double
			     # quote character (") should be the first
			     # character in Errmsg, followed by the
			     # actual error message text.
        ('TMI', c_void_p),     # used in Tempmem calls
        ('Private', c_char_p), # The following fields are relevant
			     # only when imported functions are called
			     # by AMPL commands (not declarations).
        ('nin', c_int),   # number of input (IN and INOUT) args
        ('nout', c_int),  # number of output (OUT and INOUT) args
        ('nsin', c_int),  # number of symbolic input arguments
        ('nsout', c_int), # number of symbolic OUT and INOUT args
        ]

    def __init__(self, args, fgh=0, fixed=None):
        super(_ARGLIST, self).__init__()
        N = len(args)
        self.n = self.nr = N
        self.at = (c_int*N)()
        self.ra = (c_double*N)()
        self.sa = None
        if fgh > 0:
            self.derivs = (c_double*N)(0.)
        if fgh > 1:
            self.hes = (c_double*((N+N*N)//2))(0.)

        for i,v in enumerate(args):
            self.at[i] = i
            self.ra[i] = v

        if fixed:
            self.dig = (c_byte*N)(0)
            for i,v in enumerate(fixed):
                if v:
                    self.dig[i] = 1

# The following "fake" class resolves a circular reference issue in the
# _AMPLEXPORTS datastructure
#
# Declare a dummy structure called _AMPLEXPORTS so that the symbol exists
# and the POINTER(_AMPLEXPORTS) call in the definition of ADDFUNC (needed
# to define AMPLExPORTS) will succeed.
class _AMPLEXPORTS(Structure):
    pass

class _AMPLEXPORTS(Structure):
    """Mock up the AmplExports structure from AMPL's funcadd.h

    The only thing we really need here is to be able to override the
    Addfunc function pointer to point back into Python so we can
    intercept the registration of external AMPL functions.  Ideally, we
    would populate the other function pointers as well, but that is
    trickier than it sounds, and at least so far is completely unneeded.
    """

    AMPLFUNC = CFUNCTYPE( c_double, POINTER(_ARGLIST) )

    ADDFUNC = CFUNCTYPE(
        None,
        c_char_p, AMPLFUNC, c_int, c_int, c_void_p,
        POINTER(_AMPLEXPORTS) )

    RANDSEEDSETTER = CFUNCTYPE(
        None,
        c_void_p, c_ulong )

    ADDRANDINIT = CFUNCTYPE(
        None,
        POINTER(_AMPLEXPORTS), RANDSEEDSETTER, c_void_p )

    ATRESET = CFUNCTYPE(
        None,
        POINTER(_AMPLEXPORTS), c_void_p, c_void_p )

    _fields_ = [
	('StdErr', c_void_p),
	('Addfunc', ADDFUNC),
	('ASLdate', c_long),
	('FprintF', c_void_p),
	('PrintF', c_void_p),
	('SprintF', c_void_p),
	('VfprintF', c_void_p),
	('VsprintF', c_void_p),
	('Strtod', c_void_p),
	('Crypto', c_void_p),
	('asl', c_char_p),
	('AtExit', c_void_p),
	('AtReset', ATRESET),
	('Tempmem', c_void_p),
	('Add_table_handler', c_void_p),
	('Private', c_char_p),
	('Qsortv', c_void_p),
	#/* More stuff for stdio in DLLs... */
	('StdIn', c_void_p),
	('StdOut', c_void_p),
	('Clearerr', c_void_p),
	('Fclose', c_void_p),
	('Fdopen', c_void_p),
	('Feof', c_void_p),
	('Ferror', c_void_p),
	('Fflush', c_void_p),
	('Fgetc', c_void_p),
	('Fgets', c_void_p),
	('Fileno', c_void_p),
	('Fopen', c_void_p),
	('Fputc', c_void_p),
	('Fputs', c_void_p),
	('Fread', c_void_p),
	('Freopen', c_void_p),
	('Fscanf', c_void_p),
	('Fseek', c_void_p),
	('Ftell', c_void_p),
	('Fwrite', c_void_p),
	('Pclose', c_void_p),
	('Perror', c_void_p),
	('Popen', c_void_p),
	('Puts', c_void_p),
	('Rewind', c_void_p),
	('Scanf', c_void_p),
	('Setbuf', c_void_p),
	('Setvbuf', c_void_p),
	('Sscanf', c_void_p),
	('Tempnam', c_void_p),
	('Tmpfile', c_void_p),
	('Tmpnam', c_void_p),
	('Ungetc', c_void_p),
	('AI', c_void_p),
	('Getenv', c_void_p),
	('Breakfunc', c_void_p),
	('Breakarg', c_char_p),
	#/* Items available with ASLdate >= 20020501 start here. */
	('SnprintF', c_void_p),
	('VsnprintF', c_void_p),
	('Addrand', c_void_p),
	('Addrandinit', ADDRANDINIT),
	]<|MERGE_RESOLUTION|>--- conflicted
+++ resolved
@@ -54,13 +54,9 @@
         # FIXME: We must declare an _index_set attribute because
         # block._add_temporary_set assumes ALL components define an
         # index.  Sigh.
-<<<<<<< HEAD
+
         self._index_set = None
         
-=======
-        self._index = None
-
->>>>>>> 22090a4b
     def get_units(self):
         """Return the units for this ExternalFunction"""
         return self._units
