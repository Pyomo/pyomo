#  ___________________________________________________________________________
#
#  Pyomo: Python Optimization Modeling Objects
#  Copyright 2017 National Technology and Engineering Solutions of Sandia, LLC
<<<<<<< HEAD
#  Under the terms of Contract DE-NA0003525 with National Technology and
=======
#  Under the terms of Contract DE-NA0003525 with National Technology and 
>>>>>>> 7f3322fd
#  Engineering Solutions of Sandia, LLC, the U.S. Government retains certain
#  rights in this software.
#  This software is distributed under the 3-clause BSD License.
#  ___________________________________________________________________________

import logging
import os
import types
import weakref

from ctypes import (
    Structure, POINTER, CFUNCTYPE, cdll, byref,
    c_int, c_long, c_ulong, c_double, c_byte, c_char_p, c_void_p )

from pyomo.core.expr.numvalue import native_types, NonNumericValue
from pyomo.core.expr import current as EXPR
from pyomo.core.base.component import Component
from pyomo.core.base.units_container import units

__all__  = ( 'ExternalFunction', )

logger = logging.getLogger('pyomo.core')


class ExternalFunction(Component):

    def __new__(cls, *args, **kwds):
        if cls != ExternalFunction:
            return super(ExternalFunction, cls).__new__(cls)
        if len(args) == 1 and type(args[0]) is types.FunctionType:
            return PythonCallbackFunction.__new__(PythonCallbackFunction)
        elif not args and 'library' not in kwds and 'function' in kwds and \
                type(kwds['function']) is types.FunctionType:
            return PythonCallbackFunction.__new__(PythonCallbackFunction)
        else:
            return AMPLExternalFunction.__new__(AMPLExternalFunction)

    def __init__(self, *args, **kwds):
        self._units = kwds.pop('units', None)
        if self._units is not None:
            self._units = units.get_units(self._units)
        self._arg_units = kwds.pop('arg_units', None)
        if self._arg_units is not None:
            self._arg_units = [units.get_units(u) for u in self._arg_units]
        kwds.setdefault('ctype', ExternalFunction)
        Component.__init__(self, **kwds)
        self._constructed = True
        ### HACK ###
        # FIXME: We must declare an _index attribute because
        # block._add_temporary_set assumes ALL components define an
        # index.  Sigh.
        self._index = None

    def get_units(self):
        """Return the units for this ExternalFunction"""
        return self._units

    def get_arg_units(self):
        """Return the units for this ExternalFunctions arguments"""
        return self._arg_units

    def __call__(self, *args):
        args_ = []
        for arg in args:
            if type(arg) is types.GeneratorType:
                args_.extend(val for val in arg)
            else:
                args_.append(arg)
        #
        # Loop and do two thing:
        #   1. Wrap non-numeric arguments
        #   2. See if we have a potentially variable argument
        #
        pv = False
        for i,arg in enumerate(args_):
            try:
                # Q: Is there a better way to test if a value is an object
                #    not in native_types and not a standard expression type?
                if arg.__class__ in native_types or arg.is_expression_type():
                    pass
                if not arg.__class__ in native_types and arg.is_potentially_variable():
                    pv = True
            except AttributeError:
                args_[i] = NonNumericValue(arg)
        #
        if pv:
            return EXPR.ExternalFunctionExpression(args_, self)
        return EXPR.NPV_ExternalFunctionExpression(args_, self)

    def evaluate(self, args):
        raise NotImplementedError(
            "General external functions can not be evaluated within Python." )


class AMPLExternalFunction(ExternalFunction):

    def __init__(self, *args, **kwds):
        if args:
            raise ValueError(
                "AMPLExternalFunction constructor does not support "
                "positional arguments" )
        self._library = kwds.pop('library', None)
        self._function = kwds.pop('function', None)
        self._known_functions = None
        self._so = None
        ExternalFunction.__init__(self, *args, **kwds)

    def __getstate__(self):
        state = super(AMPLExternalFunction, self).__getstate__()
        # Remove reference to loaded library (they are not copyable or
        # picklable)
        state['_so'] = state['_known_functions'] = None
        return state

    def _evaluate(self, args, fgh, fixed):
        if self._so is None:
            self.load_library()
        if self._function not in self._known_functions:
            raise RuntimeError(
                "Error: external function %s was not registered within "
                "external library %s.\n\tAvailable functions: (%s)"
                % ( self._function, self._library,
                    ', '.join(self._known_functions.keys()) ) )
        #
        args_ = []
        for arg in args:
            if arg.__class__ is NonNumericValue:
                args_.append(arg.value)
            else:
                args_.append(arg)
        arglist = _ARGLIST( args_, fgh, fixed )
        fcn = self._known_functions[self._function][0]
        f = fcn(byref(arglist))
        return f, arglist

    def evaluate(self, args):
        return self._evaluate(args, 0, None)[0]

    def evaluate_fgh(self, args, fixed=None):
        if fixed is None:
            fixed = tuple( arg.__class__ in native_types or arg.is_fixed()
                           for arg in args )
        N = len(args)
        f, arglist = self._evaluate(args, 2, fixed)
        g = [arglist.derivs[i] for i in range(N)]
        h = [arglist.hes[i] for i in range((N+N**2)//2)]
        return f, g, h

    def load_library(self):
        try:
            self._so = cdll.LoadLibrary(self._library)
        except OSError:
            # On Linux, it is uncommon for "." to be in the
            # LD_LIBRARY_PATH, so if things fail to load, attempt to
            # locate the library via a relative path
            try:
                self._so = cdll.LoadLibrary(os.path.join('.',self._library))
            except OSError:
                # Re-try with the original library name and allow the
                # exception to propagate up.
                self._so = cdll.LoadLibrary(self._library)

        self._known_functions = {}
        AE = _AMPLEXPORTS()
        AE.ASLdate = 20160307
        def addfunc(name, f, _type, nargs, funcinfo, ae):
            # trap for Python 3, where the name comes in as bytes() and
            # not a string
            if not isinstance(name, str):
                name = name.decode()
            self._known_functions[str(name)] = (f, _type, nargs, funcinfo, ae)
        AE.Addfunc = _AMPLEXPORTS.ADDFUNC(addfunc)
        def addrandinit(ae, rss, v):
            # TODO: This should support the randinit ASL option
            rss(v, 1)
        AE.Addrandinit = _AMPLEXPORTS.ADDRANDINIT(addrandinit)
        def atreset(ae, a, b):
            logger.warning(
                "AMPL External function: ignoring AtReset call in external "
                "library.  This may result in a memory leak or other "
                "undesirable behavior.")
        AE.AtReset = _AMPLEXPORTS.ATRESET(atreset)

        FUNCADD = CFUNCTYPE( None, POINTER(_AMPLEXPORTS) )
        FUNCADD(('funcadd_ASL', self._so))(byref(AE))

    def _pprint(self):
        return (
            [ ('function', self._function),
              ('library', self._library),
              ('units', str(self._units)),
              ('arg_units', [ str(u) for u in self._arg_units ]
               if self._arg_units is not None else None),
            ],
            (), None, None
        )


class PythonCallbackFunction(ExternalFunction):
    global_registry = {}

    @classmethod
    def register_instance(cls, instance):
        _id = len(cls.global_registry)
        cls.global_registry[_id] = weakref.ref(instance)
        return _id

    def __init__(self, *args, **kwds):
        if args:
            self._fcn = args[0]
            if len(args) > 1:
                raise ValueError(
                    "PythonCallbackFunction constructor only supports a "
                    "single positional positional arguments" )
        if not args:
            self._fcn = kwds.pop('function')

        # There is an implicit first argument (the function pointer), we
        # need to add that to the arg_units
        arg_units = kwds.get('arg_units', None)
        if arg_units is not None:
            kwds['arg_units'] = [None] + list(arg_units)

        self._library = 'pyomo_ampl.so'
        self._function = 'pyomo_socket_server'
        ExternalFunction.__init__(self, *args, **kwds)
        self._fcn_id = PythonCallbackFunction.register_instance(self)

    def __call__(self, *args):
        return super(PythonCallbackFunction, self).__call__(self._fcn_id, *args)

    def evaluate(self, args):
        if args.__class__ is types.GeneratorType:
            args = tuple(args)
        args_ = []
        for arg in args:
            if arg.__class__ is NonNumericValue:
                args_.append(arg.value)
            else:
                args_.append(arg)
        _id = args_[0]
        if _id != self._fcn_id:
            raise RuntimeError(
                "PythonCallbackFunction called with invalid Global ID" )
        return self._fcn(*args_[1:])

    def _pprint(self):
        return (
            [ ('function', self._fcn.__qualname__),
              ('units', str(self._units)),
              ('arg_units', [ str(u) for u in self._arg_units[1:] ]
               if self._arg_units is not None else None),
            ],
            (), None, None
        )


class _ARGLIST(Structure):
    """Mock up the arglist structure from AMPL's funcadd.h

    This data structure is populated by AMPL when calling external
    functions (for both passing in the function arguments and retrieving
    the derivative/Hessian information.
    """

    _fields_ = [
        ('n', c_int),     # number of args
        ('nr', c_int),    # number of real input args
        ('at', POINTER(c_int)),  # argument types -- see DISCUSSION below
        ('ra', POINTER(c_double)),  # pure real args (IN, OUT, and INOUT)
        ('sa', POINTER(c_char_p)),  # symbolic IN args
        ('derivs', POINTER(c_double)),  # for partial derivatives (if nonzero)
        ('hes', POINTER(c_double)),  # for second partials (if nonzero)
        ('dig', POINTER(c_byte)),   # if (dig && dig[i]) { partials w.r.t.
                                    #	ra[i] will not be used }
        ('funcinfo', c_char_p),  # for use by the function (if desired)
        ('AE', c_void_p), # functions made visible (via #defines below)
        ('f', c_void_p),  # for internal use by AMPL
        ('tva', c_void_p),  # for internal use by AMPL
        ('Errmsg', c_char_p),  # To indicate an error, set this to a
			     # description of the error.  When derivs
                             # is nonzero and the error is that first
			     # derivatives cannot or are not computed,
			     # a single quote character (') should be
			     # the first character in the text assigned
			     # to Errmsg, followed by the actual error
			     # message.  Similarly, if hes is nonzero
                             # and the error is that second derivatives
			     # are not or cannot be computed, a double
			     # quote character (") should be the first
			     # character in Errmsg, followed by the
			     # actual error message text.
        ('TMI', c_void_p),     # used in Tempmem calls
        ('Private', c_char_p), # The following fields are relevant
			     # only when imported functions are called
			     # by AMPL commands (not declarations).
        ('nin', c_int),   # number of input (IN and INOUT) args
        ('nout', c_int),  # number of output (OUT and INOUT) args
        ('nsin', c_int),  # number of symbolic input arguments
        ('nsout', c_int), # number of symbolic OUT and INOUT args
        ]

    def __init__(self, args, fgh=0, fixed=None):
        super(_ARGLIST, self).__init__()
        N = len(args)
        NS = len([a for a in args if isinstance(a, str)])
        self.n = N
        self.nr = N - NS
        self.at = (c_int*N)()
        self.ra = (c_double*self.nr)()
        self.sa = (c_char_p*NS)()
        if fgh > 0:
            self.derivs = (c_double*N)(0.)
        if fgh > 1:
            self.hes = (c_double*((N+N*N)//2))(0.)

        sloc = -1
        rloc = 0
        for i,v in enumerate(args):
            if isinstance(v, str):
                self.at[i] = sloc
                self.sa[-(sloc + 1)] = v.encode("ascii")
                sloc -= 1
            else:
                self.at[i] = rloc
                self.ra[rloc] = v
                rloc += 1

        if fixed:
            self.dig = (c_byte*N)(0)
            for i,v in enumerate(fixed):
                if v:
                    self.dig[i] = 1

# The following "fake" class resolves a circular reference issue in the
# _AMPLEXPORTS datastructure
#
# Declare a dummy structure called _AMPLEXPORTS so that the symbol exists
# and the POINTER(_AMPLEXPORTS) call in the definition of ADDFUNC (needed
# to define AMPLExPORTS) will succeed.
class _AMPLEXPORTS(Structure):
    pass

class _AMPLEXPORTS(Structure):
    """Mock up the AmplExports structure from AMPL's funcadd.h

    The only thing we really need here is to be able to override the
    Addfunc function pointer to point back into Python so we can
    intercept the registration of external AMPL functions.  Ideally, we
    would populate the other function pointers as well, but that is
    trickier than it sounds, and at least so far is completely unneeded.
    """

    AMPLFUNC = CFUNCTYPE( c_double, POINTER(_ARGLIST) )

    ADDFUNC = CFUNCTYPE(
        None,
        c_char_p, AMPLFUNC, c_int, c_int, c_void_p,
        POINTER(_AMPLEXPORTS) )

    RANDSEEDSETTER = CFUNCTYPE(
        None,
        c_void_p, c_ulong )

    ADDRANDINIT = CFUNCTYPE(
        None,
        POINTER(_AMPLEXPORTS), RANDSEEDSETTER, c_void_p )

    ATRESET = CFUNCTYPE(
        None,
        POINTER(_AMPLEXPORTS), c_void_p, c_void_p )

    _fields_ = [
	('StdErr', c_void_p),
	('Addfunc', ADDFUNC),
	('ASLdate', c_long),
	('FprintF', c_void_p),
	('PrintF', c_void_p),
	('SprintF', c_void_p),
	('VfprintF', c_void_p),
	('VsprintF', c_void_p),
	('Strtod', c_void_p),
	('Crypto', c_void_p),
	('asl', c_char_p),
	('AtExit', c_void_p),
	('AtReset', ATRESET),
	('Tempmem', c_void_p),
	('Add_table_handler', c_void_p),
	('Private', c_char_p),
	('Qsortv', c_void_p),
	#/* More stuff for stdio in DLLs... */
	('StdIn', c_void_p),
	('StdOut', c_void_p),
	('Clearerr', c_void_p),
	('Fclose', c_void_p),
	('Fdopen', c_void_p),
	('Feof', c_void_p),
	('Ferror', c_void_p),
	('Fflush', c_void_p),
	('Fgetc', c_void_p),
	('Fgets', c_void_p),
	('Fileno', c_void_p),
	('Fopen', c_void_p),
	('Fputc', c_void_p),
	('Fputs', c_void_p),
	('Fread', c_void_p),
	('Freopen', c_void_p),
	('Fscanf', c_void_p),
	('Fseek', c_void_p),
	('Ftell', c_void_p),
	('Fwrite', c_void_p),
	('Pclose', c_void_p),
	('Perror', c_void_p),
	('Popen', c_void_p),
	('Puts', c_void_p),
	('Rewind', c_void_p),
	('Scanf', c_void_p),
	('Setbuf', c_void_p),
	('Setvbuf', c_void_p),
	('Sscanf', c_void_p),
	('Tempnam', c_void_p),
	('Tmpfile', c_void_p),
	('Tmpnam', c_void_p),
	('Ungetc', c_void_p),
	('AI', c_void_p),
	('Getenv', c_void_p),
	('Breakfunc', c_void_p),
	('Breakarg', c_char_p),
	#/* Items available with ASLdate >= 20020501 start here. */
	('SnprintF', c_void_p),
	('VsnprintF', c_void_p),
	('Addrand', c_void_p),
	('Addrandinit', ADDRANDINIT),
	]<|MERGE_RESOLUTION|>--- conflicted
+++ resolved
@@ -2,11 +2,7 @@
 #
 #  Pyomo: Python Optimization Modeling Objects
 #  Copyright 2017 National Technology and Engineering Solutions of Sandia, LLC
-<<<<<<< HEAD
 #  Under the terms of Contract DE-NA0003525 with National Technology and
-=======
-#  Under the terms of Contract DE-NA0003525 with National Technology and 
->>>>>>> 7f3322fd
 #  Engineering Solutions of Sandia, LLC, the U.S. Government retains certain
 #  rights in this software.
 #  This software is distributed under the 3-clause BSD License.
