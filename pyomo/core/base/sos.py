#  ___________________________________________________________________________
#
#  Pyomo: Python Optimization Modeling Objects
#  Copyright 2017 National Technology and Engineering Solutions of Sandia, LLC
#  Under the terms of Contract DE-NA0003525 with National Technology and 
#  Engineering Solutions of Sandia, LLC, the U.S. Government retains certain 
#  rights in this software.
#  This software is distributed under the 3-clause BSD License.
#  ___________________________________________________________________________

__all__ = ['SOSConstraint']

import sys
import logging

from pyomo.common.log import is_debug_set
from pyomo.common.timing import ConstructionTimer
from pyomo.core.base.misc import apply_indexed_rule
from pyomo.core.base.plugin import ModelComponentFactory
from pyomo.core.base.component import ActiveComponentData
from pyomo.core.base.indexed_component import ActiveIndexedComponent, UnindexedComponent_set
from pyomo.core.base.set_types import PositiveIntegers

logger = logging.getLogger('pyomo.core')


class _SOSConstraintData(ActiveComponentData):
    """
    This class defines the data for a single special ordered set.

    Constructor arguments:
        owner           The Constraint object that owns this data.

    Public class attributes:
        active          A boolean that is true if this objective is active in the model.
        component       The constraint component.

    Private class attributes:
        _variables       SOS variables.
        _weights         SOS variable weights.
        _level           SOS level (Positive Integer)
    """

    __slots__ = ('_variables', '_weights', '_level')

    def __init__(self, owner):
        """ Constructor """
        self._level = None
        self._variables = []
        self._weights = []
        ActiveComponentData.__init__(self, owner)

    def __getstate__(self):
        """
        This method must be defined because this class uses slots.
        """
        result = super(_SOSConstraintData, self).__getstate__()
        for i in _SOSConstraintData.__slots__:
            result[i] = getattr(self, i)
        return result

    # Since this class requires no special processing of the state
    # dictionary, it does not need to implement __setstate__()

    def num_variables(self):
        return len(self._variables)

    @property
    def level(self):
        """
        Return the SOS level
        """
        return self._level

    @level.setter
    def level(self, level):
        if level not in PositiveIntegers:
            raise ValueError("SOS Constraint level must "
                             "be a positive integer")
        self._level = level

    def get_variables(self):
        for val in self._variables:
            yield val

    def get_items(self):
        assert len(self._variables) == len(self._weights)
        for v, w in zip(self._variables, self._weights):
            yield v, w

    def set_items(self, variables, weights):
        self._variables = []
        self._weights = []
        for v, w in zip(variables, weights):
            self._variables.append(v)
            if w < 0.0:
                raise ValueError("Cannot set negative weight %f "
                                 "for variable %s" % (w, v.name))
            self._weights.append(w)


@ModelComponentFactory.register("SOS constraint expressions.")
class SOSConstraint(ActiveIndexedComponent):
    """
    Represents an SOS-n constraint.

    Usage:
    model.C1 = SOSConstraint(
                             [...],
                             var=VAR,
                             [set=SET OR index=SET],
                             [sos=N OR level=N]
                             [weights=WEIGHTS]
                             )
        [...]   Any number of sets used to index SET
        VAR     The set of variables making up the SOS. Indexed by SET.
        SET     The set used to index VAR. SET is optionally indexed by
                the [...] sets. If SET is not specified, VAR is indexed
                over the set(s) it was defined with.
        N       This constraint is an SOS-N constraint. Defaults to 1.
        WEIGHTS A Param representing the variables weights in the SOS sets.
                A simple counter is used to generate weights when this keyword
                is not used.

    Example:

      model = AbstractModel()
      model.A = Set()
      model.B = Set(A)
      model.X = Set(B)

      model.C1 = SOSConstraint(model.A, var=model.X, set=model.B, sos=1)

    This constraint actually creates one SOS-1 constraint for each
    element of model.A (e.g., if |A| == N, there are N constraints).
    In each constraint, model.X is indexed by the elements of
    model.B[a], where 'a' is the current index of model.A.

      model = AbstractModel()
      model.A = Set()
      model.X = Var(model.A)

      model.C2 = SOSConstraint(var=model.X, sos=2)

    This produces exactly one SOS-2 constraint using all the variables
    in model.X.
    """

    Skip            = (1000,)

    def __new__(cls, *args, **kwds):
        if cls != SOSConstraint:
            return super(SOSConstraint, cls).__new__(cls)
        if not args or (args[0] is UnindexedComponent_set and len(args)==1):
            return SimpleSOSConstraint.__new__(SimpleSOSConstraint)
        else:
            return IndexedSOSConstraint.__new__(IndexedSOSConstraint)

    def __init__(self, *args, **kwargs):
        """
        Constructor
        """
        #
        # The 'initialize' or 'rule' argument
        #
        initialize = kwargs.pop('initialize', None)
        initialize = kwargs.pop('rule', initialize)
        if not initialize is None:
            if 'var' in kwargs:
                raise TypeError("Cannot specify the 'var' argument with the 'rule' or 'initialize' argument")
            if 'index' in kwargs:
                raise TypeError("Cannot specify the 'index' argument with the 'rule' or 'initialize' argument")
            if 'weights' in kwargs:
                raise TypeError("Cannot specify the 'weights' argument with the 'rule' or 'initialize' argument")
        #
        # The 'var' argument
        #
        sosVars = kwargs.pop('var', None)
        if sosVars is None and initialize is None:
            raise TypeError("SOSConstraint() requires either the 'var' or 'initialize' arguments")
        #
        # The 'weights' argument
        #
        sosWeights = kwargs.pop('weights', None)
        #
        # The 'index' argument
        #
        sosSet = kwargs.pop('index', None)
        #
        # The 'sos' or 'level' argument
        #
        if 'sos' in kwargs and 'level' in kwargs:
            raise TypeError("Specify only one of 'sos' and 'level' -- " \
                  "they are equivalent keyword arguments")
        sosLevel = kwargs.pop('sos', None)
        sosLevel = kwargs.pop('level', sosLevel)
        if sosLevel is None:
            raise TypeError("SOSConstraint() requires that either the " \
                  "'sos' or 'level' keyword arguments be set to indicate " \
                  "the type of SOS.")
        #
        # Set attributes
        #
        self._sosVars = sosVars
        self._sosWeights = sosWeights
        self._sosSet = sosSet
        self._sosLevel = sosLevel
        self._rule = initialize
        #
        # Construct the base class
        #
        kwargs.setdefault('ctype', SOSConstraint)
        ActiveIndexedComponent.__init__(self, *args, **kwargs)

    def construct(self, data=None):
        """
        Construct this component
        """
        assert data is None # because I don't know why it's an argument
        generate_debug_messages = is_debug_set(logger)
        if self._constructed is True:   #pragma:nocover
            return

        if generate_debug_messages:     #pragma:nocover
            logger.debug("Constructing SOSConstraint %s",self.name)
        timer = ConstructionTimer(self)
        self._constructed = True

        if self._rule is None:
            if self._sosSet is None and self.is_indexed():
                if generate_debug_messages:     #pragma:nocover
                    logger.debug("  Cannot construct "+self.name+".  No rule is defined and no SOS sets are defined.")
            else:
                if not self.is_indexed():
                    if self._sosSet is None:
                        if getattr(self._sosVars.index_set(), 'isordered', lambda *x: False)():
                            _sosSet = {None: list(self._sosVars.index_set())}
                        else:
                            _sosSet = {None: set(self._sosVars.index_set())}
                    else:
                        _sosSet = {None: self._sosSet}
                else:
                    _sosSet = self._sosSet

                for index, sosSet in _sosSet.items():
                    if generate_debug_messages:     #pragma:nocover
                        logger.debug("  Constructing "+self.name+" index "+str(index))

                    if self._sosLevel == 2:
                        #
                        # Check that the sets are ordered.
                        #
                        ordered=False
                        if type(sosSet) is list or sosSet is UnindexedComponent_set or len(sosSet) == 1:
                            ordered=True
                        if hasattr(sosSet, 'isordered') and sosSet.isordered():
                            ordered=True
                        if not ordered:
                            raise ValueError("Cannot define a SOS over an unordered index.")

                    variables = [self._sosVars[idx] for idx in sosSet]
                    if self._sosWeights is not None:
                        weights = [self._sosWeights[idx] for idx in sosSet]
                    else:
                        weights = None

                    self.add(index, variables, weights)
        else:
            _self_rule = self._rule
            _self_parent = self._parent()
            for index in self._index_set:
                try:
                    tmp = apply_indexed_rule(self, _self_rule, _self_parent, index)
                except Exception:
                    err = sys.exc_info()[1]
                    logger.error(
                        "Rule failed when generating expression for "
                        "sos constraint %s with index %s:\n%s: %s"
                        % ( self.name, str(index), type(err).__name__, err ) )
                    raise
                if tmp is None:
                    raise ValueError("SOSConstraint rule returned None instead of SOSConstraint.Skip for index %s" % str(index))
                if type(tmp) is tuple:
                    if tmp is SOSConstraint.Skip:
                        continue
                    # tmp is a tuple of variables, weights
                    self.add(index, tmp[0], tmp[1])
                else:
                    # tmp is a list of variables
                    self.add(index, tmp)
        timer.report()

    def add(self, index, variables, weights=None):
        """
        Add a component data for the specified index.
        """
        if index is None:
            # because SimpleSOSConstraint already makes an _SOSConstraintData instance
            soscondata = self
        else:
            soscondata = _SOSConstraintData(self)
        self._data[index] = soscondata
        soscondata._index = index

        soscondata.level = self._sosLevel

        if weights is None:
            soscondata.set_items(variables, list(range(1, len(variables)+1)))
        else:
            soscondata.set_items(variables, weights)

    # NOTE: the prefix option is ignored
    def pprint(self, ostream=None, verbose=False, prefix=""):
        """TODO"""
        if ostream is None:
            ostream = sys.stdout
        ostream.write("   "+self.local_name+" : ")
        if not self.doc is None:
            ostream.write(self.doc+'\n')
            ostream.write("  ")
        ostream.write("\tSize="+str(len(self._data.keys()))+' ')
<<<<<<< HEAD
        if isinstance(self._index_set,Set):
            ostream.write("\tIndex= "+self._index_set.name+'\n')
=======
        if self.is_indexed():
            ostream.write("\tIndex= "+self._index.name+'\n')
>>>>>>> c17ab1ce
        else:
            ostream.write("\n")
        for val in self._data:
            if not val is None:
                ostream.write("\t"+str(val)+'\n')
            ostream.write("\t\tType="+str(self._data[val].level)+'\n')
            ostream.write("\t\tWeight : Variable\n")
            for var, weight in self._data[val].get_items():
                ostream.write("\t\t"+str(weight)+' : '+var.name+'\n')


# Since this class derives from Component and Component.__getstate__
# just packs up the entire __dict__ into the state dict, there s
# nothing special that we need to do here.  We will just defer to the
# super() get/set state.  Since all of our get/set state methods
# rely on super() to traverse the MRO, this will automatically pick
# up both the Component and Data base classes.

class SimpleSOSConstraint(SOSConstraint, _SOSConstraintData):

    def __init__(self, *args, **kwd):
        _SOSConstraintData.__init__(self, self)
        SOSConstraint.__init__(self, *args, **kwd)


class IndexedSOSConstraint(SOSConstraint):

    def __init__(self, *args, **kwds):
        super(IndexedSOSConstraint,self).__init__(*args, **kwds)
<|MERGE_RESOLUTION|>--- conflicted
+++ resolved
@@ -319,13 +319,8 @@
             ostream.write(self.doc+'\n')
             ostream.write("  ")
         ostream.write("\tSize="+str(len(self._data.keys()))+' ')
-<<<<<<< HEAD
-        if isinstance(self._index_set,Set):
+        if self.is_indexed():
             ostream.write("\tIndex= "+self._index_set.name+'\n')
-=======
-        if self.is_indexed():
-            ostream.write("\tIndex= "+self._index.name+'\n')
->>>>>>> c17ab1ce
         else:
             ostream.write("\n")
         for val in self._data:
