--- conflicted
+++ resolved
@@ -18,13 +18,10 @@
 from weakref import ref as weakref_ref
 from typing import overload
 
-<<<<<<< HEAD
 from pyomo.common.modeling import NoArgumentGiven
-=======
 from pyomo.common.deprecation import RenamedClass
 from pyomo.common.errors import DeveloperError
 from pyomo.common.formatting import tabular_writer
->>>>>>> bda3f85d
 from pyomo.common.log import is_debug_set
 from pyomo.common.timing import ConstructionTimer
 from pyomo.core.expr import logical_expr
@@ -735,11 +732,7 @@
                     "Constraint '%s': Cannot initialize multiple indices "
                     "of a constraint with a single expression" %
                     (self.name,) )
-<<<<<<< HEAD
-            index = None
-=======
-
->>>>>>> bda3f85d
+
             block = self.parent_block()
             if rule.contains_indices():
                 # The index is coming in externally; we need to validate it
@@ -772,10 +765,13 @@
     def _getitem_when_not_present(self, idx):
         if self.rule is None:
             raise KeyError(idx)
+        print("getitem when not present for %s" % self.name)
+        print(self._data.keys())
         con = self._setitem_when_not_present(
             idx, self.rule(self.parent_block(), idx))
         if con is None:
             raise KeyError(idx)
+        print(self._data.keys())
         return con
 
     def _pprint(self):
@@ -1029,11 +1025,6 @@
 
     def add(self, expr):
         """Add a constraint with an implicit index."""
-<<<<<<< HEAD
-        next_idx = len(self._index_set) + 1
+        next_idx = len(self._index_set) + self._starting_index
         self._index_set.add(next_idx)
-=======
-        next_idx = len(self._index) + self._starting_index
-        self._index.add(next_idx)
->>>>>>> bda3f85d
         return self.__setitem__(next_idx, expr)
