#  ___________________________________________________________________________
#
#  Pyomo: Python Optimization Modeling Objects
#  Copyright 2017 National Technology and Engineering Solutions of Sandia, LLC
#  Under the terms of Contract DE-NA0003525 with National Technology and
#  Engineering Solutions of Sandia, LLC, the U.S. Government retains certain
#  rights in this software.
#  This software is distributed under the 3-clause BSD License.
#  ___________________________________________________________________________

__all__ = ['Constraint', '_ConstraintData', 'ConstraintList',
           'simple_constraint_rule', 'simple_constraintlist_rule']

import inspect
import io
import sys
import logging
import math
from weakref import ref as weakref_ref

<<<<<<< HEAD
import pyutilib.math

from pyomo.common.modeling import NoArgumentGiven
=======
from pyomo.common.log import is_debug_set
>>>>>>> c17ab1ce
from pyomo.common.timing import ConstructionTimer
from pyomo.core.expr import logical_expr
from pyomo.core.expr.numvalue import (ZeroConstant,
                                      value,
                                      as_numeric,
                                      is_constant,
                                      native_numeric_types)
from pyomo.core.base.plugin import ModelComponentFactory
from pyomo.core.base.component import ActiveComponentData
from pyomo.core.base.indexed_component import \
    ( ActiveIndexedComponent,
      UnindexedComponent_set)
from pyomo.core.base.misc import (tabular_writer)
from pyomo.core.base.set import Set
from pyomo.core.base.util import (
    disable_methods, Initializer,
    IndexedCallInitializer, CountedCallInitializer
)


logger = logging.getLogger('pyomo.core')

_simple_constraint_rule_types = set([ type(None), bool ])

_rule_returned_none_error = """Constraint '%s': rule returned None.

Constraint rules must return either a valid expression, a 2- or 3-member
tuple, or one of Constraint.Skip, Constraint.Feasible, or
Constraint.Infeasible.  The most common cause of this error is
forgetting to include the "return" statement at the end of your rule.
"""


def _map_constraint_result(fn, none_val, args, kwargs):
    if fn.__class__ in _simple_constraint_rule_types:
        #
        # If the argument is a boolean or None, then this is a
        # trivial constraint expression.
        #
        value = fn
    else:
        #
        # Otherwise, the argument is a functor, so call it to
        # generate the constraint expression.
        #
        value = fn( *args, **kwargs )
    #
    # Map the value to a constant:
    #   None        to none_val
    #   True        Feasible constraint
    #   False       Infeasible constraint
    #
    if value.__class__ in _simple_constraint_rule_types:
        if value is None:
            return none_val
        elif value is True:
            return Constraint.Feasible
        elif value is False:
            return Constraint.Infeasible
    return value

_map_constraint_funcdef = \
"""def wrapper_function%s:
    args, varargs, kwds, local_env = inspect.getargvalues(
        inspect.currentframe())
    args = tuple(local_env[_] for _ in args) + (varargs or ())
    return _map_constraint_result(fn, %s, args, (kwds or {}))
"""

def simple_constraint_rule( fn ):
    """
    This is a decorator that translates None/True/False return
    values into Constraint.Skip/Constraint.Feasible/Constraint.Infeasible.
    This supports a simpler syntax in constraint rules, though these
    can be more difficult to debug when errors occur.

    Example use:

    @simple_constraint_rule
    def C_rule(model, i, j):
        ...

    model.c = Constraint(rule=simple_constraint_rule(...))
    """
    if type(fn) in _simple_constraint_rule_types:
        return _map_constraint_result(fn, Constraint.Skip, None, None)
    # Because some of our processing of initializer functions relies on
    # knowing the number of positional arguments, we will go to extra
    # effort here to preserve the original function signature.
    _funcdef = _map_constraint_funcdef % (
        str(inspect.signature(fn)), 'ConstraintList.Skip'
    )
    # Create the wrapper in a temporary environment that mimics this
    # function's environment.
    _env = dict(globals())
    _env.update(locals())
    exec(_funcdef, _env)
    return _env['wrapper_function']


def simple_constraintlist_rule( fn ):
    """
    This is a decorator that translates None/True/False return values
    into ConstraintList.End/Constraint.Feasible/Constraint.Infeasible.
    This supports a simpler syntax in constraint rules, though these can be
    more difficult to debug when errors occur.

    Example use:

    @simple_constraintlist_rule
    def C_rule(model, i, j):
        ...

    model.c = ConstraintList(expr=simple_constraintlist_rule(...))
    """
    if type(fn) in _simple_constraint_rule_types:
        return _map_constraint_result(fn, ConstraintList.End, None, None)
    # Because some of our processing of initializer functions relies on
    # knowing the number of positional arguments, we will go to extra
    # effort here to preserve the original function signature.
    _funcdef = _map_constraint_funcdef % (
        str(inspect.signature(fn)), 'ConstraintList.End'
    )
    # Create the wrapper in a temporary environment that mimics this
    # function's environment.
    _env = dict(globals())
    _env.update(locals())
    exec(_funcdef, _env)
    return _env['wrapper_function']


#
# This class is a pure interface
#

class _ConstraintData(ActiveComponentData):
    """
    This class defines the data for a single constraint.

    Constructor arguments:
        component       The Constraint object that owns this data.

    Public class attributes:
        active          A boolean that is true if this constraint is
                            active in the model.
        body            The Pyomo expression for this constraint
        lower           The Pyomo expression for the lower bound
        upper           The Pyomo expression for the upper bound
        equality        A boolean that indicates whether this is an
                            equality constraint
        strict_lower    A boolean that indicates whether this
                            constraint uses a strict lower bound
        strict_upper    A boolean that indicates whether this
                            constraint uses a strict upper bound

    Private class attributes:
        _component      The objective component.
        _active         A boolean that indicates whether this data is active
    """

    __slots__ = ()

    # Set to true when a constraint class stores its expression
    # in linear canonical form
    _linear_canonical_form = False

    def __init__(self, component=None):
        #
        # These lines represent in-lining of the
        # following constructors:
        #   - _ConstraintData,
        #   - ActiveComponentData
        #   - ComponentData
        self._component = weakref_ref(component) if (component is not None) \
                          else None
        self._active = True
        self._index = NoArgumentGiven

    #
    # Interface
    #

    def __call__(self, exception=True):
        """Compute the value of the body of this constraint."""
        if self.body is None:
            return None
        return self.body(exception=exception)


    def has_lb(self):
        """Returns :const:`False` when the lower bound is
        :const:`None` or negative infinity"""
        lb = self.lower
        return (lb is not None) and \
            (lb() != float('-inf'))

    def has_ub(self):
        """Returns :const:`False` when the upper bound is
        :const:`None` or positive infinity"""
        ub = self.upper
        return (ub is not None) and \
            (ub() != float('inf'))

    def lslack(self):
        """
        Returns the value of f(x)-L for constraints of the form:
            L <= f(x) (<= U)
            (U >=) f(x) >= L
        """
        if self.lower is None:
            return float('inf')
        else:
            return self.body()-self.lower()

    def uslack(self):
        """
        Returns the value of U-f(x) for constraints of the form:
            (L <=) f(x) <= U
            U >= f(x) (>= L)
        """
        if self.upper is None:
            return float('inf')
        else:
            return self.upper()-self.body()

    def slack(self):
        """
        Returns the smaller of lslack and uslack values
        """
        if self.lower is None:
            return self.upper()-self.body()
        elif self.upper is None:
            return self.body()-self.lower()
        return min(self.upper()-self.body(),
                   self.body()-self.lower())

    #
    # Abstract Interface
    #

    @property
    def body(self):
        """Access the body of a constraint expression."""
        raise NotImplementedError

    @property
    def lower(self):
        """Access the lower bound of a constraint expression."""
        raise NotImplementedError

    @property
    def upper(self):
        """Access the upper bound of a constraint expression."""
        raise NotImplementedError

    @property
    def equality(self):
        """A boolean indicating whether this is an equality constraint."""
        raise NotImplementedError

    @property
    def strict_lower(self):
        """A boolean indicating whether this constraint has a strict lower bound."""
        raise NotImplementedError

    @property
    def strict_upper(self):
        """A boolean indicating whether this constraint has a strict upper bound."""
        raise NotImplementedError

    def set_value(self, expr):
        """Set the expression on this constraint."""
        raise NotImplementedError

    def get_value(self):
        """Get the expression on this constraint."""
        raise NotImplementedError

class _GeneralConstraintData(_ConstraintData):
    """
    This class defines the data for a single general constraint.

    Constructor arguments:
        component       The Constraint object that owns this data.
        expr            The Pyomo expression stored in this constraint.

    Public class attributes:
        active          A boolean that is true if this constraint is
                            active in the model.
        body            The Pyomo expression for this constraint
        lower           The Pyomo expression for the lower bound
        upper           The Pyomo expression for the upper bound
        equality        A boolean that indicates whether this is an
                            equality constraint
        strict_lower    A boolean that indicates whether this
                            constraint uses a strict lower bound
        strict_upper    A boolean that indicates whether this
                            constraint uses a strict upper bound

    Private class attributes:
        _component      The objective component.
        _active         A boolean that indicates whether this data is active
    """

    __slots__ = ('_body', '_lower', '_upper', '_equality')

    def __init__(self,  expr=None, component=None):
        #
        # These lines represent in-lining of the
        # following constructors:
        #   - _ConstraintData,
        #   - ActiveComponentData
        #   - ComponentData
        self._component = weakref_ref(component) if (component is not None) \
                          else None
        self._active = True
        self._index = None

        self._body = None
        self._lower = None
        self._upper = None
        self._equality = False
        if expr is not None:
            self.set_value(expr)

    def __getstate__(self):
        """
        This method must be defined because this class uses slots.
        """
        result = super(_GeneralConstraintData, self).__getstate__()
        for i in _GeneralConstraintData.__slots__:
            result[i] = getattr(self, i)
        return result

    # Since this class requires no special processing of the state
    # dictionary, it does not need to implement __setstate__()

    #
    # Abstract Interface
    #

    @property
    def body(self):
        """Access the body of a constraint expression."""
        return self._body

    @property
    def lower(self):
        """Access the lower bound of a constraint expression."""
        return self._lower

    @property
    def upper(self):
        """Access the upper bound of a constraint expression."""
        return self._upper

    @property
    def equality(self):
        """A boolean indicating whether this is an equality constraint."""
        return self._equality

    @property
    def strict_lower(self):
        """A boolean indicating whether this constraint has a strict lower bound."""
        return False

    @property
    def strict_upper(self):
        """A boolean indicating whether this constraint has a strict upper bound."""
        return False

    @property
    def expr(self):
        """Return the expression associated with this constraint."""
        return self.get_value()

    def set_value(self, expr):
        """Set the expression on this constraint."""

        _expr_type = expr.__class__
        if hasattr(expr, 'is_relational'):
            relational_expr = expr.is_relational()
            if not relational_expr:
                raise ValueError(
                    "Constraint '%s' does not have a proper "
                    "value. Found '%s'\nExpecting a tuple or "
                    "equation. Examples:"
                    "\n   sum(model.costs) == model.income"
                    "\n   (0, model.price[item], 50)"
                    % (self.name, str(expr)))

        elif _expr_type is tuple: # or expr_type is list:
            #
            # Form equality expression
            #
            if len(expr) == 2:
                arg0 = expr[0]
                if arg0 is not None:
                    arg0 = as_numeric(arg0)
                arg1 = expr[1]
                if arg1 is not None:
                    arg1 = as_numeric(arg1)

                self._equality = True
                if arg1 is None or (not arg1.is_potentially_variable()):
                    self._lower = self._upper = arg1
                    self._body = arg0
                elif arg0 is None or (not arg0.is_potentially_variable()):
                    self._lower = self._upper = arg0
                    self._body = arg1
                else:
                    self._lower = self._upper = ZeroConstant
                    self._body = arg0 - arg1
            #
            # Form inequality expression
            #
            elif len(expr) == 3:
                arg0 = expr[0]
                if arg0 is not None:
                    arg0 = as_numeric(arg0)
                    if arg0.is_potentially_variable():
                        raise ValueError(
                            "Constraint '%s' found a 3-tuple (lower,"
                            " expression, upper) but the lower "
                            "value was not data or an expression "
                            "restricted to storage of data."
                            % (self.name))

                arg1 = expr[1]
                if arg1 is not None:
                    arg1 = as_numeric(arg1)

                arg2 = expr[2]
                if arg2 is not None:
                    arg2 = as_numeric(arg2)
                    if arg2.is_potentially_variable():
                        raise ValueError(
                            "Constraint '%s' found a 3-tuple (lower,"
                            " expression, upper) but the upper "
                            "value was not data or an expression "
                            "restricted to storage of data."
                            % (self.name))

                self._lower = arg0
                self._body  = arg1
                self._upper = arg2
            else:
                raise ValueError(
                    "Constructor rule for constraint '%s' returned "
                    "a tuple of length %d. Expecting a tuple of "
                    "length 2 or 3:\n"
                    "Equality:   (left, right)\n"
                    "Inequality: (lower, expression, upper)"
                    % (self.name, len(expr)))

            relational_expr = False
        #
        # Ignore an 'empty' constraint
        #
        elif _expr_type is type:
            self._body = None
            self._lower = None
            self._upper = None
            self._equality = False

            if expr is Constraint.Skip:
                del self.parent_component()[self.index()]
                return
            elif expr is Constraint.Infeasible:
                del self.parent_component()[self.index()]
                raise ValueError(
                    "Constraint '%s' is always infeasible"
                    % (self.name,) )
            else:
                raise ValueError(
                    "Constraint '%s' does not have a proper "
                    "value. Found '%s'\nExpecting a tuple or "
                    "equation. Examples:"
                    "\n   sum(model.costs) == model.income"
                    "\n   (0, model.price[item], 50)"
                    % (self.name, str(expr)))

        elif expr is None:
            raise ValueError(_rule_returned_none_error % (self.name,))

        elif _expr_type is bool:
            #
            # There are cases where a user thinks they are generating
            # a valid 2-sided inequality, but Python's internal
            # systems for handling chained inequalities is doing
            # something very different and resolving it to True /
            # False.  In this case, chainedInequality will be
            # non-None, but the expression will be a bool.  For
            # example, model.a < 1 > 0.
            #
            if logical_expr._using_chained_inequality \
               and logical_expr._chainedInequality.prev is not None:

                buf = io.StringIO()
                logical_expr._chainedInequality.prev.pprint(buf)
                #
                # We are about to raise an exception, so it's OK to
                # reset chainedInequality
                #
                logical_expr._chainedInequality.prev = None
                raise ValueError(
                    "Invalid chained (2-sided) inequality detected. "
                    "The expression is resolving to %s instead of a "
                    "Pyomo Expression object. This can occur when "
                    "the middle term of a chained inequality is a "
                    "constant or immutable parameter, for example, "
                    "'model.a <= 1 >= 0'.  The proper form for "
                    "2-sided inequalities is '0 <= model.a <= 1'."
                    "\n\nError thrown for Constraint '%s'"
                    "\n\nUnresolved (dangling) inequality "
                    "expression: %s"
                    % (expr, self.name, buf))
            else:
                raise ValueError(
                    "Invalid constraint expression. The constraint "
                    "expression resolved to a trivial Boolean (%s) "
                    "instead of a Pyomo object. Please modify your "
                    "rule to return Constraint.%s instead of %s."
                    "\n\nError thrown for Constraint '%s'"
                    % ( expr, "Feasible" if expr else "Infeasible",
                        expr, self.name ))

        else:
            msg = ("Constraint '%s' does not have a proper "
                   "value. Found '%s'\nExpecting a tuple or "
                   "equation. Examples:"
                   "\n   sum(model.costs) == model.income"
                   "\n   (0, model.price[item], 50)"
                   % (self.name, str(expr)))
            if type(expr) is bool:
                msg += ("\nNote: constant Boolean expressions "
                        "are not valid constraint expressions. "
                        "Some apparently non-constant compound "
                        "inequalities (e.g. 'expr >= 0 <= 1') "
                        "can return boolean values; the proper "
                        "form for compound inequalities is "
                        "always 'lb <= expr <= ub'.")
            raise ValueError(msg)
        #
        # Special check for chainedInequality errors like "if var <
        # 1:" within rules.  Catching them here allows us to provide
        # the user with better (and more immediate) debugging
        # information.  We don't want to check earlier because we
        # want to provide a specific debugging message if the
        # construction rule returned True/False; for example, if the
        # user did ( var < 1 > 0 ) (which also results in a non-None
        # chainedInequality value)
        #
        if logical_expr._using_chained_inequality \
           and logical_expr._chainedInequality.prev is not None:
            raise TypeError(logical_expr._chainedInequality.error_message())
        #
        # Process relational expressions
        # (i.e. explicit '==', '<', and '<=')
        #
        if relational_expr:
            if _expr_type is logical_expr.EqualityExpression:
                # Equality expression: only 2 arguments!
                self._equality = True

                if expr.arg(1).__class__ in native_numeric_types or not expr.arg(1).is_potentially_variable():
                    self._lower = self._upper = as_numeric(expr.arg(1))
                    self._body = expr.arg(0)
                elif expr.arg(0).__class__ in native_numeric_types or not expr.arg(0).is_potentially_variable():
                    self._lower = self._upper = as_numeric(expr.arg(0))
                    self._body = expr.arg(1)
                else:
                    self._lower = self._upper = ZeroConstant
                    self._body = expr.arg(0) - expr.arg(1)

            elif _expr_type is logical_expr.InequalityExpression:
                if expr._strict:
                    raise ValueError(
                        "Constraint '%s' encountered a strict "
                        "inequality expression ('>' or '<'). All"
                        " constraints must be formulated using "
                        "using '<=', '>=', or '=='."
                        % (self.name))

                arg0 = as_numeric(expr.arg(0))
                arg1 = as_numeric(expr.arg(1))
                if not arg1.is_potentially_variable():
                    self._lower = None
                    self._body  = arg0
                    self._upper = arg1
                elif not arg0.is_potentially_variable():
                    self._lower = arg0
                    self._body  = arg1
                    self._upper = None
                else:
                    self._lower = None
                    self._body = arg0
                    self._body -= arg1
                    self._upper = ZeroConstant


            else:   # RangedExpression
                if any(expr._strict):
                    raise ValueError(
                        "Constraint '%s' encountered a strict "
                        "inequality expression ('>' or '<'). All"
                        " constraints must be formulated using "
                        "using '<=', '>=', or '=='."
                        % (self.name))

                #if expr.arg(0).is_potentially_variable():
                #    raise ValueError(
                #        "Constraint '%s' found a double-sided "
                #        "inequality expression (lower <= "
                #        "expression <= upper) but the lower "
                #        "bound was not data or an expression "
                #        "restricted to storage of data."
                #        % (self.name))
                #if expr.arg(2).is_potentially_variable():
                #    raise ValueError(
                #        "Constraint '%s' found a double-sided "\
                #        "inequality expression (lower <= "
                #        "expression <= upper) but the upper "
                #        "bound was not data or an expression "
                #        "restricted to storage of data."
                #        % (self.name))

                self._lower = as_numeric(expr.arg(0))
                self._body  = expr.arg(1)
                self._upper = as_numeric(expr.arg(2))

        #
        # Reset the values to 'None' if they are 'infinite'
        #
        if (self._lower is not None) and is_constant(self._lower):
            val = self._lower if self._lower.__class__ in native_numeric_types else self._lower()
            if not math.isfinite(val):
                if val > 0:
                    raise ValueError(
                        "Constraint '%s' created with a +Inf lower "
                        "bound." % (self.name))
                self._lower = None
            elif bool(val > 0) == bool(val <= 0):
                raise ValueError(
                    "Constraint '%s' created with a non-numeric "
                    "lower bound." % (self.name))

        if (self._upper is not None) and is_constant(self._upper):
            val = self._upper if self._upper.__class__ in native_numeric_types else self._upper()
            if not math.isfinite(val):
                if val < 0:
                    raise ValueError(
                        "Constraint '%s' created with a -Inf upper "
                        "bound." % (self.name))
                self._upper = None
            elif bool(val > 0) == bool(val <= 0):
                raise ValueError(
                    "Constraint '%s' created with a non-numeric "
                    "upper bound." % (self.name))

        #
        # Error check, to ensure that we don't have a constraint that
        # doesn't depend on any variables / parameters.
        #
        # Error check, to ensure that we don't have an equality
        # constraint with 'infinite' RHS
        #
        if self._equality:
            if self._lower is None:
                raise ValueError(
                    "Equality constraint '%s' defined with "
                    "non-finite term." % (self.name))
            assert self._lower is self._upper

    def get_value(self):
        """Get the expression on this constraint."""
        if self._equality:
            return self._body == self._lower
        else:
            if self._lower is None:
                return self._body <= self._upper
            elif self._upper is None:
                return self._lower <= self._body
            return self._lower <= self._body <= self._upper


@ModelComponentFactory.register("General constraint expressions.")
class Constraint(ActiveIndexedComponent):
    """
    This modeling component defines a constraint expression using a
    rule function.

    Constructor arguments:
        expr
            A Pyomo expression for this constraint
        rule
            A function that is used to construct constraint expressions
        doc
            A text string describing this component
        name
            A name for this component

    Public class attributes:
        doc
            A text string describing this component
        name
            A name for this component
        active
            A boolean that is true if this component will be used to
            construct a model instance
        rule
           The rule used to initialize the constraint(s)

    Private class attributes:
        _constructed
            A boolean that is true if this component has been constructed
        _data
            A dictionary from the index set to component data objects
<<<<<<< HEAD
        _index_set
=======
        _index
>>>>>>> c17ab1ce
            The set of valid indices
        _implicit_subsets
            A tuple of set objects that represents the index set
        _model
            A weakref to the model that owns this component
        _parent
            A weakref to the parent block that owns this component
        _type
            The class type for the derived subclass
    """

    _ComponentDataClass = _GeneralConstraintData
    class Infeasible(object): pass
    Feasible = ActiveIndexedComponent.Skip
    NoConstraint = ActiveIndexedComponent.Skip
    Violated = Infeasible
    Satisfied = Feasible

    def __new__(cls, *args, **kwds):
        if cls != Constraint:
            return super(Constraint, cls).__new__(cls)
        if not args or (args[0] is UnindexedComponent_set and len(args)==1):
            return super(Constraint, cls).__new__(AbstractSimpleConstraint)
        else:
            return super(Constraint, cls).__new__(IndexedConstraint)

    def __init__(self, *args, **kwargs):
        _init = tuple( _arg for _arg in (
            kwargs.pop('rule', None),
            kwargs.pop('expr', None) ) if _arg is not None )
        if len(_init) == 1:
            _init = _init[0]
        elif not _init:
            _init = None
        else:
            raise ValueError("Duplicate initialization: Constraint() only "
                             "accepts one of 'rule=' and 'expr='")

        kwargs.setdefault('ctype', Constraint)
        ActiveIndexedComponent.__init__(self, *args, **kwargs)

        self.rule = Initializer(_init, treat_sequences_as_mappings=False)

    def construct(self, data=None):
        """
        Construct the expression(s) for this constraint.
        """
        if self._constructed:
            return
        self._constructed=True

        timer = ConstructionTimer(self)
        if is_debug_set(logger):
            logger.debug("Constructing constraint %s"
                         % (self.name))

        try:
            # We do not (currently) accept data for constructing Constraints
            assert data is None

            if self.rule is None:
                # If there is no rule, then we are immediately done.
                return

            if self.rule.constant() and self.is_indexed():
                raise IndexError(
                    "Constraint '%s': Cannot initialize multiple indices "
                    "of a constraint with a single expression" %
                    (self.name,) )

<<<<<<< HEAD
            for ndx in self._index_set:
                try:
                    tmp = apply_indexed_rule(self,
                                             _init_rule,
                                             _self_parent,
                                             ndx)
                except Exception:
                    err = sys.exc_info()[1]
                    logger.error(
                        "Rule failed when generating expression for "
                        "constraint %s with index %s:\n%s: %s"
                        % (self.name,
                           str(ndx),
                           type(err).__name__,
                           err))
                    raise
                self._setitem_when_not_present(ndx, tmp)
        timer.report()
=======
            index = None
            block = self.parent_block()
            if self.rule.contains_indices():
                # The index is coming in externally; we need to validate it
                for index in self.rule.indices():
                    self[index] = self.rule(block, index)
            elif not self.index_set().isfinite():
                # If the index is not finite, then we cannot iterate
                # over it.  Since the rule doesn't provide explicit
                # indices, then there is nothing we can do (the
                # assumption is that the user will trigger specific
                # indices to be created at a later time).
                pass
            else:
                # Bypass the index validation and create the member directly
                for index in self.index_set():
                    self._setitem_when_not_present(
                        index, self.rule(block, index)
                    )
        except Exception:
            err = sys.exc_info()[1]
            logger.error(
                "Rule failed when generating expression for "
                "constraint %s with index %s:\n%s: %s"
                % (self.name,
                   str(index),
                   type(err).__name__,
                   err))
            raise
        finally:
            timer.report()

    def _getitem_when_not_present(self, idx):
        if self.rule is None:
            raise KeyError(idx)
        con = self._setitem_when_not_present(
            idx, self.rule(self.parent_block(), idx))
        if con is None:
            raise KeyError(idx)
        return con
>>>>>>> c17ab1ce

    def _pprint(self):
        """
        Return data that will be printed for this component.
        """
        return (
            [("Size", len(self)),
             ("Index", self._index_set if self.is_indexed() else None),
             ("Active", self.active),
             ],
            self.items(),
            ( "Lower","Body","Upper","Active" ),
            lambda k, v: [ "-Inf" if v.lower is None else v.lower,
                           v.body,
                           "+Inf" if v.upper is None else v.upper,
                           v.active,
                           ]
            )

    def display(self, prefix="", ostream=None):
        """
        Print component state information

        This duplicates logic in Component.pprint()
        """
        if not self.active:
            return
        if ostream is None:
            ostream = sys.stdout
        tab="    "
        ostream.write(prefix+self.local_name+" : ")
        ostream.write("Size="+str(len(self)))

        ostream.write("\n")
        tabular_writer( ostream, prefix+tab,
                        ((k,v) for k,v in self._data.items() if v.active),
                        ( "Lower","Body","Upper" ),
                        lambda k, v: [ value(v.lower),
                                       v.body(),
                                       value(v.upper),
                                       ] )


class SimpleConstraint(_GeneralConstraintData, Constraint):
    """
    SimpleConstraint is the implementation representing a single,
    non-indexed constraint.
    """

    def __init__(self, *args, **kwds):
        _GeneralConstraintData.__init__(self,
                                        component=self,
                                        expr=None)
        Constraint.__init__(self, *args, **kwds)

    #
    # Since this class derives from Component and
    # Component.__getstate__ just packs up the entire __dict__ into
    # the state dict, we do not need to define the __getstate__ or
    # __setstate__ methods.  We just defer to the super() get/set
    # state.  Since all of our get/set state methods rely on super()
    # to traverse the MRO, this will automatically pick up both the
    # Component and Data base classes.
    #

    #
    # Singleton constraints are strange in that we want them to be
    # both be constructed but have len() == 0 when not initialized with
    # anything (at least according to the unit tests that are
    # currently in place). So during initialization only, we will
    # treat them as "indexed" objects where things like
    # Constraint.Skip are managed. But after that they will behave
    # like _ConstraintData objects where set_value does not handle
    # Constraint.Skip but expects a valid expression or None.
    #
    @property
    def body(self):
        """Access the body of a constraint expression."""
        if not self._data:
            raise ValueError(
                "Accessing the body of SimpleConstraint "
                "'%s' before the Constraint has been assigned "
                "an expression. There is currently "
                "nothing to access." % (self.name))
        return _GeneralConstraintData.body.fget(self)

    @property
    def lower(self):
        """Access the lower bound of a constraint expression."""
        if not self._data:
            raise ValueError(
                "Accessing the lower bound of SimpleConstraint "
                "'%s' before the Constraint has been assigned "
                "an expression. There is currently "
                "nothing to access." % (self.name))
        return _GeneralConstraintData.lower.fget(self)

    @property
    def upper(self):
        """Access the upper bound of a constraint expression."""
        if not self._data:
            raise ValueError(
                "Accessing the upper bound of SimpleConstraint "
                "'%s' before the Constraint has been assigned "
                "an expression. There is currently "
                "nothing to access." % (self.name))
        return _GeneralConstraintData.upper.fget(self)

    @property
    def equality(self):
        """A boolean indicating whether this is an equality constraint."""
        if not self._data:
            raise ValueError(
                "Accessing the equality flag of SimpleConstraint "
                "'%s' before the Constraint has been assigned "
                "an expression. There is currently "
                "nothing to access." % (self.name))
        return _GeneralConstraintData.equality.fget(self)

    @property
    def strict_lower(self):
        """A boolean indicating whether this constraint has a strict lower bound."""
        if not self._data:
            raise ValueError(
                "Accessing the strict_lower flag of SimpleConstraint "
                "'%s' before the Constraint has been assigned "
                "an expression. There is currently "
                "nothing to access." % (self.name))
        return _GeneralConstraintData.strict_lower.fget(self)

    @property
    def strict_upper(self):
        """A boolean indicating whether this constraint has a strict upper bound."""
        if not self._data:
            raise ValueError(
                "Accessing the strict_upper flag of SimpleConstraint "
                "'%s' before the Constraint has been assigned "
                "an expression. There is currently "
                "nothing to access." % (self.name))
        return _GeneralConstraintData.strict_upper.fget(self)


    def set_value(self, expr):
        """Set the expression on this constraint."""
        if not self._data:
            self._data[None] = self
        return super(SimpleConstraint, self).set_value(expr)

    #
    # Leaving this method for backward compatibility reasons.
    # (probably should be removed)
    #
    def add(self, index, expr):
        """Add a constraint with a given index."""
        if index is not None:
            raise ValueError(
                "SimpleConstraint object '%s' does not accept "
                "index values other than None. Invalid value: %s"
                % (self.name, index))
        self.set_value(expr)
        return self


@disable_methods({'add', 'set_value', 'body', 'lower', 'upper', 'equality',
                  'strict_lower', 'strict_upper'})
class AbstractSimpleConstraint(SimpleConstraint):
    pass


class IndexedConstraint(Constraint):

    #
    # Leaving this method for backward compatibility reasons
    #
    # Note: Beginning after Pyomo 5.2 this method will now validate that
    # the index is in the underlying index set (through 5.2 the index
    # was not checked).
    #
    def add(self, index, expr):
        """Add a constraint with a given index."""
        return self.__setitem__(index, expr)


@ModelComponentFactory.register("A list of constraint expressions.")
class ConstraintList(IndexedConstraint):
    """
    A constraint component that represents a list of constraints.
    Constraints can be indexed by their index, but when they are
    added an index value is not specified.
    """

    class End(object): pass

    def __init__(self, **kwargs):
        """Constructor"""
        if 'expr' in kwargs:
            raise ValueError(
                "ConstraintList does not accept the 'expr' keyword")
        _rule = kwargs.pop('rule', None)

        args = (Set(dimen=1),)
        super(ConstraintList, self).__init__(*args, **kwargs)

        self.rule = Initializer(_rule,
                                treat_sequences_as_mappings=False,
                                allow_generators=True)
        # HACK to make the "counted call" syntax work.  We wait until
        # after the base class is set up so that is_indexed() is
        # reliable.
        if self.rule is not None and type(self.rule) is IndexedCallInitializer:
            self.rule = CountedCallInitializer(self, self.rule)


    def construct(self, data=None):
        """
        Construct the expression(s) for this constraint.
        """
        if self._constructed:
            return
        self._constructed=True

        if is_debug_set(logger):
            logger.debug("Constructing constraint list %s"
                         % (self.name))

<<<<<<< HEAD
        _generator = None
        _self_parent = self._parent()
        if inspect.isgeneratorfunction(_init_rule):
            _generator = _init_rule(_self_parent)
        elif inspect.isgenerator(_init_rule):
            _generator = _init_rule
        if _generator is None:
            while True:
                val = len(self._index_set) + 1
                if generate_debug_messages:
                    logger.debug(
                        "   Constructing constraint index "+str(val))
                expr = apply_indexed_rule(self,
                                          _init_rule,
                                          _self_parent,
                                          val)
                if expr is None:
                    raise ValueError(
                        "ConstraintList '%s': rule returned None "
                        "instead of ConstraintList.End" % (self.name,) )
                if (expr.__class__ is tuple) and \
                   (expr == ConstraintList.End):
                    return
                self.add(expr)
=======
        self.index_set().construct()
>>>>>>> c17ab1ce

        if self.rule is not None:
            _rule = self.rule(self.parent_block(), ())
            for cc in iter(_rule):
                if cc is ConstraintList.End:
                    break
                if cc is Constraint.Skip:
                    continue
                self.add(cc)


    def add(self, expr):
        """Add a constraint with an implicit index."""
        next_idx = len(self._index_set) + 1
        self._index_set.add(next_idx)
        return self.__setitem__(next_idx, expr)
<|MERGE_RESOLUTION|>--- conflicted
+++ resolved
@@ -18,13 +18,8 @@
 import math
 from weakref import ref as weakref_ref
 
-<<<<<<< HEAD
-import pyutilib.math
-
 from pyomo.common.modeling import NoArgumentGiven
-=======
 from pyomo.common.log import is_debug_set
->>>>>>> c17ab1ce
 from pyomo.common.timing import ConstructionTimer
 from pyomo.core.expr import logical_expr
 from pyomo.core.expr.numvalue import (ZeroConstant,
@@ -743,11 +738,7 @@
             A boolean that is true if this component has been constructed
         _data
             A dictionary from the index set to component data objects
-<<<<<<< HEAD
         _index_set
-=======
-        _index
->>>>>>> c17ab1ce
             The set of valid indices
         _implicit_subsets
             A tuple of set objects that represents the index set
@@ -817,27 +808,6 @@
                     "Constraint '%s': Cannot initialize multiple indices "
                     "of a constraint with a single expression" %
                     (self.name,) )
-
-<<<<<<< HEAD
-            for ndx in self._index_set:
-                try:
-                    tmp = apply_indexed_rule(self,
-                                             _init_rule,
-                                             _self_parent,
-                                             ndx)
-                except Exception:
-                    err = sys.exc_info()[1]
-                    logger.error(
-                        "Rule failed when generating expression for "
-                        "constraint %s with index %s:\n%s: %s"
-                        % (self.name,
-                           str(ndx),
-                           type(err).__name__,
-                           err))
-                    raise
-                self._setitem_when_not_present(ndx, tmp)
-        timer.report()
-=======
             index = None
             block = self.parent_block()
             if self.rule.contains_indices():
@@ -878,7 +848,6 @@
         if con is None:
             raise KeyError(idx)
         return con
->>>>>>> c17ab1ce
 
     def _pprint(self):
         """
@@ -1103,35 +1072,7 @@
         if is_debug_set(logger):
             logger.debug("Constructing constraint list %s"
                          % (self.name))
-
-<<<<<<< HEAD
-        _generator = None
-        _self_parent = self._parent()
-        if inspect.isgeneratorfunction(_init_rule):
-            _generator = _init_rule(_self_parent)
-        elif inspect.isgenerator(_init_rule):
-            _generator = _init_rule
-        if _generator is None:
-            while True:
-                val = len(self._index_set) + 1
-                if generate_debug_messages:
-                    logger.debug(
-                        "   Constructing constraint index "+str(val))
-                expr = apply_indexed_rule(self,
-                                          _init_rule,
-                                          _self_parent,
-                                          val)
-                if expr is None:
-                    raise ValueError(
-                        "ConstraintList '%s': rule returned None "
-                        "instead of ConstraintList.End" % (self.name,) )
-                if (expr.__class__ is tuple) and \
-                   (expr == ConstraintList.End):
-                    return
-                self.add(expr)
-=======
         self.index_set().construct()
->>>>>>> c17ab1ce
 
         if self.rule is not None:
             _rule = self.rule(self.parent_block(), ())
