#  ___________________________________________________________________________
#
#  Pyomo: Python Optimization Modeling Objects
#  Copyright 2017 National Technology and Engineering Solutions of Sandia, LLC
#  Under the terms of Contract DE-NA0003525 with National Technology and
#  Engineering Solutions of Sandia, LLC, the U.S. Government retains certain
#  rights in this software.
#  This software is distributed under the 3-clause BSD License.
#  ___________________________________________________________________________

__all__ = ['Var', '_VarData', '_GeneralVarData', 'VarList', 'SimpleVar']

import logging
from weakref import ref as weakref_ref

from pyomo.common.log import is_debug_set
from pyomo.common.modeling import NoArgumentGiven
from pyomo.common.timing import ConstructionTimer
from pyomo.core.base.numvalue import NumericValue, value, is_fixed
from pyomo.core.base.set_types import Reals, Binary
from pyomo.core.base.plugin import ModelComponentFactory
from pyomo.core.base.component import ComponentData
from pyomo.core.base.indexed_component import IndexedComponent, UnindexedComponent_set
from pyomo.core.base.misc import apply_indexed_rule
from pyomo.core.base.set import Set, _SetDataBase
from pyomo.core.base.units_container import units
from pyomo.core.base.util import is_functor

logger = logging.getLogger('pyomo.core')


class _VarData(ComponentData, NumericValue):
    """
    This class defines the data for a single variable.

    Constructor Arguments:
        component   The Var object that owns this data.

    Public Class Attributes:
        domain      The domain of this variable.
        bounds      A tuple (lower,upper) that defines the variable bounds.
        fixed       If True, then this variable is treated as a
                        fixed constant in the model.
        lb          A lower bound for this variable.  The lower bound can be
                        either numeric constants, parameter values, expressions
                        or any object that can be called with no arguments.
        ub          A upper bound for this variable.  The upper bound can be either
                        numeric constants, parameter values, expressions or any
                        object that can be called with no arguments.
        stale       A Boolean indicating whether the value of this variable is
                        legitimiate.  This value is true if the value should
                        be considered legitimate for purposes of reporting or
                        other interrogation.
        value       The numeric value of this variable.

    The domain, lb, and ub attributes are properties because they
    are too widely accessed directly to enforce explicit getter/setter
    methods and we need to deter directly modifying or accessing
    these attributes in certain cases.
    """

    __slots__ = ()

    def __init__(self, component=None):
        #
        # These lines represent in-lining of the
        # following constructors:
        #   - ComponentData
        #   - NumericValue
        self._component = weakref_ref(component) if (component is not None) \
                          else None
        self._index = NoArgumentGiven

    #
    # Interface
    #

    def has_lb(self):
        """Returns :const:`False` when the lower bound is
        :const:`None` or negative infinity"""
        lb = self.lb
        return (lb is not None) and \
            (value(lb) != float('-inf'))

    def has_ub(self):
        """Returns :const:`False` when the upper bound is
        :const:`None` or positive infinity"""
        ub = self.ub
        return (ub is not None) and \
            (value(ub) != float('inf'))

    @property
    def bounds(self):
        """Returns the tuple (lower bound, upper bound)."""
        return (self.lb, self.ub)
    @bounds.setter
    def bounds(self, val):
        raise AttributeError("Assignment not allowed. Use the setub and setlb methods")

    def is_integer(self):
        """Returns True when the domain is a contiguous integer range."""
        # optimization: Reals and Binary are the most common cases, so
        # we will explicitly test that before generating the interval
        if self.domain is Reals:
            return False
        elif self.domain is Binary:
            return True
        _interval = self.domain.get_interval()
        return _interval is not None and _interval[2] == 1

    def is_binary(self):
        """Returns True when the domain is restricted to Binary values."""
        # optimization: Reals and Binary are the most common cases, so
        # we will explicitly test that before generating the interval
        if self.domain is Reals:
            return False
        elif self.domain is Binary:
            return True
        return self.domain.get_interval() == (0,1,1)

# TODO?
#    def is_semicontinuous(self):
#        """
#        Returns True when the domain class is SemiContinuous.
#        """
#        return self.domain.__class__ is SemiContinuousSet
#    def is_semiinteger(self):
#        """
#        Returns True when the domain class is SemiInteger.
#        """
#        return self.domain.__class__ is SemiIntegerSet

    def is_continuous(self):
        """Returns True when the domain is a continuous real range"""
        # optimization: Reals and Binary are the most common cases, so
        # we will explicitly test that before generating the interval
        if self.domain is Reals:
            return True
        elif self.domain is Binary:
            return False
        _interval = self.domain.get_interval()
        return _interval is not None and _interval[2] == 0

    def is_fixed(self):
        """Returns True if this variable is fixed, otherwise returns False."""
        return self.fixed

    def is_constant(self):
        """Returns False because this is not a constant in an expression."""
        return False

    def is_variable_type(self):
        """Returns True because this is a variable."""
        return True

    def is_potentially_variable(self):
        """Returns True because this is a variable."""
        return True

    def _compute_polynomial_degree(self, result):
        """
        If the variable is fixed, it represents a constant
        is a polynomial with degree 0. Otherwise, it has
        degree 1. This method is used in expressions to
        compute polynomial degree.
        """
        if self.fixed:
            return 0
        return 1

    def set_value(self, val, valid=False):
        """
        Set the value of this numeric object, after
        validating its value. If the 'valid' flag is True,
        then the validation step is skipped.
        """
        if valid or self._valid_value(val):
            self.value = val
            self.stale = False

    def _valid_value(self, val, use_exception=True):
        """
        Validate the value.  If use_exception is True, then raise an
        exception.
        """
        ans = val is None or val in self.domain
        if not ans and use_exception:
            raise ValueError("Numeric value `%s` (%s) is not in "
                             "domain %s for Var %s" %
                             (val, type(val), self.domain, self.name))
        return ans

    def clear(self):
        self.value = None

    def __nonzero__(self):
        """
        Return True if the value is defined and non-zero.
        """
        if self.value:
            return True
        if self.value is None:
            raise ValueError("Var value is undefined")
        return False

    def __call__(self, exception=True):
        """Compute the value of this variable."""
        return self.value

    __bool__ = __nonzero__


    #
    # Abstract Interface
    #

    @property
    def value(self):
        """Return the value for this variable."""
        raise NotImplementedError

    @property
    def domain(self):
        """Return the domain for this variable."""
        raise NotImplementedError

    @property
    def lb(self):
        """Return the lower bound for this variable."""
        raise NotImplementedError

    @property
    def ub(self):
        """Return the upper bound for this variable."""
        raise NotImplementedError

    @property
    def fixed(self):
        """Return the fixed indicator for this variable."""
        raise NotImplementedError

    @property
    def stale(self):
        """Return the stale indicator for this variable."""
        raise NotImplementedError

    def setlb(self, val):
        """
        Set the lower bound for this variable after validating that
        the value is fixed (or None).
        """
        raise NotImplementedError

    def setub(self, val):
        """
        Set the upper bound for this variable after validating that
        the value is fixed (or None).
        """
        raise NotImplementedError

    def fix(self, value=NoArgumentGiven):
        """
        Set the fixed indicator to True. Value argument is optional,
        indicating the variable should be fixed at its current value.
        """
        raise NotImplementedError

    def unfix(self):
        """Sets the fixed indicator to False."""
        raise NotImplementedError

    free=unfix

    def to_string(self, verbose=None, labeler=None, smap=None, compute_values=False):
        """Return the component name"""
        if self.fixed and compute_values:
            try:
                return str(self())
            except:
                pass
        if smap:
            return smap.getSymbol(self, labeler)
        return self.name


class _GeneralVarData(_VarData):
    """
    This class defines the data for a single variable.

    Constructor Arguments:
        component   The Var object that owns this data.

    Public Class Attributes:
        domain      The domain of this variable.
        bounds      A tuple (lower,upper) that defines the variable bounds.
        fixed       If True, then this variable is treated as a
                        fixed constant in the model.
        lb          A lower bound for this variable.  The lower bound can be
                        either numeric constants, parameter values, expressions
                        or any object that can be called with no arguments.
        ub          A upper bound for this variable.  The upper bound can be either
                        numeric constants, parameter values, expressions or any
                        object that can be called with no arguments.
        stale       A Boolean indicating whether the value of this variable is
                        legitimiate.  This value is true if the value should
                        be considered legitimate for purposes of reporting or
                        other interrogation.
        value       The numeric value of this variable.

    The domain, lb, and ub attributes are properties because they
    are too widely accessed directly to enforce explicit getter/setter
    methods and we need to deter directly modifying or accessing
    these attributes in certain cases.
    """

    __slots__ = ('_value', '_lb', '_ub', '_domain', 'fixed', 'stale')

    def __init__(self, domain=Reals, component=None):
        #
        # These lines represent in-lining of the
        # following constructors:
        #   - _VarData
        #   - ComponentData
        #   - NumericValue
        self._component = weakref_ref(component) if (component is not None) \
                          else None
        self._value = None
        self._index = NoArgumentGiven
        #
        # The type of the lower and upper bound attributes can either
        # be atomic numeric types in Python, expressions, etc.
        # Basically, they can be anything that passes an "is_fixed" test.
        #
        self._lb = None
        self._ub = None
        self._domain = None
        self.fixed = False
        self.stale = True
        # don't call the property setter here because
        # the SimplVar constructor will fail
        #
        # TODO: this should be migrated over to using a SetInitializer
        # to handle the checking / conversion of the argument to a
        # proper Pyomo Set and not use isinstance() of a private class.
        if isinstance(domain, _SetDataBase):
            self._domain = domain
        elif domain is not None:
            raise ValueError(
                "%s is not a valid domain. Variable domains must be an "
                "instance of a Pyomo Set.  Examples: NonNegativeReals, "
                "Integers, Binary" % (domain,))

    def __getstate__(self):
        state = super(_GeneralVarData, self).__getstate__()
        for i in _GeneralVarData.__slots__:
            state[i] = getattr(self, i)
        return state

    # Note: None of the slots on this class need to be edited, so we
    # don't need to implement a specialized __setstate__ method, and
    # can quietly rely on the super() class's implementation.

    #
    # Abstract Interface
    #

    # value is an attribute

    @property
    def value(self):
        """Return the value for this variable."""
        return self._value
    @value.setter
    def value(self, val):
        """Set the value for this variable."""
        self._value = val

    @property
    def domain(self):
        """Return the domain for this variable."""
        return self._domain
    @domain.setter
    def domain(self, domain):
        """Set the domain for this variable."""
        # TODO: this should be migrated over to using a SetInitializer
        # to handle the checking / conversion of the argument to a
        # proper Pyomo Set and not use isinstance() of a private class.
        if isinstance(domain, _SetDataBase):
            self._domain = domain
        else:
            raise ValueError(
                "%s is not a valid domain. Variable domains must be an "
                "instance of a Pyomo Set.  Examples: NonNegativeReals, "
                "Integers, Binary" % (domain,))

    @property
    def lb(self):
        """Return the lower bound for this variable."""
        dlb, _ = self.domain.bounds()
        if self._lb is None:
            return dlb
        elif dlb is None:
            return value(self._lb)
        return max(value(self._lb), dlb)
    @lb.setter
    def lb(self, val):
        raise AttributeError("Assignment not allowed. Use the setlb method")

    @property
    def ub(self):
        """Return the upper bound for this variable."""
        _, dub = self.domain.bounds()
        if self._ub is None:
            return dub
        elif dub is None:
            return value(self._ub)
        return min(value(self._ub), dub)
    @ub.setter
    def ub(self, val):
        raise AttributeError("Assignment not allowed. Use the setub method")

    def get_units(self):
        """Return the units for this variable entry."""
        # parent_component() returns self if this is scalar, or the owning
        # component if not scalar
        return self.parent_component()._units

    # fixed is an attribute

    # stale is an attribute

    def setlb(self, val):
        """
        Set the lower bound for this variable after validating that
        the value is fixed (or None).
        """
        # Note: is_fixed(None) returns True
        if is_fixed(val):
            self._lb = val
        else:
            raise ValueError(
                "Non-fixed input of type '%s' supplied as variable lower "
                "bound - legal types must be fixed expressions or variables."
                % (type(val),))

    def setub(self, val):
        """
        Set the upper bound for this variable after validating that
        the value is fixed (or None).
        """
        # Note: is_fixed(None) returns True
        if is_fixed(val):
            self._ub = val
        else:
            raise ValueError(
                "Non-fixed input of type '%s' supplied as variable upper "
                "bound - legal types are fixed expressions or variables."
                "parameters"
                % (type(val),))

    def fix(self, value=NoArgumentGiven):
        """
        Set the fixed indicator to True. Value argument is optional,
        indicating the variable should be fixed at its current value.
        """
        self.fixed = True
        if value is not NoArgumentGiven:
            self.value = value

    def unfix(self):
        """Sets the fixed indicator to False."""
        self.fixed = False

    free = unfix


@ModelComponentFactory.register("Decision variables.")
class Var(IndexedComponent):
    """A numeric variable, which may be defined over an index.

    Args:
        domain (Set or function, optional): A Set that defines valid
            values for the variable (e.g., `Reals`, `NonNegativeReals`,
            `Binary`), or a rule that returns Sets.  Defaults to `Reals`.
        within (Set or function, optional): An alias for `domain`.
        bounds (tuple or function, optional): A tuple of (lower, upper)
            bounds for the variable, or a rule that returns tuples.
            Defaults to (None, None).
        initialize (float or function, optional): The initial value for
            the variable, or a rule that returns initial values.
        rule (float or function, optional): An alias for `initialize`.
        dense (bool, optional): Instantiate all elements from
            `index_set()` when constructing the Var (True) or just the
            variables returned by `initialize`/`rule` (False).  Defaults
            to True.
        units (pyomo units expression, optional): Set the units corresponding                                                  
            to the entries in this variable.
    """

    _ComponentDataClass = _GeneralVarData

    def __new__(cls, *args, **kwds):
        if cls != Var:
            return super(Var, cls).__new__(cls)
        if not args or (args[0] is UnindexedComponent_set and len(args)==1):
            return SimpleVar.__new__(SimpleVar)
        else:
            return IndexedVar.__new__(IndexedVar)

    def __init__(self, *args, **kwd):
        #
        # Default keyword values
        #
        initialize = kwd.pop('initialize', None)
        initialize = kwd.pop('rule', initialize)
        domain = kwd.pop('within', Reals)
        domain = kwd.pop('domain', domain)
        bounds = kwd.pop('bounds', None)
        self._dense = kwd.pop('dense', True)
        self._units = kwd.pop('units', None)
        if self._units is not None:
            self._units = units.get_units(self._units)

        #
        # Initialize the base class
        #
        kwd.setdefault('ctype', Var)
        IndexedComponent.__init__(self, *args, **kwd)
        #
        # Determine if the domain argument is a functor or other object
        #
        self._domain_init_value = None
        self._domain_init_rule = None
        if is_functor(domain):
            self._domain_init_rule = domain
        else:
            self._domain_init_value = domain
        #
        # Allow for functions or functors for value initialization,
        # without confusing with Params, etc (which have a __call__ method).
        #
        self._value_init_value = None
        self._value_init_rule = None
        if  is_functor(initialize) and (not isinstance(initialize,NumericValue)):
            self._value_init_rule = initialize
        else:
            self._value_init_value = initialize
        #
        # Determine if the bound argument is a functor or other object
        #
        self._bounds_init_rule = None
        self._bounds_init_value = None
        if is_functor(bounds):
            self._bounds_init_rule = bounds
        elif type(bounds) is tuple:
            self._bounds_init_value = bounds
        elif bounds is not None:
            raise ValueError("Variable 'bounds' keyword must be a tuple or function")

    def flag_as_stale(self):
        """
        Set the 'stale' attribute of every variable data object to True.
        """
        for var_data in self._data.values():
            var_data.stale = True

    def get_values(self, include_fixed_values=True):
        """
        Return a dictionary of index-value pairs.
        """
        if include_fixed_values:
            return {idx:vardata.value for idx,vardata in self._data.items()}
        return {idx:vardata.value
                            for idx, vardata in self._data.items()
                                                if not vardata.fixed}

    extract_values = get_values

    def set_values(self, new_values, valid=False):
        """
        Set the values of a dictionary.

        The default behavior is to validate the values in the
        dictionary.
        """
        for index, new_value in new_values.items():
            self[index].set_value(new_value, valid)

    def get_units(self):
        """Return the units expression for this Var."""
        return self._units

    def construct(self, data=None):
        """Construct this component."""
        if is_debug_set(logger):   #pragma:nocover
            try:
                name = str(self.name)
            except:
                # Some Var components don't have a name yet, so just use
                # the type
                name = type(self)
            logger.debug(
                "Constructing Variable, name=%s, from data=%s"
                % (name, str(data)))

        if self._constructed:
            return
        timer = ConstructionTimer(self)
        self._constructed=True

        #
        # Construct _VarData objects for all index values
        #
        if not self.is_indexed():
            self._data[None] = self
            self._data[None]._index = None
            self._initialize_members((None,))
        elif self._dense:
            # This loop is optimized for speed with pypy.
            # Calling dict.update((...) for ...) is roughly
            # 30% slower
            self_weakref = weakref_ref(self)
            for ndx in self._index_set:
                cdata = self._ComponentDataClass(
                    domain=self._domain_init_value, component=None)
                cdata._component = self_weakref
                self._data[ndx] = cdata
                cdata._index = ndx
                #self._initialize_members((ndx,))
            self._initialize_members(self._index_set)
        timer.report()

    def add(self, index):
        """Add a variable with a particular index."""
        return self[index]

    #
    # This method must be defined on subclasses of
    # IndexedComponent that support implicit definition
    #
    def _getitem_when_not_present(self, index):
        """Returns the default component data value."""
        if index is None and not self.is_indexed():
            obj = self._data[index] = self
        else:
            obj = self._data[index] = self._ComponentDataClass(
                self._domain_init_value, component=self)
        # TODO untested
        obj._index = index
        self._initialize_members((index,))
        return obj

    def _setitem_when_not_present(self, index, value):
        """Perform the fundamental component item creation and storage.

        Var overrides the default implementation from IndexedComponent
        to enforce the call to _initialize_members.

        """
        obj = self._getitem_when_not_present(index)
        try:
            return obj.set_value(value)
        except:
            del self._data[index]
            raise

    def _initialize_members(self, init_set):
        """Initialize variable data for all indices in a set."""
        # TODO: determine if there is any advantage to supporting init_set.
        # Preliminary tests indicate that there isn't a significant speed
        # difference to using the set form (used in dense vector
        # construction).  Getting rid of it could simplify _setitem and
        # this method.
        #
        # Initialize domains
        #
        if self._domain_init_rule is not None:
            #
            # Initialize domains with a rule
            #
            if self.is_indexed():
                for ndx in init_set:
                    self._data[ndx].domain = \
                        apply_indexed_rule(self,
                                           self._domain_init_rule,
                                           self._parent(),
                                           ndx)
            else:
                self.domain = self._domain_init_rule(self._parent())
        else:
            if self.is_indexed():
                # Optimization: It is assumed self._domain_init_value
                #               is used when the _GeneralVarData objects
                #               are created. This avoids an unnecessary
                #               loop over init_set, which can significantly
                #               speed up construction of variables with large
                #               index sets.
                pass
            else:
                # the above optimization does not apply for
                # singleton objects (trying to do so breaks
                # some of the pickle tests)
                self.domain = self._domain_init_value

        #
        # Initialize values
        #
        if self._value_init_rule is not None:
            #
            # Initialize values with a rule
            #
            if self.is_indexed():
                for key in init_set:
                    vardata = self._data[key]
                    val = apply_indexed_rule(self,
                                             self._value_init_rule,
                                             self._parent(),
                                             key)
                    val = value(val)
                    vardata.set_value(val)
            else:
                val = self._value_init_rule(self._parent())
                val = value(val)
                self.set_value(val)
        elif self._value_init_value is not None:
            #
            # Initialize values with a value
            #
            if self._value_init_value.__class__ is dict:
                for key in init_set:
                    # Skip indices that are not in the
                    # dictionary. This arises when
                    # initializing VarList objects with a
                    # dictionary.
                    if not key in self._value_init_value:
                        continue
                    val = self._value_init_value[key]
                    vardata = self._data[key]
                    vardata.set_value(val)
            else:
                val = value(self._value_init_value)
                for key in init_set:
                    vardata = self._data[key]
                    vardata.set_value(val)

        #
        # Initialize bounds
        #
        if self._bounds_init_rule is not None:
            #
            # Initialize bounds with a rule
            #
            if self.is_indexed():
                for key in init_set:
                    vardata = self._data[key]
                    (lb, ub) = apply_indexed_rule(self,
                                                  self._bounds_init_rule,
                                                  self._parent(),
                                                  key)
                    vardata.setlb(lb)
                    vardata.setub(ub)
            else:
                (lb, ub) = self._bounds_init_rule(self._parent())
                self.setlb(lb)
                self.setub(ub)
        elif self._bounds_init_value is not None:
            #
            # Initialize bounds with a value
            #
            (lb, ub) = self._bounds_init_value
            for key in init_set:
                vardata = self._data[key]
                vardata.setlb(lb)
                vardata.setub(ub)

    def _pprint(self):
        """Print component information."""
        return ( [("Size", len(self)),
                  ("Index", self._index_set if self.is_indexed() else None),
                  ],
                 self._data.items(),
                 ( "Lower","Value","Upper","Fixed","Stale","Domain"),
                 lambda k, v: [ value(v.lb),
                                v.value,
                                value(v.ub),
                                v.fixed,
                                v.stale,
                                v.domain
                                ]
                 )

class SimpleVar(_GeneralVarData, Var):
    """A single variable."""

    def __init__(self, *args, **kwd):
        _GeneralVarData.__init__(self,
                                 domain=None,
                                 component=self)
        Var.__init__(self, *args, **kwd)

    #
    # Since this class derives from Component and Component.__getstate__
    # just packs up the entire __dict__ into the state dict, we do not
    # need to define the __getstate__ or __setstate__ methods.
    # We just defer to the super() get/set state.  Since all of our
    # get/set state methods rely on super() to traverse the MRO, this
    # will automatically pick up both the Component and Data base classes.
    #

    #
    # Override abstract interface methods to first check for
    # construction
    #

    # NOTE: that we can't provide these errors for
    # fixed and stale because they are attributes

    @property
    def value(self):
        """Return the value for this variable."""
        if self._constructed:
            return _GeneralVarData.value.fget(self)
        raise ValueError(
            "Accessing the value of variable '%s' "
            "before the Var has been constructed (there "
            "is currently no value to return)."
            % (self.name))
    @value.setter
    def value(self, val):
        """Set the value for this variable."""
        if self._constructed:
            return _GeneralVarData.value.fset(self, val)
        raise ValueError(
            "Setting the value of variable '%s' "
            "before the Var has been constructed (there "
            "is currently nothing to set."
            % (self.name))

    @property
    def domain(self):
        """Return the domain for this variable."""
        # NOTE: we can't do the right thing here because
        #       of the behavior of block._add_temporary_set
        return _GeneralVarData.domain.fget(self)
        #if self._constructed:
        #    return _GeneralVarData.domain.fget(self)
        #raise ValueError(
        #    "Accessing the domain of variable '%s' "
        #    "before the Var has been constructed (there "
        #    "is currently no domain to return)."
        #    % (self.name))
    @domain.setter
    def domain(self, domain):
        """Set the domain for this variable."""
        if self._constructed:
            return _GeneralVarData.domain.fset(self, domain)
        raise ValueError(
            "Setting the domain of variable '%s' "
            "before the Var has been constructed (there "
            "is currently nothing to set."
            % (self.name))

    @property
    def lb(self):
        """Return the lower bound for this variable."""
        if self._constructed:
            return _GeneralVarData.lb.fget(self)
        raise ValueError(
            "Accessing the lower bound of variable '%s' "
            "before the Var has been constructed (there "
            "is currently nothing to return)."
            % (self.name))
    @lb.setter
    def lb(self, lb):
        raise AttributeError("Assignment not allowed. Use the setlb method")

    @property
    def ub(self):
        """Return the upper bound for this variable."""
        if self._constructed:
            return _GeneralVarData.ub.fget(self)
        raise ValueError(
            "Accessing the upper bound of variable '%s' "
            "before the Var has been constructed (there "
            "is currently nothing to return)."
            % (self.name))
    @ub.setter
    def ub(self, ub):
        raise AttributeError("Assignment not allowed. Use the setub method")

    def setlb(self, val):
        """
        Set the lower bound for this variable after validating that
        the value is fixed (or None).
        """
        if self._constructed:
            return _GeneralVarData.setlb(self, val)
        raise ValueError(
            "Setting the lower bound of variable '%s' "
            "before the Var has been constructed (there "
            "is currently nothing to set)."
            % (self.name))

    def setub(self, val):
        """
        Set the upper bound for this variable after validating that
        the value is fixed (or None).
        """
        if self._constructed:
            return _GeneralVarData.setub(self, val)
        raise ValueError(
            "Setting the upper bound of variable '%s' "
            "before the Var has been constructed (there "
            "is currently nothing to set)."
            % (self.name))

    def fix(self, value=NoArgumentGiven):
        """
        Set the fixed indicator to True. Value argument is optional,
        indicating the variable should be fixed at its current value.
        """
        if self._constructed:
            return _GeneralVarData.fix(self, value)
        raise ValueError(
            "Fixing variable '%s' "
            "before the Var has been constructed (there "
            "is currently nothing to set)."
            % (self.name))

    def unfix(self):
        """Sets the fixed indicator to False."""
        if self._constructed:
            return _GeneralVarData.unfix(self)
        raise ValueError(
            "Freeing variable '%s' "
            "before the Var has been constructed (there "
            "is currently nothing to set)."
            % (self.name))

    free=unfix

class IndexedVar(Var):
    """An array of variables."""

    def setlb(self, val):
        """
        Set the lower bound for this variable.
        """
        for vardata in self.values():
            vardata.setlb(val)

    def setub(self, val):
        """
        Set the upper bound for this variable.
        """
        for vardata in self.values():
            vardata.setub(val)

    def fix(self, value=NoArgumentGiven):
        """
        Set the fixed indicator to True. Value argument is optional,
        indicating the variable should be fixed at its current value.
        """
        for vardata in self.values():
            vardata.fix(value=value)

    def unfix(self):
        """Sets the fixed indicator to False."""
        for vardata in self.values():
            vardata.unfix()

    @property
    def domain(self):
        raise AttributeError(
            "The domain is not an attribute for IndexedVar. It "
            "can be set for all indices using this property setter, "
            "but must be accessed for individual variables in this container.")
    @domain.setter
    def domain(self, domain):
        """Sets the domain for all variables in this container."""
        for vardata in self.values():
            vardata.domain = domain

    free=unfix


@ModelComponentFactory.register("List of decision variables.")
class VarList(IndexedVar):
    """
    Variable-length indexed variable objects used to construct Pyomo models.
    """

    def __init__(self, **kwds):
        #kwds['dense'] = False
        args = (Set(dimen=1),)
        IndexedVar.__init__(self, *args, **kwds)

    def construct(self, data=None):
        """Construct this component."""
        if is_debug_set(logger):
            logger.debug("Constructing variable list %s", self.name)

        if self._constructed:
            return
        # Note: do not set _constructed here, or the super() call will
        # not actually construct the component.
        self.index_set().construct()

        # We need to ensure that the indices needed for initialization are
        # added to the underlying implicit set.  We *could* verify that the
        # indices in the initialization dict are all sequential integers,
        # OR we can just add the correct number of sequential integers and
        # then let _validate_index complain when we set the value.
        if self._value_init_value.__class__ is dict:
<<<<<<< HEAD
            for i in xrange(len(self._value_init_value)):
                self._index_set.add(i+1)
=======
            for i in range(len(self._value_init_value)):
                self._index.add(i+1)
>>>>>>> c17ab1ce
        super(VarList,self).construct(data)
        # Note that the current Var initializer silently ignores
        # initialization data that is not in the underlying index set.  To
        # ensure that at least here all initialization data is added to the
        # VarList (so we get potential domain errors), we will re-set
        # everything.
        if self._value_init_value.__class__ is dict:
            for k,v in self._value_init_value.items():
                self[k] = v
                # self[k]._index = k

    def add(self):
        """Add a variable to this list."""
        next_idx = len(self._index_set) + 1
        self._index_set.add(next_idx)
        obj = self[next_idx]
        obj._index = next_idx
        return obj<|MERGE_RESOLUTION|>--- conflicted
+++ resolved
@@ -1012,13 +1012,8 @@
         # OR we can just add the correct number of sequential integers and
         # then let _validate_index complain when we set the value.
         if self._value_init_value.__class__ is dict:
-<<<<<<< HEAD
-            for i in xrange(len(self._value_init_value)):
+            for i in range(len(self._value_init_value)):
                 self._index_set.add(i+1)
-=======
-            for i in range(len(self._value_init_value)):
-                self._index.add(i+1)
->>>>>>> c17ab1ce
         super(VarList,self).construct(data)
         # Note that the current Var initializer silently ignores
         # initialization data that is not in the underlying index set.  To
