--- conflicted
+++ resolved
@@ -70,19 +70,6 @@
 
     __slots__ = ()
 
-<<<<<<< HEAD
-    def __init__(self, component=None):
-        #
-        # These lines represent in-lining of the
-        # following constructors:
-        #   - ComponentData
-        #   - NumericValue
-        self._component = weakref_ref(component) if (component is not None) \
-                          else None
-        self._index = NoArgumentGiven
-
-=======
->>>>>>> bda3f85d
     #
     # Interface
     #
@@ -332,6 +319,7 @@
         self._domain = src._domain
         self._fixed = src._fixed
         self._stale = src._stale
+        self._index = src._index
         return self
 
     def __getstate__(self):
@@ -687,33 +675,9 @@
             return
         self._constructed=True
 
-<<<<<<< HEAD
-        #
-        # Construct _VarData objects for all index values
-        #
-        if not self.is_indexed():
-            self._data[None] = self
-            self._data[None]._index = None
-            self._initialize_members((None,))
-        elif self._dense:
-            # This loop is optimized for speed with pypy.
-            # Calling dict.update((...) for ...) is roughly
-            # 30% slower
-            self_weakref = weakref_ref(self)
-            for ndx in self._index_set:
-                cdata = self._ComponentDataClass(
-                    domain=self._domain_init_value, component=None)
-                cdata._component = self_weakref
-                self._data[ndx] = cdata
-                cdata._index = ndx
-                #self._initialize_members((ndx,))
-            self._initialize_members(self._index_set)
-        timer.report()
-=======
         timer = ConstructionTimer(self)
         if is_debug_set(logger):
             logger.debug("Constructing Variable %s" % (self.name,))
->>>>>>> bda3f85d
 
         # Note: define 'index' to avoid 'variable referenced before
         # assignment' in the error message generated in the 'except:'
@@ -780,9 +744,11 @@
                     # constant:
                     or call_domain_rule or call_bounds_rule
                 )
-                # Initialize all the component datas with the common data
+                # Initialize all the component datas with the common data and
+                # with their indices.
                 for index in self.index_set():
                     self._data[index] = self._ComponentDataClass.copy(ref)
+                    self._data[index]._index = index
                 # Now go back and initialize any index-specific data
                 block = self.parent_block()
                 if call_domain_rule:
@@ -824,13 +790,6 @@
         if index is None and not self.is_indexed():
             obj = self._data[index] = self
         else:
-<<<<<<< HEAD
-            obj = self._data[index] = self._ComponentDataClass(
-                self._domain_init_value, component=self)
-        # TODO untested
-        obj._index = index
-        self._initialize_members((index,))
-=======
             obj = self._data[index] = self._ComponentDataClass(component=self)
         parent = self.parent_block()
         # We can directly set the attribute (not the property) because
@@ -840,7 +799,9 @@
             obj.lower, obj.upper = self._rule_bounds(parent, index)
         if self._rule_init is not None:
             obj.set_value(self._rule_init(parent, index))
->>>>>>> bda3f85d
+        # ESJ TODO: maybe we need this?
+        obj._index = index
+
         return obj
 
     #
@@ -863,7 +824,7 @@
         """Print component information."""
         headers = [
             ("Size", len(self)),
-            ("Index", self._index if self.is_indexed() else None),
+            ("Index", self._index_set if self.is_indexed() else None),
         ]
         if self._units is not None:
             headers.append(('Units', str(self._units)))
@@ -994,37 +955,15 @@
         # indices in the initialization dict are all sequential integers,
         # OR we can just add the correct number of sequential integers and
         # then let _validate_index complain when we set the value.
-<<<<<<< HEAD
-        if self._value_init_value.__class__ is dict:
-            for i in range(len(self._value_init_value)):
-                self._index_set.add(i+1)
+        if self._rule_init is not None and self._rule_init.contains_indices():
+            for i, idx in enumerate(self._rule_init.indices()):
+                self._index_set.add(i + self._starting_index)
         super(VarList,self).construct(data)
-        # Note that the current Var initializer silently ignores
-        # initialization data that is not in the underlying index set.  To
-        # ensure that at least here all initialization data is added to the
-        # VarList (so we get potential domain errors), we will re-set
-        # everything.
-        if self._value_init_value.__class__ is dict:
-            for k,v in self._value_init_value.items():
-                self[k] = v
-                # self[k]._index = k
 
     def add(self):
         """Add a variable to this list."""
-        next_idx = len(self._index_set) + 1
+        next_idx = len(self._index_set) + self._starting_index
         self._index_set.add(next_idx)
         obj = self[next_idx]
         obj._index = next_idx
-        return obj
-=======
-        if self._rule_init is not None and self._rule_init.contains_indices():
-            for i, idx in enumerate(self._rule_init.indices()):
-                self._index.add(i + self._starting_index)
-        super(VarList,self).construct(data)
-
-    def add(self):
-        """Add a variable to this list."""
-        next_idx = len(self._index) + self._starting_index
-        self._index.add(next_idx)
-        return self[next_idx]
->>>>>>> bda3f85d
+        return obj