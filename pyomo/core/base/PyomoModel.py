--- conflicted
+++ resolved
@@ -134,11 +134,7 @@
                         "accessible: %s!" % (name, entry)
                     )
                 else:
-<<<<<<< HEAD
-                    tmp.append((obj(), entry))
-=======
-                    tmp.append( ( obj, entry ) )
->>>>>>> ed13c8c6
+                    tmp.append((obj, entry))
         return state
 
     def __setstate__(self, state):
@@ -147,11 +143,7 @@
         for name, data in state['_entry'].items():
             tmp = self._entry[name] = {}
             for obj, entry in data:
-<<<<<<< HEAD
-                tmp[id(obj)] = (weakref_ref(obj), entry)
-=======
-                tmp[ id(obj) ] = ( obj, entry )
->>>>>>> ed13c8c6
+                tmp[id(obj)] = (obj, entry)
 
 
 class ModelSolutions(object):
@@ -387,17 +379,11 @@
                         if obj is None:
                             if ignore_invalid_labels:
                                 continue
-<<<<<<< HEAD
                             raise RuntimeError(
                                 "CUID %s is missing from model %s"
                                 % (str(cuid), instance.name)
                             )
-                        tmp[id(obj)] = (weakref_ref(obj), val)
-=======
-                            raise RuntimeError("CUID %s is missing from model %s"
-                                               % (str(cuid), instance.name))
                         tmp[id(obj)] = (obj, val)
->>>>>>> ed13c8c6
             else:
                 #
                 # Loading a solution with string keys
@@ -417,17 +403,11 @@
                         if obj is None:
                             if ignore_invalid_labels:
                                 continue
-<<<<<<< HEAD
                             raise RuntimeError(
                                 "Symbol %s is missing from model %s"
                                 % (symb, instance.name)
                             )
-                        tmp[id(obj)] = (weakref_ref(obj), val)
-=======
-                            raise RuntimeError("Symbol %s is missing from model %s"
-                                               % (symb, instance.name))
                         tmp[id(obj)] = (obj, val)
->>>>>>> ed13c8c6
         else:
             #
             # Map solution
@@ -466,23 +446,14 @@
         for vdata in instance.component_data_objects(Var):
             id_ = id(vdata)
             if vdata.fixed:
-<<<<<<< HEAD
-                tmp[id_] = (weakref_ref(vdata), {'Value': vdata.value})
+                tmp[id_] = (vdata, {'Value': vdata.value})
             elif (
                 (default_variable_value is not None)
                 and (smap_id is not None)
                 and (id_ in smap.byObject)
                 and (id_ not in tmp)
             ):
-                tmp[id_] = (weakref_ref(vdata), {'Value': default_variable_value})
-=======
-                tmp[id_] = (vdata, {'Value': vdata.value})
-            elif (default_variable_value is not None) and \
-                 (smap_id is not None) and \
-                 (id_ in smap.byObject) and \
-                 (id_ not in tmp):
-                tmp[id_] = (vdata, {'Value':default_variable_value})
->>>>>>> ed13c8c6
+                tmp[id_] = (vdata, {'Value': default_variable_value})
 
         self.solutions.append(soln)
         return len(self.solutions) - 1
