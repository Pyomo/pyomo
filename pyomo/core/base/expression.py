--- conflicted
+++ resolved
@@ -14,12 +14,9 @@
 import logging
 from weakref import ref as weakref_ref
 
-<<<<<<< HEAD
 from pyomo.common.modeling import NoArgumentGiven
-=======
 from pyomo.common.log import is_debug_set
 from pyomo.common.deprecation import deprecated
->>>>>>> c17ab1ce
 from pyomo.common.timing import ConstructionTimer
 
 from pyomo.core.base.component import ComponentData
