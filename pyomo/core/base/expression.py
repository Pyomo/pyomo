#  ___________________________________________________________________________
#
#  Pyomo: Python Optimization Modeling Objects
#  Copyright (c) 2008-2024
#  National Technology and Engineering Solutions of Sandia, LLC
#  Under the terms of Contract DE-NA0003525 with National Technology and
#  Engineering Solutions of Sandia, LLC, the U.S. Government retains certain
#  rights in this software.
#  This software is distributed under the 3-clause BSD License.
#  ___________________________________________________________________________

import sys
import logging
from weakref import ref as weakref_ref
from pyomo.common.pyomo_typing import overload

from pyomo.common.log import is_debug_set
from pyomo.common.deprecation import RenamedClass
from pyomo.common.modeling import NOTSET
from pyomo.common.formatting import tabular_writer
from pyomo.common.timing import ConstructionTimer
from pyomo.common.numeric_types import (
    native_types,
    native_numeric_types,
    check_if_numeric_type,
)

import pyomo.core.expr as EXPR
import pyomo.core.expr.numeric_expr as numeric_expr
from pyomo.core.base.component import ComponentData, ModelComponentFactory
from pyomo.core.base.global_set import UnindexedComponent_index
from pyomo.core.base.indexed_component import IndexedComponent, UnindexedComponent_set
from pyomo.core.expr.numvalue import as_numeric
from pyomo.core.base.initializer import Initializer

logger = logging.getLogger('pyomo.core')


class NamedExpressionData(numeric_expr.NumericValue):
    """An object that defines a generic "named expression".

    This is the base class for both :class:`ExpressionData` and
    :class:`ObjectiveData`.
    """

    # Note: derived classes are expected to declare the _args_ slot
    __slots__ = ()

    EXPRESSION_SYSTEM = EXPR.ExpressionType.NUMERIC
    PRECEDENCE = 0
    ASSOCIATIVITY = EXPR.OperatorAssociativity.NON_ASSOCIATIVE

    def __call__(self, exception=True):
        """Compute the value of this expression."""
        (arg,) = self.args
        if arg.__class__ in native_types:
            # Note: native_types includes NoneType
            return arg
        return arg(exception=exception)

    def create_node_with_local_data(self, values, classtype=None):
        """
        Construct a simple expression after constructing the
        contained expression.

        This class provides a consistent interface for constructing a
        node, which is used in tree visitor scripts.
        """
        if classtype is None:
            classtype = self.parent_component()._ComponentDataClass
        obj = classtype()
        obj._args_ = values
        return obj

    def is_named_expression_type(self):
        """A boolean indicating whether this in a named expression."""
        return True

    def is_expression_type(self, expression_system=None):
        """A boolean indicating whether this in an expression."""
        return expression_system is None or expression_system == self.EXPRESSION_SYSTEM

    def arg(self, index):
        if index != 0:
            raise KeyError("Invalid index for expression argument: %d" % index)
        return self.args[0]

    @property
    def args(self):
        return self._args_

    def nargs(self):
        return 1

    def _to_string(self, values, verbose, smap):
        if verbose:
            return "%s{%s}" % (str(self), values[0])
        if self.args[0] is None:
            return "%s{None}" % str(self)
        return values[0]

    def clone(self):
        """Return a clone of this expression (no-op)."""
        return self

    def _apply_operation(self, result):
        # This "expression" is a no-op wrapper, so just return the inner
        # result
        return result[0]

    def polynomial_degree(self):
        """A tuple of subexpressions involved in this expressions operation."""
        if self.args[0] is None:
            return None
        return self.expr.polynomial_degree()

    def _compute_polynomial_degree(self, result):
        return result[0]

    def _is_fixed(self, values):
        return values[0]

    # NamedExpressionData should never return False because
    # they can store subexpressions that contain variables
    def is_potentially_variable(self):
        return True

    @property
    def expr(self):
        (arg,) = self.args
        if arg is None:
            return None
        return as_numeric(arg)

    @expr.setter
    def expr(self, value):
        self.set_value(value)

    def set_value(self, expr):
        """Set the expression on this expression."""
        if expr is None or expr.__class__ in native_numeric_types:
            self._args_ = (expr,)
            return
        try:
            if expr.is_numeric_type():
                self._args_ = (expr,)
                return
        except AttributeError:
            if check_if_numeric_type(expr):
                self._args_ = (expr,)
                return
        raise ValueError(
            f"Cannot assign {expr.__class__.__name__} to "
            f"'{self.name}': {self.__class__.__name__} components only "
            "allow numeric expression types."
        )

    def is_constant(self):
        """A boolean indicating whether this expression is constant."""
        # The underlying expression can always be changed
        # so this should never evaluate as constant
        return False

    def is_fixed(self):
        """A boolean indicating whether this expression is fixed."""
        (e,) = self.args
        return e.__class__ in native_types or e.is_fixed()

    # Override the in-place operators here so that we can redirect the
    # dispatcher based on the current contained expression type and not
    # this Expression object (which would map to "other")

    def __iadd__(self, other):
        (e,) = self.args
        return numeric_expr._add_dispatcher[e.__class__, other.__class__](e, other)

    # Note: the default implementation of __isub__ leverages __iadd__
    # and doesn't need to be reimplemented here

    def __imul__(self, other):
        (e,) = self.args
        return numeric_expr._mul_dispatcher[e.__class__, other.__class__](e, other)

    def __idiv__(self, other):
        (e,) = self.args
        return numeric_expr._div_dispatcher[e.__class__, other.__class__](e, other)

    def __itruediv__(self, other):
        (e,) = self.args
        return numeric_expr._div_dispatcher[e.__class__, other.__class__](e, other)

    def __ipow__(self, other):
        (e,) = self.args
        return numeric_expr._pow_dispatcher[e.__class__, other.__class__](e, other)


class _ExpressionData(metaclass=RenamedClass):
    __renamed__new_class__ = NamedExpressionData
    __renamed__version__ = '6.7.2'


class _GeneralExpressionDataImpl(metaclass=RenamedClass):
    __renamed__new_class__ = NamedExpressionData
    __renamed__version__ = '6.7.2'


class ExpressionData(NamedExpressionData, ComponentData):
    """An object that defines an expression that is never cloned

    Parameters
    ----------
    expr : NumericValue
        The Pyomo expression stored in this expression.

    component : Expression
        The Expression object that owns this data.

    """

    __slots__ = ('_args_',)

    def __init__(self, expr=None, component=None):
        self._args_ = (expr,)
        self._component = weakref_ref(component) if (component is not None) else None
        self._index = NOTSET


class _GeneralExpressionData(metaclass=RenamedClass):
    __renamed__new_class__ = ExpressionData
    __renamed__version__ = '6.7.2'


@ModelComponentFactory.register(
    "Named expressions that can be used in other expressions."
)
class Expression(IndexedComponent):
<<<<<<< HEAD
    """A shared expression container, which may be defined over a index.
=======
    """A shared expression container, which may be defined over an index.
>>>>>>> feb8c55e

    Parameters
    ----------
    rule : ~.Initializer

        The source to use to initialize the expression(s) in this
        component.  See :func:`.Initializer` for accepted argument types.

    initialize :
        A synonym for `rule`

    expr :
        A synonym for `rule`

    name : str
        Name of this component; will be overridden if this is assigned
        to a Block.

    doc : str
        Text describing this component.

    """

    _ComponentDataClass = ExpressionData
    # This seems like a copy-paste error, and should be renamed/removed
    NoConstraint = IndexedComponent.Skip

    def __new__(cls, *args, **kwds):
        if cls != Expression:
            return super(Expression, cls).__new__(cls)
        if not args or (args[0] is UnindexedComponent_set and len(args) == 1):
            return ScalarExpression.__new__(ScalarExpression)
        else:
            return IndexedExpression.__new__(IndexedExpression)

    @overload
    def __init__(
        self, *indexes, rule=None, expr=None, initialize=None, name=None, doc=None
    ): ...

    def __init__(self, *args, **kwds):
        _init = self._pop_from_kwargs(
            'Expression', kwds, ('rule', 'expr', 'initialize'), None
        )
        # Historically, Expression objects were dense (but None):
        # setting arg_not_specified causes Initializer to recognize
        # _init==None as a constant initializer returning None
        #
        # To initialize a completely empty Expression, pass either
        # initialize={} (to require explicit setitem before a getitem),
        # or initialize=NOTSET (to allow getitem before setitem)
        self._rule = Initializer(_init, arg_not_specified=NOTSET)

        kwds.setdefault('ctype', Expression)
        IndexedComponent.__init__(self, *args, **kwds)

    def _pprint(self):
        return (
            [
                ('Size', len(self)),
                ('Index', None if (not self.is_indexed()) else self._index_set),
            ],
            self.items(),
            ("Expression",),
            lambda k, v: ["Undefined" if v.expr is None else v.expr],
        )

    def display(self, prefix="", ostream=None):
        """TODO"""
        if not self.active:
            return
        if ostream is None:
            ostream = sys.stdout
        tab = "    "
        ostream.write(prefix + self.local_name + " : ")
        ostream.write("Size=" + str(len(self)))

        ostream.write("\n")
        tabular_writer(
            ostream,
            prefix + tab,
            ((k, v) for k, v in self._data.items()),
            ("Value",),
            lambda k, v: ["Undefined" if v.expr is None else v()],
        )

    #
    # A utility to extract all index-value pairs defining this
    # expression, returned as a dictionary. useful in many contexts,
    # in which key iteration and repeated __getitem__ calls are too
    # expensive to extract the contents of an expression.
    #
    def extract_values(self):
        return {key: expression_data.expr for key, expression_data in self.items()}

    #
    # takes as input a (index, value) dictionary for updating this
    # Expression.  if check=True, then both the index and value are
    # checked through the __getitem__ method of this class.
    #
    def store_values(self, new_values):
        if (self.is_indexed() is False) and (not None in new_values):
            raise KeyError(
                "Cannot store value for scalar Expression"
                "=" + self.name + "; no value with index "
                "None in input new values map."
            )

        for index, new_value in new_values.items():
            self._data[index].set_value(new_value)

    def _getitem_when_not_present(self, idx):
        if self._rule is None:
            _init = None
            # TBD: Is this desired behavior?  I can see implicitly setting
            # an Expression if it was not originally defined, but I am less
            # convinced that implicitly creating an Expression (like what
            # works with a Var) makes sense.  [JDS 25 Nov 17]
            # raise KeyError(idx)
        else:
            _init = self._rule(self.parent_block(), idx)
            if _init is Expression.Skip:
                raise KeyError(idx)
        return self._setitem_when_not_present(idx, _init)

    def construct(self, data=None):
        """Apply the rule to construct values in this set"""
        if self._constructed:
            return
        self._constructed = True

        timer = ConstructionTimer(self)
        if is_debug_set(logger):
            logger.debug(
                "Constructing Expression, name=%s, from data=%s"
                % (self.name, str(data))
            )

        if self._anonymous_sets is not None:
            for _set in self._anonymous_sets:
                _set.construct()

        try:
            # We do not (currently) accept data for constructing Constraints
            assert data is None
            self._construct_from_rule_using_setitem()
        finally:
            timer.report()


class ScalarExpression(ExpressionData, Expression):
    def __init__(self, *args, **kwds):
        ExpressionData.__init__(self, expr=None, component=self)
        Expression.__init__(self, *args, **kwds)
        self._index = UnindexedComponent_index

    #
    # Override abstract interface methods to first check for
    # construction
    #

    def __call__(self, exception=True):
        """Return expression on this expression."""
        if self._constructed:
            return super().__call__(exception)
        raise ValueError(
            "Evaluating the expression of Expression '%s' "
            "before the Expression has been constructed (there "
            "is currently no value to return)." % (self.name)
        )

    @property
    def expr(self):
        """Return expression on this expression."""
        if self._constructed:
            return ExpressionData.expr.fget(self)
        raise ValueError(
            "Accessing the expression of Expression '%s' "
            "before the Expression has been constructed (there "
            "is currently no value to return)." % (self.name)
        )

    @expr.setter
    def expr(self, expr):
        """Set the expression on this expression."""
        self.set_value(expr)

    def clear(self):
        self._data = {}

    def set_value(self, expr):
        """Set the expression on this expression."""
        if self._constructed:
            return ExpressionData.set_value(self, expr)
        raise ValueError(
            "Setting the expression of Expression '%s' "
            "before the Expression has been constructed (there "
            "is currently no object to set)." % (self.name)
        )

    def is_constant(self):
        """A boolean indicating whether this expression is constant."""
        if self._constructed:
            return ExpressionData.is_constant(self)
        raise ValueError(
            "Accessing the is_constant flag of Expression '%s' "
            "before the Expression has been constructed (there "
            "is currently no value to return)." % (self.name)
        )

    def is_fixed(self):
        """A boolean indicating whether this expression is fixed."""
        if self._constructed:
            return ExpressionData.is_fixed(self)
        raise ValueError(
            "Accessing the is_fixed flag of Expression '%s' "
            "before the Expression has been constructed (there "
            "is currently no value to return)." % (self.name)
        )

    #
    # Leaving this method for backward compatibility reasons.
    # (probably should be removed)
    #
    def add(self, index, expr):
        """Add an expression with a given index."""
        if index is not None:
            raise KeyError(
                "ScalarExpression object '%s' does not accept "
                "index values other than None. Invalid value: %s" % (self.name, index)
            )
        if (type(expr) is tuple) and (expr == Expression.Skip):
            raise ValueError(
                "Expression.Skip can not be assigned "
                "to an Expression that is not indexed: %s" % (self.name)
            )
        self.set_value(expr)
        return self


class SimpleExpression(metaclass=RenamedClass):
    __renamed__new_class__ = ScalarExpression
    __renamed__version__ = '6.0'


class IndexedExpression(Expression):
    #
    # Leaving this method for backward compatibility reasons
    # Note: It allows adding members outside of self._index_set.
    #       This has always been the case. Not sure there is
    #       any reason to maintain a reference to a separate
    #       index set if we allow this.
    #
    def add(self, index, expr):
        """Add an expression with a given index."""
        if (type(expr) is tuple) and (expr == Expression.Skip):
            return None
        cdata = ExpressionData(expr, component=self)
        self._data[index] = cdata
        return cdata<|MERGE_RESOLUTION|>--- conflicted
+++ resolved
@@ -234,11 +234,7 @@
     "Named expressions that can be used in other expressions."
 )
 class Expression(IndexedComponent):
-<<<<<<< HEAD
-    """A shared expression container, which may be defined over a index.
-=======
     """A shared expression container, which may be defined over an index.
->>>>>>> feb8c55e
 
     Parameters
     ----------
