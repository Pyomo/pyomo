--- conflicted
+++ resolved
@@ -189,14 +189,8 @@
         initialize=None,
         rule=None,
         name=None,
-<<<<<<< HEAD
-        doc=None,
-    ):
-        ...
-=======
         doc=None
     ): ...
->>>>>>> f7fa2239
 
     def __init__(self, **kwargs):
         # Suffix type information
