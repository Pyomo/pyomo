--- conflicted
+++ resolved
@@ -839,30 +839,22 @@
         """Set the active attribute to True"""
         super(ActiveIndexedComponent, self).activate()
         if self.is_indexed():
-<<<<<<< HEAD
             try:
-                component_data_iter = itervalues(self._data)
+                component_data_iter = self._data.values()
             except AttributeError:
-                component_data_iter = iter(self._data)
+                component_data_iter = self.values()
 
             for component_data in component_data_iter:
-=======
-            for component_data in self.values():
->>>>>>> be82bdcc
                 component_data.activate()
 
     def deactivate(self):
         """Set the active attribute to False"""
         super(ActiveIndexedComponent, self).deactivate()
         if self.is_indexed():
-<<<<<<< HEAD
             try:
-                component_data_iter = itervalues(self._data)
+                component_data_iter = self._data.values()
             except AttributeError:
-                component_data_iter = iter(self._data)
+                component_data_iter = self.values()
 
             for component_data in component_data_iter:
-=======
-            for component_data in self.values():
->>>>>>> be82bdcc
                 component_data.deactivate()
