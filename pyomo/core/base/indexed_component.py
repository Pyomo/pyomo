--- conflicted
+++ resolved
@@ -327,15 +327,10 @@
 
     def to_dense_data(self):
         """TODO"""
-<<<<<<< HEAD
         for idx in self._index_set:
-            if idx not in self._data:
-=======
-        for idx in self._index:
             if idx in self._data:
                 continue
             try:
->>>>>>> bda3f85d
                 self._getitem_when_not_present(idx)
             except KeyError:
                 # Rule could have returned Skip, which we will silently ignore
@@ -390,9 +385,6 @@
         """Return an iterator of the component data keys"""
         return self.keys()
 
-<<<<<<< HEAD
-        if not getattr(self._index_set, 'concrete', True):
-=======
     def keys(self, ordered=False):
         """Return an iterator over the component data keys
 
@@ -411,8 +403,8 @@
 
         """
         sort_needed = ordered
-        if hasattr(self._index, 'isfinite') and not self._index.isfinite():
->>>>>>> bda3f85d
+
+        if not getattr(self._index_set, 'concrete', True):
             #
             # If the index set is virtual (e.g., Any) then return the
             # data iterator.  Note that since we cannot check the length
@@ -421,26 +413,18 @@
             #
             ans = self._data.__iter__()
         elif self.is_reference():
-<<<<<<< HEAD
-            return self._data.__iter__()
-        elif len(self._data) == len(self._index_set):
+            ans = self._data.__iter__()
+        elif len(self) == len(self._index_set):
             #
             # If the data is dense then return the index iterator.
             #
-            return self._index_set.__iter__()
-=======
-            ans = self._data.__iter__()
-        elif len(self) == len(self._index):
-            #
-            # If the data is dense then return the index iterator.
-            #
-            ans = self._index.__iter__()
-            if ordered and self._index.isordered():
+            ans = self._index_set.__iter__()
+            if ordered and self._index_set.isordered():
                 # As this iterator is ordered, we do not need to sort it
                 sort_needed = False
->>>>>>> bda3f85d
-        else:
-            if not self._data and self._index_set and PyomoOptions.paranoia_level:
+        else:
+            if not self._data and self._index_set and \
+               PyomoOptions.paranoia_level:
                 logger.warning(
 """Iterating over a Component (%s)
 defined by a non-empty concrete set before any data objects have
@@ -461,12 +445,8 @@
        where it is empty.
 """ % (self.name,) )
 
-<<<<<<< HEAD
-            if not hasattr(self._index_set, 'isordered') or not self._index_set.isordered():
-=======
-            if not hasattr(self._index, 'isordered') or \
-               not self._index.isordered():
->>>>>>> bda3f85d
+            if not hasattr(self._index_set, 'isordered') or \
+               not self._index_set.isordered():
                 #
                 # If the index set is not ordered, then return the
                 # data iterator.  This is in an arbitrary order, which is
@@ -482,14 +462,8 @@
                 # small number of indices.  However, this provides a
                 # consistent ordering that the user expects.
                 #
-<<<<<<< HEAD
-                def _sparse_iter_gen(self):
-                    for idx in self._index_set.__iter__():
-                        if idx in self._data:
-                            yield idx
-                return _sparse_iter_gen(self)
-=======
-                ans = filter(self._data.__contains__, self._index)
+
+                ans = filter(self._data.__contains__, self._index_set)
                 # As the iterator is ordered, we do not need to sort it
                 sort_needed = False
         if sort_needed:
@@ -523,7 +497,6 @@
             :py:func:`sorted_robust`.
         """
         return((s, self[s]) for s in self.keys(ordered))
->>>>>>> bda3f85d
 
     @deprecated('The iterkeys method is deprecated. Use dict.keys().',
                 version='6.0')
@@ -628,6 +601,7 @@
                 index = self._validate_index(index)
         else:
             return self._setitem_impl(index, obj, val)
+
         #
         # Call the _setitem_impl helper to populate the _data
         # dictionary and set the value
@@ -1011,7 +985,7 @@
         should override this method.
 
         Implementations may assume that the index has already been
-        validated and is a legitimate entry in the _data dict.
+        validated and is a legitimate entry to add to the _data dict.
         """
         # If the value is "Skip" do not add anything
         if value is IndexedComponent.Skip:
@@ -1023,10 +997,12 @@
             obj = self._data[index] = self
         else:
             obj = self._data[index] = self._ComponentDataClass(component=self)
+        # The ComponentData needs to know its index before the try-except so
+        # that the error messages there will be able to use it.
+        obj._index = index
         try:
             if value is not _NotSpecified:
                 obj.set_value(value)
-                obj._index = index
         except:
             self._data.pop(index, None)
             raise
