# -*- coding: utf-8 -*-
#  ___________________________________________________________________________
#
#  Pyomo: Python Optimization Modeling Objects
#  Copyright (c) 2008-2022
#  National Technology and Engineering Solutions of Sandia, LLC
#  Under the terms of Contract DE-NA0003525 with National Technology and
#  Engineering Solutions of Sandia, LLC, the U.S. Government retains certain
#  rights in this software.
#  This software is distributed under the 3-clause BSD License.
#  ___________________________________________________________________________
#
#
import math
import pickle

from pyomo.common.errors import PyomoException
import pyomo.common.unittest as unittest
from pyomo.environ import (
    ConcreteModel, Var, Param, Set, Constraint, Objective, Expression,
    ExternalFunction, value, sum_product, maximize, units,
    log, log10, exp, sqrt, cos, sin, tan, asin, acos, atan, cosh, sinh,
    tanh, asinh, acosh, atanh, ceil, floor,
    BooleanVar
)
from pyomo.common.log import LoggingIntercept
from pyomo.util.check_units import (
    assert_units_consistent, check_units_equivalent,
)
from pyomo.core.expr import inequality
from pyomo.core.expr.numvalue import NumericConstant
import pyomo.core.expr.current as EXPR
from pyomo.core.base.units_container import (
    pint_available, pint_module, _DeferredUnitsSingleton,
    InconsistentUnitsError, UnitsError, PyomoUnitsContainer, as_quantity,
    _PyomoUnit,
)
from io import StringIO

def python_callback_function(arg1, arg2):
    return 42.0

@unittest.skipIf(not pint_available, 'Testing units requires pint')
class TestPyomoUnit(unittest.TestCase):

    def test_container_constructor(self):
        # Custom pint registry:
        um0 = PyomoUnitsContainer(None)
        self.assertIsNone(um0.pint_registry)
        self.assertIsNone(um0._pint_dimensionless)
        um1 = PyomoUnitsContainer()
        self.assertIsNotNone(um1.pint_registry)
        self.assertIsNotNone(um1._pint_dimensionless)
        with self.assertRaisesRegex(
                ValueError,
                'Cannot operate with Unit and Unit of different registries'):
            self.assertEqual(um1._pint_dimensionless, units._pint_dimensionless)
        self.assertIsNot(um1.pint_registry, units.pint_registry)
        um2 = PyomoUnitsContainer(pint_module.UnitRegistry())
        self.assertIsNotNone(um2.pint_registry)
        self.assertIsNotNone(um2._pint_dimensionless)
        with self.assertRaisesRegex(
                ValueError,
                'Cannot operate with Unit and Unit of different registries'):
            self.assertEqual(um2._pint_dimensionless, units._pint_dimensionless)
        self.assertIsNot(um2.pint_registry, units.pint_registry)
        self.assertIsNot(um2.pint_registry, um1.pint_registry)

        um3 = PyomoUnitsContainer(units.pint_registry)
        self.assertIs(um3.pint_registry, units.pint_registry)
        self.assertEqual(um3._pint_dimensionless, units._pint_dimensionless)

    def test_PyomoUnit_NumericValueMethods(self):
        m = ConcreteModel()
        uc = units
        kg = uc.kg

        self.assertEqual(kg.getname(), 'kg')
        self.assertEqual(kg.name, 'kg')
        self.assertEqual(kg.local_name, 'kg')

        m.kg = uc.kg

        self.assertEqual(m.kg.name, 'kg')
        self.assertEqual(m.kg.local_name, 'kg')

        self.assertEqual(kg.is_constant(), False)
        self.assertEqual(kg.is_fixed(), True)
        self.assertEqual(kg.is_parameter_type(), False)
        self.assertEqual(kg.is_variable_type(), False)
        self.assertEqual(kg.is_potentially_variable(), False)
        self.assertEqual(kg.is_named_expression_type(), False)
        self.assertEqual(kg.is_expression_type(), False)
        self.assertEqual(kg.is_component_type(), False)
        self.assertEqual(kg.is_expression_type(
            EXPR.common.ExpressionType.RELATIONAL), False)
        self.assertEqual(kg.is_indexed(), False)
        self.assertEqual(kg._compute_polynomial_degree(None), 0)

        with self.assertRaises(TypeError):
            x = float(kg)
        with self.assertRaises(TypeError):
            x = int(kg)

        assert_units_consistent(kg < m.kg)
        assert_units_consistent(kg > m.kg)
        assert_units_consistent(kg <= m.kg)
        assert_units_consistent(kg >= m.kg)
        assert_units_consistent(kg == m.kg)
        assert_units_consistent(kg + m.kg)
        assert_units_consistent(kg - m.kg)

        with self.assertRaises(InconsistentUnitsError):
            assert_units_consistent(kg + 3)

        with self.assertRaises(InconsistentUnitsError):
            assert_units_consistent(kg - 3)

        with self.assertRaises(InconsistentUnitsError):
            assert_units_consistent(3 + kg)

        with self.assertRaises(InconsistentUnitsError):
            assert_units_consistent(3 - kg)

        # should not assert
        # check __mul__
        self.assertEqual(str(uc.get_units(kg*3)), 'kg')
        # check __rmul__
        self.assertEqual(str(uc.get_units(3*kg)), 'kg')
        # check div / truediv
        self.assertEqual(str(uc.get_units(kg/3.0)), 'kg')
        # check rdiv / rtruediv
        self.assertEqual(str(uc.get_units(3.0/kg)), '1/kg')
        # check pow
        self.assertEqual(str(uc.get_units(kg**2)), 'kg**2')

        # check rpow
        x = 2 ** kg  # creation is allowed, only fails when units are "checked"
        with self.assertRaises(UnitsError):
            assert_units_consistent(x)

        x = kg
        x += kg
        self.assertEqual(str(uc.get_units(x)), 'kg')

        x = kg
        x -= 2.0*kg
        self.assertEqual(str(uc.get_units(x)), 'kg')

        x = kg
        x *= 3
        self.assertEqual(str(uc.get_units(x)), 'kg')

        x = kg
        x **= 3
        self.assertEqual(str(uc.get_units(x)), 'kg**3')

        self.assertEqual(str(uc.get_units(-kg)), 'kg')
        self.assertEqual(str(uc.get_units(+kg)), 'kg')
        self.assertEqual(str(uc.get_units(abs(kg))), 'kg')

        self.assertEqual(str(kg), 'kg')
        self.assertEqual(kg.to_string(), 'kg')
        # ToDo: is this really the correct behavior for verbose?
        self.assertEqual(kg.to_string(verbose=True), 'kg')
        self.assertEqual((kg/uc.s).to_string(), 'kg/s')
        self.assertEqual((kg*uc.m**2/uc.s).to_string(), 'kg*m**2/s')

        m.v = Var(initialize=3, units=uc.J)
        e = uc.convert(m.v, uc.g*uc.m**2/uc.s**2)
        self.assertEqual(e.to_string(), '1000.0*(g*m**2/J/s**2)*v')

        # check __nonzero__ / __bool__
        with self.assertRaisesRegex(
                PyomoException, r"Cannot convert non-constant Pyomo "
                r"numeric value \(kg\) to bool."):
            bool(kg)

        # __call__ returns 1.0
        self.assertEqual(kg(), 1.0)
        self.assertEqual(value(kg), 1.0)

        # test pprint
        buf = StringIO()
        kg.pprint(ostream=buf)
        self.assertEqual('kg', buf.getvalue())

        # test str representations for dimensionless
        dless = uc.dimensionless
        self.assertEqual('dimensionless', str(dless))


    def _get_check_units_ok(self, x, pyomo_units_container, str_check=None,
                            expected_type=None):
        if expected_type is not None:
            self.assertEqual(expected_type, type(x))

        assert_units_consistent(x)
        if str_check is not None:
            self.assertEqual(str_check, str(pyomo_units_container.get_units(x)))
        else:
            # if str_check is None, then we expect the units to be None
            self.assertIsNone(pyomo_units_container.get_units(x))

    def _get_check_units_fail(self, x, pyomo_units_container,
                              expected_type=None,
                              expected_error=InconsistentUnitsError):
        if expected_type is not None:
            self.assertEqual(expected_type, type(x))

        with self.assertRaises(expected_error):
            assert_units_consistent(x)

        # we also expect get_units to fail
        with self.assertRaises(expected_error):
            pyomo_units_container.get_units(x)

    def test_get_check_units_on_all_expressions(self):
        # this method is going to test all the expression types that should work
        # to be defensive, we will also test that we actually have the expected expression type
        # therefore, if the expression system changes and we get a different expression type,
        # we will know we need to change these tests

        uc = units
        kg = uc.kg
        m = uc.m

        model = ConcreteModel()
        model.x = Var()
        model.y = Var()
        model.z = Var()
        model.p = Param(initialize=42.0, mutable=True)
        model.xkg = Var(units=kg)
        model.ym = Var(units=m)

        # test equality
        self._get_check_units_ok(3.0*kg == 1.0*kg, uc, 'kg', EXPR.EqualityExpression)
        self._get_check_units_fail(3.0*kg == 2.0*m, uc, EXPR.EqualityExpression)

        # test inequality
        self._get_check_units_ok(3.0*kg <= 1.0*kg, uc, 'kg', EXPR.InequalityExpression)
        self._get_check_units_fail(3.0*kg <= 2.0*m, uc, EXPR.InequalityExpression)
        self._get_check_units_ok(3.0*kg >= 1.0*kg, uc, 'kg', EXPR.InequalityExpression)
        self._get_check_units_fail(3.0*kg >= 2.0*m, uc, EXPR.InequalityExpression)

        # test RangedExpression
        self._get_check_units_ok(inequality(3.0*kg, 4.0*kg, 5.0*kg), uc, 'kg', EXPR.RangedExpression)
        self._get_check_units_fail(inequality(3.0*m, 4.0*kg, 5.0*kg), uc, EXPR.RangedExpression)
        self._get_check_units_fail(inequality(3.0*kg, 4.0*m, 5.0*kg), uc, EXPR.RangedExpression)
        self._get_check_units_fail(inequality(3.0*kg, 4.0*kg, 5.0*m), uc, EXPR.RangedExpression)

        # test SumExpression, NPV_SumExpression
        self._get_check_units_ok(3.0*model.x*kg + 1.0*model.y*kg + 3.65*model.z*kg, uc, 'kg', EXPR.LinearExpression)
        self._get_check_units_fail(3.0*model.x*kg + 1.0*model.y*m + 3.65*model.z*kg, uc, EXPR.LinearExpression)

        self._get_check_units_ok(3.0*kg + 1.0*kg + 2.0*kg, uc, 'kg', EXPR.NPV_SumExpression)
        self._get_check_units_fail(3.0*kg + 1.0*kg + 2.0*m, uc, EXPR.NPV_SumExpression)

        # test ProductExpression, NPV_ProductExpression
        self._get_check_units_ok(model.x*kg * model.y*m, uc, 'kg*m', EXPR.ProductExpression)
        self._get_check_units_ok(3.0*kg * 1.0*m, uc, 'kg*m', EXPR.NPV_ProductExpression)
        self._get_check_units_ok(3.0*kg*m, uc, 'kg*m', EXPR.NPV_ProductExpression)
        # I don't think that there are combinations that can "fail" for products

        # test MonomialTermExpression
        self._get_check_units_ok(model.x*kg, uc, 'kg', EXPR.MonomialTermExpression)

        # test DivisionExpression, NPV_DivisionExpression
        self._get_check_units_ok(1.0/(model.x*kg), uc, '1/kg', EXPR.DivisionExpression)
        self._get_check_units_ok(2.0/kg, uc, '1/kg', EXPR.NPV_DivisionExpression)
        self._get_check_units_ok((model.x*kg)/1.0, uc, 'kg', EXPR.MonomialTermExpression)
        self._get_check_units_ok(kg/2.0, uc, 'kg', EXPR.NPV_DivisionExpression)
        self._get_check_units_ok(model.y*m/(model.x*kg), uc, 'm/kg', EXPR.DivisionExpression)
        self._get_check_units_ok(m/kg, uc, 'm/kg', EXPR.NPV_DivisionExpression)
        # I don't think that there are combinations that can "fail" for products

        # test PowExpression, NPV_PowExpression
        self._get_check_units_ok(kg**2, uc, 'kg**2', EXPR.NPV_PowExpression)
        self._get_check_units_ok(model.p**model.p, uc, 'dimensionless', EXPR.NPV_PowExpression)
        self._get_check_units_ok(kg**model.p, uc, 'kg**42', EXPR.NPV_PowExpression)
        self._get_check_units_ok((model.x*kg**2)**3, uc, 'kg**6', EXPR.PowExpression)
        self._get_check_units_fail(kg**model.x, uc, EXPR.PowExpression, UnitsError)
        self._get_check_units_fail(model.x**kg, uc, EXPR.PowExpression, UnitsError)
        self._get_check_units_ok(kg**2, uc, 'kg**2', EXPR.NPV_PowExpression)
        self._get_check_units_fail(3.0**kg, uc, EXPR.NPV_PowExpression, UnitsError)

        # test NegationExpression, NPV_NegationExpression
        self._get_check_units_ok(-(kg*model.x*model.y), uc, 'kg', EXPR.NegationExpression)
        self._get_check_units_ok(-kg, uc, 'kg', EXPR.NPV_NegationExpression)
        # don't think there are combinations that fan "fail" for negation

        # test AbsExpression, NPV_AbsExpression
        self._get_check_units_ok(abs(kg*model.x), uc, 'kg', EXPR.AbsExpression)
        self._get_check_units_ok(abs(kg), uc, 'kg', EXPR.NPV_AbsExpression)
        # don't think there are combinations that fan "fail" for abs

        # test the different UnaryFunctionExpression / NPV_UnaryFunctionExpression types
        # log
        self._get_check_units_ok(log(3.0*model.x), uc, 'dimensionless', EXPR.UnaryFunctionExpression)
        self._get_check_units_fail(log(3.0*kg*model.x), uc, EXPR.UnaryFunctionExpression, UnitsError)
        self._get_check_units_ok(log(3.0*model.p), uc, 'dimensionless', EXPR.NPV_UnaryFunctionExpression)
        self._get_check_units_fail(log(3.0*kg), uc, EXPR.NPV_UnaryFunctionExpression, UnitsError)
        # log10
        self._get_check_units_ok(log10(3.0*model.x), uc, 'dimensionless', EXPR.UnaryFunctionExpression)
        self._get_check_units_fail(log10(3.0*kg*model.x), uc, EXPR.UnaryFunctionExpression, UnitsError)
        self._get_check_units_ok(log10(3.0*model.p), uc, 'dimensionless', EXPR.NPV_UnaryFunctionExpression)
        self._get_check_units_fail(log10(3.0*kg), uc, EXPR.NPV_UnaryFunctionExpression, UnitsError)
        # sin
        self._get_check_units_ok(sin(3.0*model.x), uc, 'dimensionless', EXPR.UnaryFunctionExpression)
        self._get_check_units_ok(sin(3.0*model.x*uc.radians), uc, 'dimensionless', EXPR.UnaryFunctionExpression)
        self._get_check_units_fail(sin(3.0*kg*model.x), uc, EXPR.UnaryFunctionExpression, UnitsError)
        self._get_check_units_fail(sin(3.0*kg*model.x*uc.kg), uc, EXPR.UnaryFunctionExpression, UnitsError)
        self._get_check_units_ok(sin(3.0*model.p*uc.radians), uc, 'dimensionless', EXPR.NPV_UnaryFunctionExpression)
        self._get_check_units_fail(sin(3.0*kg), uc, EXPR.NPV_UnaryFunctionExpression, UnitsError)
        # cos
        self._get_check_units_ok(cos(3.0*model.x*uc.radians), uc, 'dimensionless', EXPR.UnaryFunctionExpression)
        self._get_check_units_fail(cos(3.0*kg*model.x), uc, EXPR.UnaryFunctionExpression, UnitsError)
        self._get_check_units_fail(cos(3.0*kg*model.x*uc.kg), uc, EXPR.UnaryFunctionExpression, UnitsError)
        self._get_check_units_ok(cos(3.0*model.p*uc.radians), uc, 'dimensionless', EXPR.NPV_UnaryFunctionExpression)
        self._get_check_units_fail(cos(3.0*kg), uc, EXPR.NPV_UnaryFunctionExpression, UnitsError)
        # tan
        self._get_check_units_ok(tan(3.0*model.x*uc.radians), uc, 'dimensionless', EXPR.UnaryFunctionExpression)
        self._get_check_units_fail(tan(3.0*kg*model.x), uc, EXPR.UnaryFunctionExpression, UnitsError)
        self._get_check_units_fail(tan(3.0*kg*model.x*uc.kg), uc, EXPR.UnaryFunctionExpression, UnitsError)
        self._get_check_units_ok(tan(3.0*model.p*uc.radians), uc, 'dimensionless', EXPR.NPV_UnaryFunctionExpression)
        self._get_check_units_fail(tan(3.0*kg), uc, EXPR.NPV_UnaryFunctionExpression, UnitsError)
        # sin
        self._get_check_units_ok(sinh(3.0*model.x*uc.radians), uc, 'dimensionless', EXPR.UnaryFunctionExpression)
        self._get_check_units_fail(sinh(3.0*kg*model.x), uc, EXPR.UnaryFunctionExpression, UnitsError)
        self._get_check_units_fail(sinh(3.0*kg*model.x*uc.kg), uc, EXPR.UnaryFunctionExpression, UnitsError)
        self._get_check_units_ok(sinh(3.0*model.p*uc.radians), uc, 'dimensionless', EXPR.NPV_UnaryFunctionExpression)
        self._get_check_units_fail(sinh(3.0*kg), uc, EXPR.NPV_UnaryFunctionExpression, UnitsError)
        # cos
        self._get_check_units_ok(cosh(3.0*model.x*uc.radians), uc, 'dimensionless', EXPR.UnaryFunctionExpression)
        self._get_check_units_fail(cosh(3.0*kg*model.x), uc, EXPR.UnaryFunctionExpression, UnitsError)
        self._get_check_units_fail(cosh(3.0*kg*model.x*uc.kg), uc, EXPR.UnaryFunctionExpression, UnitsError)
        self._get_check_units_ok(cosh(3.0*model.p*uc.radians), uc, 'dimensionless', EXPR.NPV_UnaryFunctionExpression)
        self._get_check_units_fail(cosh(3.0*kg), uc, EXPR.NPV_UnaryFunctionExpression, UnitsError)
        # tan
        self._get_check_units_ok(tanh(3.0*model.x*uc.radians), uc, 'dimensionless', EXPR.UnaryFunctionExpression)
        self._get_check_units_fail(tanh(3.0*kg*model.x), uc, EXPR.UnaryFunctionExpression, UnitsError)
        self._get_check_units_fail(tanh(3.0*kg*model.x*uc.kg), uc, EXPR.UnaryFunctionExpression, UnitsError)
        self._get_check_units_ok(tanh(3.0*model.p*uc.radians), uc, 'dimensionless', EXPR.NPV_UnaryFunctionExpression)
        self._get_check_units_fail(tanh(3.0*kg), uc, EXPR.NPV_UnaryFunctionExpression, UnitsError)
        # asin
        self._get_check_units_ok(asin(3.0*model.x), uc, 'rad', EXPR.UnaryFunctionExpression)
        self._get_check_units_fail(asin(3.0*kg*model.x), uc, EXPR.UnaryFunctionExpression, UnitsError)
        self._get_check_units_ok(asin(3.0*model.p), uc, 'rad', EXPR.NPV_UnaryFunctionExpression)
        self._get_check_units_fail(asin(3.0*model.p*kg), uc, EXPR.NPV_UnaryFunctionExpression, UnitsError)
        # acos
        self._get_check_units_ok(acos(3.0*model.x), uc, 'rad', EXPR.UnaryFunctionExpression)
        self._get_check_units_fail(acos(3.0*kg*model.x), uc, EXPR.UnaryFunctionExpression, UnitsError)
        self._get_check_units_ok(acos(3.0*model.p), uc, 'rad', EXPR.NPV_UnaryFunctionExpression)
        self._get_check_units_fail(acos(3.0*model.p*kg), uc, EXPR.NPV_UnaryFunctionExpression, UnitsError)
        # atan
        self._get_check_units_ok(atan(3.0*model.x), uc, 'rad', EXPR.UnaryFunctionExpression)
        self._get_check_units_fail(atan(3.0*kg*model.x), uc, EXPR.UnaryFunctionExpression, UnitsError)
        self._get_check_units_ok(atan(3.0*model.p), uc, 'rad', EXPR.NPV_UnaryFunctionExpression)
        self._get_check_units_fail(atan(3.0*model.p*kg), uc, EXPR.NPV_UnaryFunctionExpression, UnitsError)
        # exp
        self._get_check_units_ok(exp(3.0*model.x), uc, 'dimensionless', EXPR.UnaryFunctionExpression)
        self._get_check_units_fail(exp(3.0*kg*model.x), uc, EXPR.UnaryFunctionExpression, UnitsError)
        self._get_check_units_ok(exp(3.0*model.p), uc, 'dimensionless', EXPR.NPV_UnaryFunctionExpression)
        self._get_check_units_fail(exp(3.0*kg), uc, EXPR.NPV_UnaryFunctionExpression, UnitsError)
        # sqrt
        self._get_check_units_ok(sqrt(3.0*model.x), uc, 'dimensionless', EXPR.UnaryFunctionExpression)
        self._get_check_units_ok(sqrt(3.0*model.x*kg**2), uc, 'kg', EXPR.UnaryFunctionExpression)
        self._get_check_units_ok(sqrt(3.0*model.x*kg), uc, 'kg**0.5', EXPR.UnaryFunctionExpression)
        self._get_check_units_ok(sqrt(3.0*model.p), uc, 'dimensionless', EXPR.NPV_UnaryFunctionExpression)
        self._get_check_units_ok(sqrt(3.0*model.p*kg**2), uc, 'kg', EXPR.NPV_UnaryFunctionExpression)
        self._get_check_units_ok(sqrt(3.0*model.p*kg), uc, 'kg**0.5', EXPR.NPV_UnaryFunctionExpression)
        # asinh
        self._get_check_units_ok(asinh(3.0*model.x), uc, 'rad', EXPR.UnaryFunctionExpression)
        self._get_check_units_fail(asinh(3.0*kg*model.x), uc, EXPR.UnaryFunctionExpression, UnitsError)
        self._get_check_units_ok(asinh(3.0*model.p), uc, 'rad', EXPR.NPV_UnaryFunctionExpression)
        self._get_check_units_fail(asinh(3.0*model.p*kg), uc, EXPR.NPV_UnaryFunctionExpression, UnitsError)
        # acosh
        self._get_check_units_ok(acosh(3.0*model.x), uc, 'rad', EXPR.UnaryFunctionExpression)
        self._get_check_units_fail(acosh(3.0*kg*model.x), uc, EXPR.UnaryFunctionExpression, UnitsError)
        self._get_check_units_ok(acosh(3.0*model.p), uc, 'rad', EXPR.NPV_UnaryFunctionExpression)
        self._get_check_units_fail(acosh(3.0*model.p*kg), uc, EXPR.NPV_UnaryFunctionExpression, UnitsError)
        # atanh
        self._get_check_units_ok(atanh(3.0*model.x), uc, 'rad', EXPR.UnaryFunctionExpression)
        self._get_check_units_fail(atanh(3.0*kg*model.x), uc, EXPR.UnaryFunctionExpression, UnitsError)
        self._get_check_units_ok(atanh(3.0*model.p), uc, 'rad', EXPR.NPV_UnaryFunctionExpression)
        self._get_check_units_fail(atanh(3.0*model.p*kg), uc, EXPR.NPV_UnaryFunctionExpression, UnitsError)
        # ceil
        self._get_check_units_ok(ceil(kg*model.x), uc, 'kg', EXPR.UnaryFunctionExpression)
        self._get_check_units_ok(ceil(kg), uc, 'kg', EXPR.NPV_UnaryFunctionExpression)
        # don't think there are combinations that fan "fail" for ceil
        # floor
        self._get_check_units_ok(floor(kg*model.x), uc, 'kg', EXPR.UnaryFunctionExpression)
        self._get_check_units_ok(floor(kg), uc, 'kg', EXPR.NPV_UnaryFunctionExpression)
        # don't think there are combinations that fan "fail" for floor

        # test Expr_ifExpression
        # consistent if, consistent then/else
        self._get_check_units_ok(EXPR.Expr_if(IF=model.x*kg + kg >= 2.0*kg, THEN=model.x*kg, ELSE=model.y*kg),
                                 uc, 'kg', EXPR.Expr_ifExpression)
        # unitless if, consistent then/else
        self._get_check_units_ok(EXPR.Expr_if(IF=model.x >= 2.0, THEN=model.x*kg, ELSE=model.y*kg),
                                 uc, 'kg', EXPR.Expr_ifExpression)
        # consistent if, unitless then/else
        self._get_check_units_ok(EXPR.Expr_if(IF=model.x*kg + kg >= 2.0*kg, THEN=model.x, ELSE=model.x),
                                 uc, 'dimensionless', EXPR.Expr_ifExpression)
        # inconsistent then/else
        self._get_check_units_fail(EXPR.Expr_if(IF=model.x >= 2.0, THEN=model.x*m, ELSE=model.y*kg),
                                 uc, EXPR.Expr_ifExpression)
        # inconsistent then/else NPV
        self._get_check_units_fail(EXPR.Expr_if(IF=model.x >= 2.0, THEN=model.p*m, ELSE=model.p*kg),
                                 uc, EXPR.Expr_ifExpression)
        # inconsistent then/else NPV units only
        self._get_check_units_fail(EXPR.Expr_if(IF=model.x >= 2.0, THEN=m, ELSE=kg),
                                 uc, EXPR.Expr_ifExpression)

        # test EXPR.IndexTemplate and GetItemExpression
        model.S = Set()
        i = EXPR.IndexTemplate(model.S)
        j = EXPR.IndexTemplate(model.S)
        self._get_check_units_ok(i, uc, 'dimensionless', EXPR.IndexTemplate)

        model.mat = Var(model.S, model.S)
<<<<<<< HEAD
        self._get_check_units_ok(model.mat[i,j+1], uc, None,
                                 EXPR.Numeric_GetItemExpression)
=======
        self._get_check_units_ok(model.mat[i,j+1], uc, 'dimensionless', EXPR.GetItemExpression)
>>>>>>> 449180c0

        # test ExternalFunctionExpression, NPV_ExternalFunctionExpression
        model.ef = ExternalFunction(python_callback_function)
        self._get_check_units_ok(model.ef(model.x, model.y), uc, 'dimensionless', EXPR.ExternalFunctionExpression)
        self._get_check_units_ok(model.ef(1.0, 2.0), uc, 'dimensionless', EXPR.NPV_ExternalFunctionExpression)
        self._get_check_units_fail(model.ef(model.x*kg, model.y), uc, EXPR.ExternalFunctionExpression, UnitsError)
        self._get_check_units_fail(model.ef(2.0*kg, 1.0), uc, EXPR.NPV_ExternalFunctionExpression, UnitsError)

        # test ExternalFunctionExpression, NPV_ExternalFunctionExpression
        model.ef2 = ExternalFunction(python_callback_function, units=uc.kg)
        self._get_check_units_ok(model.ef2(model.x, model.y), uc, 'kg', EXPR.ExternalFunctionExpression)
        self._get_check_units_ok(model.ef2(1.0, 2.0), uc, 'kg', EXPR.NPV_ExternalFunctionExpression)
        self._get_check_units_fail(model.ef2(model.x*kg, model.y), uc, EXPR.ExternalFunctionExpression, UnitsError)
        self._get_check_units_fail(model.ef2(2.0*kg, 1.0), uc, EXPR.NPV_ExternalFunctionExpression, UnitsError)

        # test ExternalFunctionExpression, NPV_ExternalFunctionExpression
        model.ef3 = ExternalFunction(python_callback_function, units=uc.kg, arg_units=[uc.kg, uc.m])
        self._get_check_units_fail(model.ef3(model.x, model.y), uc, EXPR.ExternalFunctionExpression)
        self._get_check_units_fail(model.ef3(1.0, 2.0), uc, EXPR.NPV_ExternalFunctionExpression)
        self._get_check_units_fail(model.ef3(model.x*kg, model.y), uc, EXPR.ExternalFunctionExpression, UnitsError)
        self._get_check_units_fail(model.ef3(2.0*kg, 1.0), uc, EXPR.NPV_ExternalFunctionExpression, UnitsError)
        self._get_check_units_ok(model.ef3(2.0*kg, 1.0*uc.m), uc, 'kg', EXPR.NPV_ExternalFunctionExpression)
        self._get_check_units_ok(model.ef3(model.x*kg, model.y*m), uc, 'kg', EXPR.ExternalFunctionExpression)
        self._get_check_units_ok(model.ef3(model.xkg, model.ym), uc, 'kg', EXPR.ExternalFunctionExpression)
        self._get_check_units_fail(model.ef3(model.ym, model.xkg), uc, EXPR.ExternalFunctionExpression, InconsistentUnitsError)

    # @unittest.skip('Skipped testing LinearExpression since StreamBasedExpressionVisitor does not handle LinearExpressions')
    def test_linear_expression(self):
        uc = units
        model = ConcreteModel()
        kg = uc.kg
        m = uc.m

        # test LinearExpression
        # ToDo: Once this test is working correctly, this code should be moved to the test above
        model.vv = Var(['A', 'B', 'C'])
        self._get_check_units_ok(sum_product(model.vv), uc, 'dimensionless', EXPR.LinearExpression)

        linex1 = sum_product(model.vv, {'A': kg, 'B': kg, 'C':kg}, index=['A', 'B', 'C'])
        self._get_check_units_ok(linex1, uc, 'kg', EXPR.LinearExpression)

        linex2 = sum_product(model.vv, {'A': kg, 'B': m, 'C':kg}, index=['A', 'B', 'C'])
        self._get_check_units_fail(linex2, uc, EXPR.LinearExpression)

    def test_bad_units(self):
        uc = units
        with self.assertRaisesRegex(
                AttributeError, "Attribute unknown_bogus_unit not found."):
            uc.unknown_bogus_unit

    def test_named_expression(self):
        uc = units
        m = ConcreteModel()
        m.x = Var(units=uc.kg)
        m.y = Var(units=uc.m)
        m.e = Expression(expr=m.x/m.y)
        self.assertEqual(str(uc.get_units(m.e)), 'kg/m')

    def test_dimensionless(self):
        uc = units
        kg = uc.kg
        dless = uc.dimensionless
        self._get_check_units_ok(2.0 == 2.0*dless, uc, 'dimensionless', EXPR.EqualityExpression)
        x = uc.get_units(2.0)
        self.assertIs(type(x), _PyomoUnit)
        self.assertEqual(x, dless)
        x = uc.get_units(2.0*dless)
        self.assertIs(type(x), _PyomoUnit)
        self.assertEqual(x, dless)
        x = uc.get_units(kg/kg)
        self.assertIs(type(x), _PyomoUnit)
        self.assertEqual(x, dless)

    def test_temperatures(self):
        uc = units

        # Pyomo units framework disallows "offset" units
        with self.assertRaises(UnitsError):
            degC = uc.celsius
        with self.assertRaises(UnitsError):
            degF = uc.degF

        # although we test delta versions here, users should not use these and
        # use absolute units instead
        delta_degC = uc.delta_degC
        K = uc.kelvin
        delta_degF = uc.delta_degF
        R = uc.rankine

        # In some recent versions of pint, rankine can be either
        # 'rankine' or '°R' (note UTF-8 encoding, which requires the
        # "coding: utf-8" comment flag at the top of this file).
        R_str = R.getname()
        #self.assertIn(R_str, ['rankine', '°R'])

        self._get_check_units_ok(2.0*R + 3.0*R, uc, R_str, EXPR.NPV_SumExpression)
        self._get_check_units_ok(2.0*K + 3.0*K, uc, 'K', EXPR.NPV_SumExpression)

        ex = 2.0*delta_degC + 3.0*delta_degC + 1.0*delta_degC
        self.assertEqual(type(ex), EXPR.NPV_SumExpression)
        assert_units_consistent(ex)

        ex = 2.0*delta_degF + 3.0*delta_degF
        self.assertEqual(type(ex), EXPR.NPV_SumExpression)
        assert_units_consistent(ex)

        self._get_check_units_fail(2.0*K + 3.0*R, uc, EXPR.NPV_SumExpression)
        self._get_check_units_fail(2.0*delta_degC + 3.0*delta_degF, uc, EXPR.NPV_SumExpression)

        self.assertAlmostEqual(uc.convert_temp_K_to_C(323.15), 50.0, places=5)
        self.assertAlmostEqual(uc.convert_temp_C_to_K(50.0), 323.15, places=5)
        self.assertAlmostEqual(uc.convert_temp_R_to_F(509.67), 50.0, places=5)
        self.assertAlmostEqual(uc.convert_temp_F_to_R(50.0), 509.67, places=5)

        with self.assertRaises(UnitsError):
            uc.convert_temp_K_to_C(ex)

    def test_module_example(self):
        from pyomo.environ import ConcreteModel, Var, Objective, units
        model = ConcreteModel()
        model.acc = Var()
        model.obj = Objective(expr=(model.acc*units.m/units.s**2 - 9.81*units.m/units.s**2)**2)
        self.assertEqual('m**2/s**4', str(units.get_units(model.obj.expr)))

    def test_convert_value(self):
        u = units
        x = 0.4535923
        expected_lb_value = 1.0
        actual_lb_value = u.convert_value(
            num_value=x, from_units=u.kg, to_units=u.lb)
        self.assertAlmostEqual(expected_lb_value, actual_lb_value, places=5)
        actual_lb_value = u.convert_value(
            num_value=value(x*u.kg), from_units=u.kg, to_units=u.lb)
        self.assertAlmostEqual(expected_lb_value, actual_lb_value, places=5)

        src = 5
        ans = u.convert_value(src, u.m/u.s, u.m/u.s)
        self.assertIs(src, ans)

        with self.assertRaises(UnitsError):
            # cannot convert from meters to pounds
            actual_lb_value = u.convert_value(num_value=x, from_units=u.meters, to_units=u.lb)

        with self.assertRaises(UnitsError):
            # num_value must be a native numerical type
            actual_lb_value = u.convert_value(num_value=x*u.kg, from_units=u.kg, to_units=u.lb)

    def test_convert(self):
        u = units
        m = ConcreteModel()
        m.dx = Var(units=u.m, initialize=0.10188943773836046)
        m.dy = Var(units=u.m, initialize=0.0)
        m.vx = Var(units=u.m/u.s, initialize=0.7071067769802851)
        m.vy = Var(units=u.m/u.s, initialize=0.7071067769802851)
        m.t = Var(units=u.min, bounds=(1e-5,10.0), initialize=0.0024015570927624456)
        m.theta = Var(bounds=(0, 0.49*3.14), initialize=0.7853981693583533, units=u.radians)
        m.a = Param(initialize=-32.2, units=u.ft/u.s**2)

        m.obj = Objective(expr = m.dx, sense=maximize)
        m.vx_con = Constraint(expr = m.vx == 1.0*u.m/u.s*cos(m.theta))
        m.vy_con = Constraint(expr = m.vy == 1.0*u.m/u.s*sin(m.theta))
        m.dx_con = Constraint(expr = m.dx == m.vx*u.convert(m.t, to_units=u.s))
        m.dy_con = Constraint(expr = m.dy == m.vy*u.convert(m.t, to_units=u.s)
                              + 0.5*(u.convert(m.a, to_units=u.m/u.s**2))*(u.convert(m.t, to_units=u.s))**2)
        m.ground = Constraint(expr = m.dy == 0)

        with self.assertRaises(UnitsError):
            u.convert(m.a, to_units=u.kg)

        self.assertAlmostEqual(value(m.obj), 0.10188943773836046, places=5)
        self.assertAlmostEqual(value(m.vx_con.body), 0.0, places=5)
        self.assertAlmostEqual(value(m.vy_con.body), 0.0, places=5)
        self.assertAlmostEqual(value(m.dx_con.body), 0.0, places=5)
        self.assertAlmostEqual(value(m.dy_con.body), 0.0, places=5)
        self.assertAlmostEqual(value(m.ground.body), 0.0, places=5)

    def test_convert_dimensionless(self):
        u = units
        m = ConcreteModel()
        m.x = Var()
        foo = u.convert(m.x, to_units=u.dimensionless)
        foo = u.convert(m.x, to_units=None)
        foo = u.convert(m.x, to_units=1.0)
        with self.assertRaises(InconsistentUnitsError):
            foo = u.convert(m.x, to_units=u.kg)
        m.y = Var(units=u.kg)
        with self.assertRaises(InconsistentUnitsError):
            foo = u.convert(m.y, to_units=u.dimensionless)
        with self.assertRaises(InconsistentUnitsError):
            foo = u.convert(m.y, to_units=None)
        with self.assertRaises(InconsistentUnitsError):
            foo = u.convert(m.y, to_units=1.0)

    def test_usd(self):
        u = units
        u.load_definitions_from_strings(["USD = [currency]"])
        expr = 3.0*u.USD
        self._get_check_units_ok(expr, u, 'USD')

    def test_clone(self):
        m = ConcreteModel()
        m.x = Var(units=units.kg)
        m.c = Constraint(expr=m.x**2 <= 10*units.kg**2)
        i = m.clone()
        self.assertIs(m.x._units, i.x._units)
        self.assertEqual(str(m.c.upper), str(i.c.upper))
        base = StringIO()
        m.pprint(base)
        test = StringIO()
        i.pprint(test)
        self.assertEqual(base.getvalue(), test.getvalue())

    def test_pickle(self):
        m = ConcreteModel()
        m.x = Var(units=units.kg)
        m.c = Constraint(expr=m.x**2 <= 10*units.kg**2)
        log = StringIO()
        with LoggingIntercept(log, 'pyomo.core.base'):
            i = pickle.loads(pickle.dumps(m))
        self.assertEqual("", log.getvalue())
        self.assertIsNot(m.x, i.x)
        self.assertIsNot(m.x._units, i.x._units)
        self.assertTrue(check_units_equivalent(m.x._units, i.x._units))
        self.assertEqual(str(m.c.upper), str(i.c.upper))
        base = StringIO()
        m.pprint(base)
        test = StringIO()
        i.pprint(test)
        self.assertEqual(base.getvalue(), test.getvalue())

        # Test pickling a custom units manager
        um = PyomoUnitsContainer(pint_module.UnitRegistry())
        m = ConcreteModel()
        m.x = Var(units=um.kg)
        m.c = Constraint(expr=m.x**2 <= 10*um.kg**2)
        log = StringIO()
        with LoggingIntercept(log, 'pyomo.core.base'):
            i = pickle.loads(pickle.dumps(m))
        self.assertIn(
            "pickling a _PyomoUnit associated with a PyomoUnitsContainer "
            "that is not the default singleton "
            "(pyomo.core.base.units_container.units)", log.getvalue())
        self.assertIsNot(m.x, i.x)
        self.assertIsNot(m.x._units, i.x._units)
        # Note that pint is inconsistent when comparing standard units
        # across different UnitRegistry instances: older versions of
        # pint would have them compare "not equal" while newer versions
        # compare equal
        #
        # self.assertNotEqual(m.x._units, i.x._units)
        self.assertEqual(str(m.c.upper), str(i.c.upper))
        base = StringIO()
        m.pprint(base)
        test = StringIO()
        i.pprint(test)
        self.assertEqual(base.getvalue(), test.getvalue())

    def test_set_pint_registry(self):
        um = _DeferredUnitsSingleton()
        pint_reg = pint_module.UnitRegistry()
        # Test we can (silently) set the registry if it is the first
        # thing we do
        with LoggingIntercept() as LOG:
            um.set_pint_registry(pint_reg)
        self.assertEqual(LOG.getvalue(), "")
        self.assertIs(um.pint_registry, pint_reg)
        # Test that a no-op set is silent
        with LoggingIntercept() as LOG:
            um.set_pint_registry(pint_reg)
        self.assertEqual(LOG.getvalue(), "")
        # Test that changing the registry generates a warning
        with LoggingIntercept() as LOG:
            um.set_pint_registry(pint_module.UnitRegistry())
        self.assertIn(
            "Changing the pint registry used by the Pyomo Units "
            "system after the PyomoUnitsContainer was constructed",
            LOG.getvalue()
        )

    def test_as_quantity_scalar(self):
        _pint = units._pint_registry
        Quantity = _pint.Quantity
        m = ConcreteModel()
        m.x = Var(initialize=1)
        m.y = Var(initialize=2, units=units.g)
        m.p = Param(initialize=3)
        m.q = Param(initialize=4, units=1/units.s)
        m.b = BooleanVar(initialize=True)

        q = as_quantity(0)
        self.assertIs(q.__class__, Quantity)
        self.assertEqual(q, 0 * _pint.dimensionless)

        q = as_quantity(None)
        self.assertIs(q.__class__, None.__class__)
        self.assertEqual(q, None)

        q = as_quantity(str('aaa'))
        self.assertIs(q.__class__, Quantity)
        self.assertEqual(q, 'aaa' * _pint.dimensionless)

        q = as_quantity(True)
        self.assertIs(q.__class__, bool)
        self.assertEqual(q, True)

        q = as_quantity(units.kg)
        self.assertIs(q.__class__, Quantity)
        self.assertEqual(q, 1 * _pint.kg)

        q = as_quantity(NumericConstant(5))
        self.assertIs(q.__class__, Quantity)
        self.assertEqual(q, 5 * _pint.dimensionless)

        q = as_quantity(m.x)
        self.assertIs(q.__class__, Quantity)
        self.assertEqual(q, 1 * _pint.dimensionless)

        q = as_quantity(m.y)
        self.assertIs(q.__class__, Quantity)
        self.assertEqual(q, 2 * _pint.g)

        q = as_quantity(m.p)
        self.assertIs(q.__class__, Quantity)
        self.assertEqual(q, 3 * _pint.dimensionless)

        q = as_quantity(m.q)
        self.assertIs(q.__class__, Quantity)
        self.assertEqual(q, 4 / _pint.s)

        q = as_quantity(m.b)
        self.assertIs(q.__class__, bool)
        self.assertEqual(q, True)

        class UnknownPyomoType(object):
            def is_expression_type(self, expression_system=None):
                return False

            def is_numeric_type(self):
                return False

            def is_logical_type(self):
                return False

        other = UnknownPyomoType()
        q = as_quantity(other)
        self.assertIs(q.__class__, UnknownPyomoType)
        self.assertIs(q, other)

    def test_as_quantity_expression(self):
        _pint = units._pint_registry
        Quantity = _pint.Quantity
        m = ConcreteModel()
        m.x = Var(initialize=1)
        m.y = Var(initialize=2, units=units.g)
        m.p = Param(initialize=3)
        m.q = Param(initialize=4, units=1/units.s)

        q = as_quantity(m.x * m.p)
        self.assertIs(q.__class__, Quantity)
        self.assertEqual(q, 3 * _pint.dimensionless)

        q = as_quantity(m.x * m.q)
        self.assertIs(q.__class__, Quantity)
        self.assertEqual(q, 4 / _pint.s)

        q = as_quantity(m.y * m.p)
        self.assertIs(q.__class__, Quantity)
        self.assertEqual(q, 6 * _pint.g)

        q = as_quantity(m.y * m.q)
        self.assertIs(q.__class__, Quantity)
        self.assertEqual(q, 8 * _pint.g / _pint.s)

        q = as_quantity(m.y <= 2*m.y)
        self.assertIs(q.__class__, bool)
        self.assertEqual(q, True)

        q = as_quantity(m.y >= 2*m.y)
        self.assertIs(q.__class__, bool)
        self.assertEqual(q, False)

        q = as_quantity(EXPR.Expr_if(IF=m.y <= 2*m.y, THEN=m.x, ELSE=m.p))
        self.assertIs(q.__class__, Quantity)
        self.assertEqual(q, 1 * _pint.dimensionless)

        q = as_quantity(EXPR.Expr_if(IF=m.y >= 2*m.y, THEN=m.x, ELSE=m.p))
        self.assertIs(q.__class__, Quantity)
        self.assertEqual(q, 3 * _pint.dimensionless)

        # NOTE: The following two tests are not unit consistent (but can
        # be evaluated)

        q = as_quantity(EXPR.Expr_if(IF=m.x <= 2*m.x, THEN=m.y, ELSE=m.q))
        self.assertIs(q.__class__, Quantity)
        self.assertEqual(q, 2 * _pint.g)

        q = as_quantity(EXPR.Expr_if(IF=m.x >= 2*m.x, THEN=m.y, ELSE=m.q))
        self.assertIs(q.__class__, Quantity)
        self.assertEqual(q, 4 / _pint.s)

        # Note: check the units explicitly, as
        #   Quantity(x, radian) == Quantity(x, dimensionless)
        q = as_quantity(acos(m.x))
        self.assertIs(q.__class__, Quantity)
        self.assertEqual(q.units, _pint.radian)
        self.assertEqual(q, 0 * _pint.radian)

        q = as_quantity(cos(m.x*math.pi))
        self.assertIs(q.__class__, Quantity)
        self.assertEqual(q.units, _pint.dimensionless)
        self.assertAlmostEqual(q, -1 * _pint.dimensionless)

        def MyAdder(x, y):
            return x + y
        m.EF = ExternalFunction(MyAdder, units=units.kg)
        ef = m.EF(m.x, m.y)
        q = as_quantity(ef)
        self.assertIs(q.__class__, Quantity)
        self.assertAlmostEqual(q, 3 * _pint.kg)

    def test_var_set_value(self):
        # Tests for #1570
        m = ConcreteModel()

        # Un-united variables just strip the units
        m.x = Var()
        m.x.value = 10
        self.assertEqual(m.x.value, 10)
        m.x.value = 20*units.kg
        self.assertEqual(m.x.value, 20)
        m.x.value = 30*units.dimensionless
        self.assertEqual(m.x.value, 30)
        del m.x

        # Dimensionless variables require dimensionless args
        m.x = Var(units=units.dimensionless)
        m.x.value = 10
        self.assertEqual(m.x.value, 10)
        with self.assertRaisesRegex(
                UnitsError, 'Cannot convert kg to dimensionless'):
            m.x.value = 20*units.kg
        self.assertEqual(m.x.value, 10)
        m.x.value = 30*units.dimensionless
        self.assertEqual(m.x.value, 30)
        del m.x

        # Dimensioned variables require bare or dimensioned args
        m.x = Var(units=units.gram)
        m.x.value = 10
        self.assertEqual(m.x.value, 10)
        m.x.value = 20*units.kg
        self.assertEqual(m.x.value, 20000)
        with self.assertRaisesRegex(
                UnitsError, 'Cannot convert dimensionless to g'):
            m.x.value = 30*units.dimensionless
        self.assertEqual(m.x.value, 20000)
        del m.x


if __name__ == "__main__":
    unittest.main()<|MERGE_RESOLUTION|>--- conflicted
+++ resolved
@@ -420,12 +420,8 @@
         self._get_check_units_ok(i, uc, 'dimensionless', EXPR.IndexTemplate)
 
         model.mat = Var(model.S, model.S)
-<<<<<<< HEAD
-        self._get_check_units_ok(model.mat[i,j+1], uc, None,
-                                 EXPR.Numeric_GetItemExpression)
-=======
-        self._get_check_units_ok(model.mat[i,j+1], uc, 'dimensionless', EXPR.GetItemExpression)
->>>>>>> 449180c0
+        self._get_check_units_ok(
+            model.mat[i,j+1], uc, 'dimensionless', EXPR.Numeric_GetItemExpression)
 
         # test ExternalFunctionExpression, NPV_ExternalFunctionExpression
         model.ef = ExternalFunction(python_callback_function)
