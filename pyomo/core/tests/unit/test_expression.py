--- conflicted
+++ resolved
@@ -40,13 +40,8 @@
         model.e = Expression([1])
         self.assertEqual(len(model.e), 1)
         self.assertEqual(model.e[1].expr, None)
-<<<<<<< HEAD
-        model.e.add(1,1)
+        model.e.add(1, 1)
         self.assertEqual(model.e[1].expr, 1)
-=======
-        model.e.add(1, 1)
-        self.assertEqual(model.e[1].expr(), 1)
->>>>>>> 63a3c602
         model.e[1].expr += 2
         self.assertEqual(model.e[1].expr, 3)
 
@@ -742,14 +737,8 @@
         model.E = Expression([1, 2], initialize=model.x**2 + 1)
         expr = model.e * model.x**2 + model.E[1]
 
-<<<<<<< HEAD
-        output = \
-"""\
+        output = """\
 sum(prod(e{sum(mon(1, x), 2)}, pow(x, 2)), E[1]{sum(pow(x, 2), 1)})
-=======
-        output = """\
-sum(prod(e{sum(x, 2)}, pow(x, 2)), E[1]{sum(pow(x, 2), 1)})
->>>>>>> 63a3c602
 e : Size=1, Index=None
     Key  : Expression
     None : sum(mon(1, x), 2)
@@ -962,10 +951,12 @@
         assertExpressionsEqual(
             self,
             m.e.expr,
-            EXPR.LinearExpression([
-                EXPR.MonomialTermExpression((1, m.x)),
-                EXPR.MonomialTermExpression((-1, m.y)),
-            ])
+            EXPR.LinearExpression(
+                [
+                    EXPR.MonomialTermExpression((1, m.x)),
+                    EXPR.MonomialTermExpression((-1, m.y)),
+                ]
+            ),
         )
         self.assertTrue(compare_expressions(m.e.expr, m.x - m.y))
 
