--- conflicted
+++ resolved
@@ -15,16 +15,8 @@
 import pickle
 import math
 import os
-<<<<<<< HEAD
-import re
 from collections import defaultdict
 
-import six
-import sys
-=======
-from collections import defaultdict
-
->>>>>>> 46e336e2
 from os.path import abspath, dirname
 currdir = dirname(abspath(__file__))+os.sep
 
