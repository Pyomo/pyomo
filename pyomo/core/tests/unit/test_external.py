--- conflicted
+++ resolved
@@ -65,36 +65,6 @@
         with self.assertRaises(ValueError):
             m.f = ExternalFunction(_g, this_should_raise_error='foo')
 
-<<<<<<< HEAD
-=======
-    def test_pprint(self):
-        m = ConcreteModel()
-        m.h = ExternalFunction(_g)
-
-        out = StringIO()
-        m.pprint(ostream=out)
-        self.assertEqual(out.getvalue().strip(), """
-1 ExternalFunction Declarations
-    h : function=_g, units=None, arg_units=None
-
-1 Declarations: h
-        """.strip())
-
-        if not pint_available:
-            return
-        m.i = ExternalFunction(function=_h,
-                               units=units.kg, arg_units=[units.m, units.s])
-        out = StringIO()
-        m.pprint(ostream=out)
-        self.assertEqual(out.getvalue().strip(), """
-2 ExternalFunction Declarations
-    h : function=_g, units=None, arg_units=None
-    i : function=_h, units=kg, arg_units=['m', 's']
-
-2 Declarations: h i
-        """.strip())
-
->>>>>>> 7f3322fd
 
 class TestAMPLExternalFunction(unittest.TestCase):
     def assertListsAlmostEqual(self, first, second, places=7, msg=None):
