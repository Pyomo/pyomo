#  ___________________________________________________________________________
#
#  Pyomo: Python Optimization Modeling Objects
#  Copyright 2017 National Technology and Engineering Solutions of Sandia, LLC
#  Under the terms of Contract DE-NA0003525 with National Technology and
#  Engineering Solutions of Sandia, LLC, the U.S. Government retains certain
#  rights in this software.
#  This software is distributed under the 3-clause BSD License.
#  ___________________________________________________________________________

import sys

from pyomo.core.expr import expr_common
from pyomo.core.expr import current as EXPR
from pyomo.core.kernel.base import \
    (ICategorizedObject,
     _abstract_readwrite_property,
     _abstract_readonly_property)
from pyomo.core.kernel.container_utils import \
    define_simple_containers
from pyomo.core.expr.numvalue import (NumericValue,
                                      is_fixed,
                                      is_constant,
                                      is_variable_type,
                                      is_potentially_variable,
                                      is_numeric_data,
                                      value)

import six

class IIdentityExpression(NumericValue):
    """The interface for classes that simply wrap another
    expression and perform no additional operations.

    Derived classes should declare an _expr attribute or
    override all implemented methods.
    """
    __slots__ = ()

    @property
    def expr(self):
        return self._expr

    #
    # Implement the NumericValue abstract methods
    #

    def __call__(self, exception=False):
        """Compute the value of this expression.

        Args:
            exception (bool): Indicates if an exception
                should be raised when instances of
                NumericValue fail to evaluate due to one or
                more objects not being initialized to a
                numeric value (e.g, one or more variables in
                an algebraic expression having the value
                None). Default is :const:`True`.

        Returns:
            numeric value or None
        """
        return value(self._expr, exception=exception)

    def is_fixed(self):
        """A boolean indicating whether this expression is fixed."""
        return is_fixed(self._expr)

    def is_parameter_type(self):
        """A boolean indicating whether this expression is a parameter object."""
        return False

    def is_variable_type(self):
        """A boolean indicating whether this expression is a
        variable object."""
        return False

    def is_named_expression_type(self):
        """A boolean indicating whether this in a named expression."""
        return True

    def is_expression_type(self):
        """A boolean indicating whether this in an expression."""
        return True

    @property
    def _args_(self):
        """A tuple of subexpressions involved in this expressions operation."""
        return (self._expr,)

    @property
    def args(self):
        """A tuple of subexpressions involved in this expressions operation."""
        yield self._expr

    def nargs(self):
        """Length of self._nargs()"""
        return 1

    def arg(self, i):
        if i != 0:
            raise KeyError("Unexpected argument id")
        return self._expr

    def polynomial_degree(self):
        """The polynomial degree of the stored expression."""
        if self.is_fixed():
            return 0
        return self._expr.polynomial_degree()

    def _compute_polynomial_degree(self, values):
        return values[0]

    def to_string(self, verbose=None, labeler=None, smap=None, compute_values=False):
        """Convert this expression into a string."""
        return EXPR.expression_to_string(self, verbose=verbose, labeler=labeler, smap=smap, compute_values=compute_values)

    def _to_string(self, values, verbose, smap, compute_values):
        if verbose:
            name = self.getname()
            if name == None:
                return "<%s>{%s}" % (self.__class__.__name__, values[0])
            else:
                if name[0] == '<':
                    name = ""
                return "%s{%s}" % (name, values[0])
        if self._expr is None:
            return "%s{Undefined}" % str(self)
        return values[0]

    def _precedence(self):
        return 0

<<<<<<< HEAD
=======
    def _associativity(self):
        return 0

>>>>>>> 19fe5c4e
    def _apply_operation(self, result):
        return result[0]

    def _is_fixed(self, values):
        return values[0]

    def create_node_with_local_data(self, values):
        """
        Construct an expression after constructing the
        contained expression.

        This class provides a consistent interface for constructing a
        node, which is used in tree visitor scripts.
        """
        return self.__class__(expr=values[0])

    def is_constant(self):
        raise NotImplementedError     #pragma:nocover

    def is_potentially_variable(self):
        raise NotImplementedError     #pragma:nocover

    def clone(self):
        raise NotImplementedError     #pragma:nocover

class noclone(IIdentityExpression):
    """
    A helper factory class for creating an expression with
    cloning disabled. This allows the expression to be used
    in two or more parent expressions without causing a copy
    to be generated. If it is initialized with a value that
    is not an instance of NumericValue, that value is simply
    returned.
    """
    __slots__ = ("_expr",)

    def __new__(cls, expr):
        if isinstance(expr, NumericValue):
            return super(noclone, cls).__new__(cls)
        else:
            return expr

    def __init__(self, expr):
        self._expr = expr

    def __getnewargs__(self):
        return (self._expr,)

    def __getstate__(self):
        return (self._expr,)

    def __setstate__(self, state):
        assert len(state) == 1
        self._expr = state[0]

    def __str__(self):
        return "{%s}" % EXPR.expression_to_string(self)

    #
    # Override some of the NumericValue methods implemented
    # by the base class
    #

    def is_constant(self):
        """A boolean indicating whether this expression is constant."""
        return is_constant(self._expr)

    def is_potentially_variable(self):
        """A boolean indicating whether this expression can
        reference variables."""
        return is_potentially_variable(self._expr)

    def clone(self):
        """Return a clone of this expression (no-op)."""
        return self

class IExpression(ICategorizedObject, IIdentityExpression):
    """
    The interface for mutable expressions.
    """
    __slots__ = ()

    #
    # Implementations can choose to define these
    # properties as using __slots__, __dict__, or
    # by overriding the @property method
    #

    expr = _abstract_readwrite_property(
        doc="The stored expression")

    #
    # Override some of the NumericValue methods implemented
    # by the base class
    #

    def is_constant(self):
        """A boolean indicating whether this expression is constant."""
        return False

    def is_potentially_variable(self):
        """A boolean indicating whether this expression can
        reference variables."""
        return True

    def clone(self):
        """Return a clone of this expression (no-op)."""
        return self

class expression(IExpression):
    """A named, mutable expression."""
    _ctype = IExpression
    __slots__ = ("_parent",
                 "_storage_key",
                 "_active",
                 "_expr",
                 "__weakref__")
    def __init__(self, expr=None):
        self._parent = None
        self._storage_key = None
        self._active = True
        self._expr = None

        # call the setter
        self.expr = expr

    #
    # Define the IExpression abstract methods
    #

    @property
    def expr(self):
        return self._expr
    @expr.setter
    def expr(self, expr):
        self._expr = expr

class data_expression(expression):
    """A named, mutable expression that is restricted to
    storage of data expressions. An exception will be raised
    if an expression is assigned that references (or is
    allowed to reference) variables."""
    __slots__ = ()

    #
    # Overload a few methods
    #

    def is_potentially_variable(self):
        """A boolean indicating whether this expression can
        reference variables."""
        return False

    def polynomial_degree(self):
        """Always return zero because we always validate
        that the stored expression can never reference
        variables."""
        return 0

    @property
    def expr(self):
        return self._expr
    @expr.setter
    def expr(self, expr):
        if (expr is not None) and \
           (not is_numeric_data(expr)):
            raise ValueError("Expression is not restricted to "
                             "numeric data.")
        self._expr = expr

# inserts class definitions for simple _tuple, _list, and
# _dict containers into this module
define_simple_containers(globals(),
                         "expression",
                         IExpression)<|MERGE_RESOLUTION|>--- conflicted
+++ resolved
@@ -131,12 +131,9 @@
     def _precedence(self):
         return 0
 
-<<<<<<< HEAD
-=======
     def _associativity(self):
         return 0
 
->>>>>>> 19fe5c4e
     def _apply_operation(self, result):
         return result[0]
 
