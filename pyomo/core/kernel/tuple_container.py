--- conflicted
+++ resolved
@@ -7,18 +7,6 @@
 #  rights in this software.
 #  This software is distributed under the 3-clause BSD License.
 #  ___________________________________________________________________________
-
-<<<<<<< HEAD
-try:
-    # python 3.7+
-    from collections.abc import Sequence as _Sequence
-    from collections.abc import Set as _Set
-except:                                           #pragma:nocover
-    from collections import Sequence as _Sequence
-    from collections import Set as _Set
-=======
-import weakref
->>>>>>> d2cf479b
 
 from pyomo.core.kernel.homogeneous_container import \
     IHomogeneousContainer
