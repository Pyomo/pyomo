#  ___________________________________________________________________________
#
#  Pyomo: Python Optimization Modeling Objects
#  Copyright (c) 2008-2022
#  National Technology and Engineering Solutions of Sandia, LLC
#  Under the terms of Contract DE-NA0003525 with National Technology and
#  Engineering Solutions of Sandia, LLC, the U.S. Government retains certain
#  rights in this software.
#  This software is distributed under the 3-clause BSD License.
#  ___________________________________________________________________________
import collections
from .visitor import StreamBasedExpressionVisitor
from .numvalue import nonpyomo_leaf_types
from pyomo.core.expr import (
    LinearExpression,
    MonomialTermExpression,
    SumExpression,
    ExpressionBase,
    ProductExpression,
    DivisionExpression,
    PowExpression,
    NegationExpression,
    UnaryFunctionExpression,
    ExternalFunctionExpression,
    NPV_ProductExpression,
    NPV_DivisionExpression,
    NPV_PowExpression,
    NPV_SumExpression,
    NPV_NegationExpression,
    NPV_UnaryFunctionExpression,
    NPV_ExternalFunctionExpression,
    Expr_ifExpression,
    AbsExpression,
    NPV_AbsExpression,
    NumericValue,
    RangedExpression,
    InequalityExpression,
    EqualityExpression,
    GetItemExpression,
)
from typing import List
from pyomo.common.collections import Sequence
from pyomo.common.errors import PyomoException
from pyomo.common.formatting import tostr
from pyomo.common.numeric_types import native_types


def handle_expression(node: ExpressionBase, pn: List):
    pn.append((type(node), node.nargs()))
    return node.args


def handle_named_expression(node, pn: List, include_named_exprs=True):
    if include_named_exprs:
        pn.append((type(node), 1))
    return (node.expr,)


def handle_unary_expression(node: UnaryFunctionExpression, pn: List):
    pn.append((type(node), 1, node.getname()))
    return node.args


def handle_external_function_expression(node: ExternalFunctionExpression, pn: List):
    pn.append((type(node), node.nargs(), node._fcn))
    return node.args


def _generic_expression_handler():
    return handle_expression


handler = collections.defaultdict(_generic_expression_handler)

handler[UnaryFunctionExpression] = handle_unary_expression
handler[NPV_UnaryFunctionExpression] = handle_unary_expression
handler[ExternalFunctionExpression] = handle_external_function_expression
handler[NPV_ExternalFunctionExpression] = handle_external_function_expression
handler[AbsExpression] = handle_unary_expression
handler[NPV_AbsExpression] = handle_unary_expression
handler[RangedExpression] = handle_expression


class PrefixVisitor(StreamBasedExpressionVisitor):
    def __init__(self, include_named_exprs=True):
        super().__init__()
        self._result = None
        self._include_named_exprs = include_named_exprs

    def initializeWalker(self, expr):
        self._result = []
        return True, None

    def enterNode(self, node):
        ntype = type(node)
        if ntype in nonpyomo_leaf_types:
            self._result.append(node)
            return tuple(), None

        if node.is_expression_type():
            if node.is_named_expression_type():
                return (
                    handle_named_expression(
                        node, self._result, self._include_named_exprs
                    ),
                    None,
                )
            else:
                return handler[ntype](node, self._result), None
        else:
            self._result.append(node)
            return tuple(), None

    def finalizeResult(self, result):
        ans = self._result
        self._result = None
        return ans


def convert_expression_to_prefix_notation(expr, include_named_exprs=True):
    """
    This function converts pyomo expressions to a list that looks very
    much like prefix notation.  The result can be used in equality
    comparisons to compare expression trees.

    Note that the data structure returned by this function might be
    changed in the future. However, we will maintain that the result
    can be used in equality comparisons.

    Also note that the result should really only be used in equality
    comparisons if the equality comparison is expected to return
    True. If the expressions being compared are expected to be
    different, then the equality comparison will often result in an
    error rather than returning False.

    m = ConcreteModel()
    m.x = Var()
    m.y = Var()

    e1 = m.x * m.y
    e2 = m.x * m.y
    e3 = m.x + m.y

    convert_expression_to_prefix_notation(e1) == convert_expression_to_prefix_notation(e2)  # True
    convert_expression_to_prefix_notation(e1) == convert_expression_to_prefix_notation(e3)  # Error

    However, the compare_expressions function can be used:

    compare_expressions(e1, e2)  # True
    compare_expressions(e1, e3)  # False

    Parameters
    ----------
    expr: NumericValue
        A Pyomo expression, Var, or Param

    Returns
    -------
    prefix_notation: list
        The expression in prefix notation

    """
    visitor = PrefixVisitor(include_named_exprs=include_named_exprs)
    if isinstance(expr, Sequence):
        return expr.__class__(visitor.walk_expression(e) for e in expr)
    else:
        return visitor.walk_expression(expr)


def compare_expressions(expr1, expr2, include_named_exprs=True):
    """Returns True if 2 expression trees are identical, False otherwise.

    Parameters
    ----------
    expr1: NumericValue
        A Pyomo Var, Param, or expression
    expr2: NumericValue
        A Pyomo Var, Param, or expression
    include_named_exprs: bool
        If False, then named expressions will be ignored. In other
        words, this function will return True if one expression has a
        named expression and the other does not as long as the rest of
        the expression trees are identical.

    Returns
    -------
    res: bool
        A bool indicating whether or not the expressions are identical.

    """
    pn1 = convert_expression_to_prefix_notation(
        expr1, include_named_exprs=include_named_exprs
    )
    pn2 = convert_expression_to_prefix_notation(
        expr2, include_named_exprs=include_named_exprs
    )
    try:
<<<<<<< HEAD
        res = True
        if len(pn1) != len(pn2):
            res = False
        if res:
            for a, b in zip(pn1, pn2):
                if a.__class__ is not b.__class__:
                    res = False
                    break
                if a == b:
                    continue
                else:
                    res = False
                    break
    except PyomoException:
=======
        res = pn1 == pn2
    except (PyomoException, AttributeError):
>>>>>>> 8984389e
        res = False
    return res


def assertExpressionsEqual(test, a, b, include_named_exprs=True, places=None):
    """unittest-based assertion for comparing expressions

    This converts the expressions `a` and `b` into prefix notation and
    then compares the resulting lists.

    Parameters
    ----------
    test: unittest.TestCase
        The unittest `TestCase` class that is performing the test.

    a: ExpressionBase or native type

    b: ExpressionBase or native type

    include_named_exprs: bool
       If True (the default), the comparison expands all named
       expressions when generating the prefix notation

    places: Number of decimal places required for equality of floating
            point numbers in the expression. If None (the default), the
            expressions must be exactly equal.
    """
    prefix_a = convert_expression_to_prefix_notation(a, include_named_exprs)
    prefix_b = convert_expression_to_prefix_notation(b, include_named_exprs)
    try:
        test.assertEqual(len(prefix_a), len(prefix_b))
        for _a, _b in zip(prefix_a, prefix_b):
            test.assertIs(_a.__class__, _b.__class__)
            if places is None:
                test.assertEqual(_a, _b)
            else:
                test.assertAlmostEqual(_a, _b, places=places)
    except (PyomoException, AssertionError):
        test.fail(
            f"Expressions not equal:\n\t"
            f"{tostr(prefix_a)}\n\t!=\n\t{tostr(prefix_b)}"
        )


def assertExpressionsStructurallyEqual(
    test, a, b, include_named_exprs=True, places=None
):
    """unittest-based assertion for comparing expressions

    This converts the expressions `a` and `b` into prefix notation and
    then compares the resulting lists.  Operators and (non-native type)
    leaf nodes in the prefix representation are converted to strings
    before comparing (so that things like variables can be compared
    across clones or pickles)

    Parameters
    ----------
    test: unittest.TestCase
        The unittest `TestCase` class that is performing the test.

    a: ExpressionBase or native type

    b: ExpressionBase or native type

    include_named_exprs: bool
       If True (the default), the comparison expands all named
       expressions when generating the prefix notation

    """
    prefix_a = convert_expression_to_prefix_notation(a, include_named_exprs)
    prefix_b = convert_expression_to_prefix_notation(b, include_named_exprs)
    # Convert leaf nodes and operators to their string equivalents
    for prefix in (prefix_a, prefix_b):
        for i, v in enumerate(prefix):
            if type(v) in native_types:
                continue
            if type(v) is tuple:
                # This is an expression node.  Most expression nodes are
                # 2-tuples (node type, nargs), but some are 3-tuples
                # with supplemental data.  The biggest problem is
                # external functions, where the third element is the
                # external function.  We need to convert that to a
                # string to support "structural" comparisons.
                if len(v) == 3:
                    prefix[i] = v[:2] + (str(v[2]),)
                continue
            # This should be a leaf node (Var, mutable Param, etc.).
            # Convert to string to support "structural" comparison
            # (e.g., across clones)
            prefix[i] = str(v)
    try:
        test.assertEqual(len(prefix_a), len(prefix_b))
        for _a, _b in zip(prefix_a, prefix_b):
            if _a.__class__ not in native_types and _b.__class__ not in native_types:
                test.assertIs(_a.__class__, _b.__class__)
            if places is None:
                test.assertEqual(_a, _b)
            else:
                test.assertAlmostEqual(_a, _b, places=places)
    except (PyomoException, AssertionError):
        test.fail(
            f"Expressions not structurally equal:\n\t"
            f"{tostr(prefix_a)}\n\t!=\n\t{tostr(prefix_b)}"
        )<|MERGE_RESOLUTION|>--- conflicted
+++ resolved
@@ -195,25 +195,8 @@
         expr2, include_named_exprs=include_named_exprs
     )
     try:
-<<<<<<< HEAD
-        res = True
-        if len(pn1) != len(pn2):
-            res = False
-        if res:
-            for a, b in zip(pn1, pn2):
-                if a.__class__ is not b.__class__:
-                    res = False
-                    break
-                if a == b:
-                    continue
-                else:
-                    res = False
-                    break
-    except PyomoException:
-=======
         res = pn1 == pn2
     except (PyomoException, AttributeError):
->>>>>>> 8984389e
         res = False
     return res
 
