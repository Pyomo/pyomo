#  ___________________________________________________________________________
#
#  Pyomo: Python Optimization Modeling Objects
#  Copyright (c) 2008-2022
#  National Technology and Engineering Solutions of Sandia, LLC
#  Under the terms of Contract DE-NA0003525 with National Technology and
#  Engineering Solutions of Sandia, LLC, the U.S. Government retains certain
#  rights in this software.
#  This software is distributed under the 3-clause BSD License.
#  ___________________________________________________________________________

from weakref import ref as weakref_ref


class SymbolMap(object):
    """
    A class for tracking assigned labels for modeling components.

    Symbol maps are used, for example, when writing problem files for
    input to an optimizer.

    Warning:
        A symbol map should never be pickled.  This class is
        typically constructed by solvers and writers, and it may be
        owned by models.

    Note:
        We should change the API to not use camelcase.

    Attributes:
        byObject (dict):  maps (object id) to (string label)
        bySymbol (dict):  maps (string label) to (object)
        alias (dict):  maps (string label) to (object)
        default_labeler: used to compute a string label from an object
    """

    def __init__(self, labeler=None):
        self.byObject = {}
        self.bySymbol = {}
        self.aliases = {}
        self.default_labeler = labeler

    class UnknownSymbol:
        pass

    def __getstate__(self):
        #
        # While we should generally not pickle a SymbolMap, we still
        # need to implement __getstate__ / __setstate__ so that the
        # bi-map is correctly duplicated if the object is ever
        # deepcopied (the id() keys need to be updated to point to the
        # new model objects)
        #
        # Note: byObject and bySymbol constitute a bimap.  We only need
        # to save one of them.
        #
<<<<<<< HEAD
        return {
            'bySymbol': tuple((key, obj()) for key, obj in self.bySymbol.items()),
            'aliases': tuple((key, obj()) for key, obj in self.aliases.items()),
        }

    def __setstate__(self, state):
        self.byObject = {id(obj): key for key, obj in state['bySymbol']}
        self.bySymbol = {key: weakref_ref(obj) for key, obj in state['bySymbol']}
        self.aliases = {key: weakref_ref(obj) for key, obj in state['aliases']}
=======
        return (self.bySymbol, self.aliases, self.default_labeler)

    def __setstate__(self, state):
        self.bySymbol, self.aliases, self.default_labeler = state
        self.byObject = {id(v): k for k, v in self.bySymbol.items()}
>>>>>>> ed13c8c6

    def addSymbol(self, obj, symb):
        """
        Add a symbol for a given object

        This method assumes that objects and symbol names will not conflict.
        """
        nSymbols = len(self.byObject) + 1
        self.byObject[id(obj)] = symb
        self.bySymbol[symb] = obj
        if nSymbols != len(self.bySymbol):
            raise RuntimeError(
                "SymbolMap.addSymbol(): duplicate symbol.  "
                "SymbolMap likely in an inconsistent state"
            )
        if len(self.byObject) != len(self.bySymbol):
            raise RuntimeError(
                "SymbolMap.addSymbol(): duplicate object.  "
                "SymbolMap likely in an inconsistent state"
            )

    def addSymbols(self, obj_symbol_tuples):
        """
        Add (object, symbol) tuples from an iterable object.

        This method assumes that objects and symbol names will not conflict.
        """
        nSymbols = len(self.bySymbol)
        for obj, symbol in obj_symbol_tuples:
            self.byObject[id(obj)] = symbol
            self.bySymbol[symbol] = obj
            nSymbols += 1
        if nSymbols != len(self.bySymbol):
            raise RuntimeError(
                "SymbolMap.addSymbols(): duplicate symbol.  "
                "SymbolMap likely in an inconsistent state"
            )
        if len(self.byObject) != len(self.bySymbol):
            raise RuntimeError(
                "SymbolMap.addSymbols(): duplicate object.  "
                "SymbolMap likely in an inconsistent state"
            )

    def createSymbol(self, obj, labeler=None, *args):
        """
        Create a symbol for an object with a given labeler.  No
        error checking is done to ensure that the generated symbol
        name is unique.
        """
<<<<<<< HEAD
        # if args:
        #    symb = labeler(obj, *args)
        # else:
        #    symb = labeler(obj)
        if labeler:
            symb = labeler(obj)
        elif self.default_labeler:
            symb = self.default_labeler(obj)
        else:
            symb = str(obj)
        self.byObject[id(obj)] = symb
        self.bySymbol[symb] = weakref_ref(obj)
        return symb
=======
        if labeler is None:
            if self.default_labeler is not None:
                labeler = self.default_labeler
            else:
                labeler = str
        symbol = labeler(obj, *args)
        self.addSymbol(obj, symbol)
        return symbol
>>>>>>> ed13c8c6

    def createSymbols(self, objs, labeler=None, *args):
        """
        Create a symbol for iterable objects with a given labeler.  No
        error checking is done to ensure that the generated symbol
        names are unique.
        """
<<<<<<< HEAD
        # if args:
        #    self.addSymbols([(obj,labeler(obj, *args)) for obj in objs])
        # else:
        #    self.addSymbols([(obj,labeler(obj)) for obj in objs])
        self.addSymbols([(obj, labeler(obj)) for obj in objs])
=======
        if labeler is None:
            if self.default_labeler is not None:
                labeler = self.default_labeler
            else:
                labeler = str
        self.addSymbols((obj, labeler(obj, *args)) for obj in objs)
>>>>>>> ed13c8c6

    def getSymbol(self, obj, labeler=None, *args):
        """
        Return the symbol for an object.  If it has not already been cached
        in the symbol map, then create it.
        """
        obj_id = id(obj)
        if obj_id in self.byObject:
            return self.byObject[obj_id]
        #
        # Create a new symbol, performing an error check if it is a duplicate
        #
<<<<<<< HEAD
        if labeler:
            symb = labeler(obj)
        elif self.default_labeler:
            symb = self.default_labeler(obj)
        else:
            symb = str(obj)
        if symb in self.bySymbol:
            if self.bySymbol[symb]() is not obj:
                raise RuntimeError(
                    "Duplicate symbol '%s' already associated with "
                    "component '%s' (conflicting component: '%s')"
                    % (symb, self.bySymbol[symb]().name, obj.name)
                )
        self.bySymbol[symb] = weakref_ref(obj)
        self.byObject[obj_id] = symb
        return symb
=======
        if labeler is None:
            if self.default_labeler is not None:
                labeler = self.default_labeler
            else:
                labeler = str
        symbol = labeler(obj, *args)
        if symbol in self.bySymbol:
            # The labeler can have side-effects, including registering
            # this symbol in the symbol map
            if obj is self.bySymbol[symbol]:
                return symbol
            raise RuntimeError(
                "Duplicate symbol '%s' already associated with "
                "component '%s' (conflicting component: '%s')"
                % (symbol, self.bySymbol[symbol].name, obj.name) )
        self.bySymbol[symbol] = obj
        self.byObject[obj_id] = symbol
        return symbol
>>>>>>> ed13c8c6

    def alias(self, obj, name):
        """
        Create an alias for an object.  An aliases are symbols that
        do not have a one-to-one correspondence with objects.
        """
        if name in self.aliases:
            #
            # If the alias exists and the objects are the same,
            # then return.  Otherwise, raise an exception.
            #
            old_object = self.aliases[name]
            if old_object is obj:
                return
            else:
                raise RuntimeError(
                    "Duplicate alias '%s' already associated with "
                    "component '%s' (conflicting component: '%s')"
                    % (
                        name,
                        "UNKNOWN" if old_object is None else old_object.name,
<<<<<<< HEAD
                        obj.name,
                    )
                )
=======
                        obj.name
                    ))
>>>>>>> ed13c8c6
        else:
            #
            # Add the alias
            #
            self.aliases[name] = obj

    def getObject(self, symbol):
        """
        Return the object corresponding to a symbol
        """
        if symbol in self.bySymbol:
            return self.bySymbol[symbol]
        elif symbol in self.aliases:
            return self.aliases[symbol]
        else:
            return SymbolMap.UnknownSymbol

    def removeSymbol(self, obj):
        symb = self.byObject.pop(id(obj))
        self.bySymbol.pop(symb)<|MERGE_RESOLUTION|>--- conflicted
+++ resolved
@@ -54,23 +54,11 @@
         # Note: byObject and bySymbol constitute a bimap.  We only need
         # to save one of them.
         #
-<<<<<<< HEAD
-        return {
-            'bySymbol': tuple((key, obj()) for key, obj in self.bySymbol.items()),
-            'aliases': tuple((key, obj()) for key, obj in self.aliases.items()),
-        }
-
-    def __setstate__(self, state):
-        self.byObject = {id(obj): key for key, obj in state['bySymbol']}
-        self.bySymbol = {key: weakref_ref(obj) for key, obj in state['bySymbol']}
-        self.aliases = {key: weakref_ref(obj) for key, obj in state['aliases']}
-=======
         return (self.bySymbol, self.aliases, self.default_labeler)
 
     def __setstate__(self, state):
         self.bySymbol, self.aliases, self.default_labeler = state
         self.byObject = {id(v): k for k, v in self.bySymbol.items()}
->>>>>>> ed13c8c6
 
     def addSymbol(self, obj, symb):
         """
@@ -120,21 +108,6 @@
         error checking is done to ensure that the generated symbol
         name is unique.
         """
-<<<<<<< HEAD
-        # if args:
-        #    symb = labeler(obj, *args)
-        # else:
-        #    symb = labeler(obj)
-        if labeler:
-            symb = labeler(obj)
-        elif self.default_labeler:
-            symb = self.default_labeler(obj)
-        else:
-            symb = str(obj)
-        self.byObject[id(obj)] = symb
-        self.bySymbol[symb] = weakref_ref(obj)
-        return symb
-=======
         if labeler is None:
             if self.default_labeler is not None:
                 labeler = self.default_labeler
@@ -143,7 +116,6 @@
         symbol = labeler(obj, *args)
         self.addSymbol(obj, symbol)
         return symbol
->>>>>>> ed13c8c6
 
     def createSymbols(self, objs, labeler=None, *args):
         """
@@ -151,20 +123,12 @@
         error checking is done to ensure that the generated symbol
         names are unique.
         """
-<<<<<<< HEAD
-        # if args:
-        #    self.addSymbols([(obj,labeler(obj, *args)) for obj in objs])
-        # else:
-        #    self.addSymbols([(obj,labeler(obj)) for obj in objs])
-        self.addSymbols([(obj, labeler(obj)) for obj in objs])
-=======
         if labeler is None:
             if self.default_labeler is not None:
                 labeler = self.default_labeler
             else:
                 labeler = str
         self.addSymbols((obj, labeler(obj, *args)) for obj in objs)
->>>>>>> ed13c8c6
 
     def getSymbol(self, obj, labeler=None, *args):
         """
@@ -177,24 +141,6 @@
         #
         # Create a new symbol, performing an error check if it is a duplicate
         #
-<<<<<<< HEAD
-        if labeler:
-            symb = labeler(obj)
-        elif self.default_labeler:
-            symb = self.default_labeler(obj)
-        else:
-            symb = str(obj)
-        if symb in self.bySymbol:
-            if self.bySymbol[symb]() is not obj:
-                raise RuntimeError(
-                    "Duplicate symbol '%s' already associated with "
-                    "component '%s' (conflicting component: '%s')"
-                    % (symb, self.bySymbol[symb]().name, obj.name)
-                )
-        self.bySymbol[symb] = weakref_ref(obj)
-        self.byObject[obj_id] = symb
-        return symb
-=======
         if labeler is None:
             if self.default_labeler is not None:
                 labeler = self.default_labeler
@@ -209,11 +155,11 @@
             raise RuntimeError(
                 "Duplicate symbol '%s' already associated with "
                 "component '%s' (conflicting component: '%s')"
-                % (symbol, self.bySymbol[symbol].name, obj.name) )
+                % (symbol, self.bySymbol[symbol].name, obj.name)
+            )
         self.bySymbol[symbol] = obj
         self.byObject[obj_id] = symbol
         return symbol
->>>>>>> ed13c8c6
 
     def alias(self, obj, name):
         """
@@ -235,14 +181,9 @@
                     % (
                         name,
                         "UNKNOWN" if old_object is None else old_object.name,
-<<<<<<< HEAD
                         obj.name,
                     )
                 )
-=======
-                        obj.name
-                    ))
->>>>>>> ed13c8c6
         else:
             #
             # Add the alias
