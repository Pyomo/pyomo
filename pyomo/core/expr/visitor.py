#  ___________________________________________________________________________
#
#  Pyomo: Python Optimization Modeling Objects
#  Copyright (c) 2008-2022
#  National Technology and Engineering Solutions of Sandia, LLC
#  Under the terms of Contract DE-NA0003525 with National Technology and
#  Engineering Solutions of Sandia, LLC, the U.S. Government retains certain
#  rights in this software.
#  This software is distributed under the 3-clause BSD License.
#  ___________________________________________________________________________

from __future__ import division

import inspect
import logging
import sys
from copy import deepcopy
from collections import deque

logger = logging.getLogger('pyomo.core')

from .symbol_map import SymbolMap
from . import expr_common as common
from .expr_errors import TemplateExpressionError
from pyomo.common.deprecation import deprecated, deprecation_warning
from pyomo.common.errors import DeveloperError
from pyomo.core.expr.numvalue import (
    nonpyomo_leaf_types,
    native_types,
    native_numeric_types,
    value,)

try:
    # sys._getframe is slightly faster than inspect's currentframe, but
    # is not guaranteed to exist everywhere
    currentframe = sys._getframe
except AttributeError:
    currentframe = inspect.currentframe

def get_stack_depth():
    n = -1 # skip *this* frame in the count
    f = currentframe()
    while f is not None:
        n += 1
        f = f.f_back
    return n

# For efficiency, we want to run recursively, but don't want to hit
# Python's recursion limit (because that would be difficult to recover
# from cleanly).  However, there is a non-trivial cost to determine the
# current stack depth - and we don't want to hit that for every call.
# Instead, we will assume that the walker is always called with at
# least RECURSION_LIMIT frames available on the stack.  When we hit the
# end of that limit, we will actually check how much space is left on
# the stack and run recursively until only 2*RECURSION_LIMIT frames are
# left.  For the vast majority of well-formed expressions this approach
# avoids a somewhat costly call to get_stack_depth, but still catches
# the vast majority of cases that could generate a recursion error.
RECURSION_LIMIT = 50

class RevertToNonrecursive(Exception):
    pass

# NOTE: This module also has dependencies on numeric_expr; however, to
# avoid circular dependencies, we will NOT import them here.  Instead,
# until we can resolve the circular dependencies, they will be injected
# into this module by the .current module (which must be imported
# *after* numeric_expr, logocal_expr, and this module.


#-------------------------------------------------------
#
# Visitor Logic
#
#-------------------------------------------------------

class StreamBasedExpressionVisitor(object):
    """This class implements a generic stream-based expression walker.

    This visitor walks an expression tree using a depth-first strategy
    and generates a full event stream similar to other tree visitors
    (e.g., the expat XML parser).  The following events are triggered
    through callback functions as the traversal enters and leaves nodes
    in the tree:

      initializeWalker(expr) -> walk, result
      enterNode(N1) -> args, data
      {for N2 in args:}
        beforeChild(N1, N2) -> descend, child_result
          enterNode(N2) -> N2_args, N2_data
          [...]
          exitNode(N2, n2_data) -> child_result
        acceptChildResult(N1, data, child_result) -> data
        afterChild(N1, N2) -> None
      exitNode(N1, data) -> N1_result
      finalizeWalker(result) -> result

    Individual event callbacks match the following signatures:

   walk, result = initializeWalker(self, expr):

        initializeWalker() is called to set the walker up and perform
        any preliminary processing on the root node.  The method returns
        a flag indicating if the tree should be walked and a result.  If
        `walk` is True, then result is ignored.  If `walk` is False,
        then `result` is returned as the final result from the walker,
        bypassing all other callbacks (including finalizeResult).

   args, data = enterNode(self, node):

        enterNode() is called when the walker first enters a node (from
        above), and is passed the node being entered.  It is expected to
        return a tuple of child `args` (as either a tuple or list) and a
        user-specified data structure for collecting results.  If None
        is returned for args, the node's args attribute is used for
        expression types and the empty tuple for leaf nodes.  Returning
        None is equivalent to returning (None,None).  If the callback is
        not defined, the default behavior is equivalent to returning
        (None, []).

    node_result = exitNode(self, node, data):

        exitNode() is called after the node is completely processed (as
        the walker returns up the tree to the parent node).  It is
        passed the node and the results data structure (defined by
        enterNode() and possibly further modified by
        acceptChildResult()), and is expected to return the "result" for
        this node.  If not specified, the default action is to return
        the data object from enterNode().

    descend, child_result = beforeChild(self, node, child, child_idx):

        beforeChild() is called by a node for every child before
        entering the child node.  The node, child node, and child index
        (position in the args list from enterNode()) are passed as
        arguments.  beforeChild should return a tuple (descend,
        child_result).  If descend is False, the child node will not be
        entered and the value returned to child_result will be passed to
        the node's acceptChildResult callback.  Returning None is
        equivalent to (True, None).  The default behavior if not
        specified is equivalent to (True, None).

    data = acceptChildResult(self, node, data, child_result, child_idx):

        acceptChildResult() is called for each child result being
        returned to a node.  This callback is responsible for recording
        the result for later processing or passing up the tree.  It is
        passed the node, result data structure (see enterNode()), child
        result, and the child index (position in args from enterNode()).
        The data structure (possibly modified or replaced) must be
        returned.  If acceptChildResult is not specified, it does
        nothing if data is None, otherwise it calls data.append(result).

    afterChild(self, node, child, child_idx):

        afterChild() is called by a node for every child node
        immediately after processing the node is complete before control
        moves to the next child or up to the parent node.  The node,
        child node, an child index (position in args from enterNode())
        are passed, and nothing is returned.  If afterChild is not
        specified, no action takes place.

    finalizeResult(self, result):

        finalizeResult() is called once after the entire expression tree
        has been walked.  It is passed the result returned by the root
        node exitNode() callback.  If finalizeResult is not specified,
        the walker returns the result obtained from the exitNode
        callback on the root node.

    Clients interact with this class by either deriving from it and
    implementing the necessary callbacks (see above), assigning callable
    functions to an instance of this class, or passing the callback
    functions as arguments to this class' constructor.

    """

    # The list of event methods that can either be implemented by
    # derived classes or specified as callback functions to the class
    # constructor.
    #
    # This is a dict mapping the callback name to a single character
    # that we can use to classify the set of callbacks used by a
    # particular Visitor (we define special-purpose node processors for
    # certain common combinations).  For example, a 'bex' visitor is one
    # that supports beforeChild, enterNode, and exitNode, but NOT
    # afterChild or acceptChildResult.
    client_methods = {
        'enterNode': 'e',
        'exitNode': 'x',
        'beforeChild': 'b',
        'afterChild': 'a',
        'acceptChildResult': 'c',
        'initializeWalker': '',
        'finalizeResult': '',
    }

    def __init__(self, **kwds):
        # This is slightly tricky: We want derived classes to be able to
        # override the "None" defaults here, and for keyword arguments
        # to override both.  The hasattr check prevents the "None"
        # defaults from overriding attributes or methods defined on
        # derived classes.
        for field in self.client_methods:
            if field in kwds:
                setattr(self, field, kwds.pop(field))
            elif not hasattr(self, field):
                setattr(self, field, None)
        if kwds:
            raise RuntimeError("Unrecognized keyword arguments: %s" % (kwds,))

        # Handle deprecated APIs
        _fcns = (('beforeChild',2), ('acceptChildResult',3), ('afterChild',2))
        for name, nargs in _fcns:
            fcn = getattr(self, name)
            if fcn is None:
                continue
            _args = inspect.getfullargspec(fcn)
            _self_arg = 1 if inspect.ismethod(fcn) else 0
            if len(_args.args) == nargs + _self_arg and _args.varargs is None:
                deprecation_warning(
                    "Note that the API for the StreamBasedExpressionVisitor "
                    "has changed to include the child index for the %s() "
                    "method.  Please update your walker callbacks." % (name,),
                    version='5.7.0')
                def wrap(fcn, nargs):
                    def wrapper(*args):
                        return fcn(*args[:nargs])
                    return wrapper
                setattr(self, name, wrap(fcn, nargs))

        self.recursion_stack = None

        # Set up the custom recursive node handler function (customized
        # for the specific set of callbacks that are defined for this
        # class instance).
        recursive_node_handler = '_process_node_' + ''.join(sorted(
            '' if getattr(self, f[0]) is None else f[1]
            for f in self.client_methods.items()))
        self._process_node = getattr(
            self, recursive_node_handler, self._process_node_general)

    def walk_expression(self, expr):
        """Walk an expression, calling registered callbacks.
        """
        if self.initializeWalker is not None:
            walk, root = self.initializeWalker(expr)
            if not walk:
                return root
            elif root is None:
                root = expr
        else:
            root = expr

        try:
            result = self._process_node(root, RECURSION_LIMIT)
        except RevertToNonrecursive:
            ptr = (None,) + self.recursion_stack.pop()
            while self.recursion_stack:
                ptr = (ptr,) + self.recursion_stack.pop()
            self.recursion_stack = None
            result = self._nonrecursive_walker_loop(ptr)
        except RecursionError:
            logger.warning(
                'Unexpected RecursionError walking an expression tree.',
                extra={'id': 'W1003'})
            return self.walk_expression_nonrecursive(expr)

        if self.finalizeResult is not None:
            return self.finalizeResult(result)
        else:
            return result

    def _compute_actual_recursion_limit(self):
        recursion_limit \
            = sys.getrecursionlimit() - get_stack_depth() - 2*RECURSION_LIMIT
        if recursion_limit <= RECURSION_LIMIT:
            self.recursion_stack = []
            raise RevertToNonrecursive()
        return recursion_limit

    def _process_node_general(self, node, recursion_limit):
        """Recursive routine for processing nodes with general callbacks

        This is the "general" implementation of the
        StreamBasedExpressionVisitor node processor that can handle any
        combination of registered callback functions.

        """
        if not recursion_limit:
            recursion_limit = self._compute_actual_recursion_limit()
        else:
            recursion_limit -= 1

        if self.enterNode is not None:
            tmp = self.enterNode(node)
            if tmp is None:
                args = data = None
            else:
                args, data = tmp
        else:
            args = None
            data = []
        if args is None:
            if type(node) in nonpyomo_leaf_types \
                    or not node.is_expression_type():
                args = ()
            else:
                args = node.args

        # Because we do not require the args to be a context manager, we
        # will mock up the "with args" using a try-finally.
        context_manager = hasattr(args, '__enter__')
        if context_manager:
            args.__enter__()

        try:
            descend = True
            child_idx = -1
            # Note: this relies on iter(iterator) returning the
            # iterator.  This seems to hold for all common iterators
            # (list, tuple, generator, etc)
            arg_iter = iter(args)
            for child in arg_iter:
                child_idx += 1
                if self.beforeChild is not None:
                    tmp = self.beforeChild(node, child, child_idx)
                    if tmp is None:
                        descend = True
                    else:
                        descend, child_result = tmp

                if descend:
                    child_result = self._process_node(child, recursion_limit)

                if self.acceptChildResult is not None:
                    data = self.acceptChildResult(
                        node, data, child_result, child_idx)
                elif data is not None:
                    data.append(child_result)

                if self.afterChild is not None:
                    self.afterChild(node, child, child_idx)
        except RevertToNonrecursive:
            self._recursive_frame_to_nonrecursive_stack(locals())
            context_manager = False
            raise
        finally:
            if context_manager:
                args.__exit__(None, None, None)

        # We are done with this node.  Call exitNode to compute
        # any result
        if self.exitNode is not None:
            return self.exitNode(node, data)
        else:
            return data

    def _process_node_bex(self, node, recursion_limit):
        """Recursive routine for processing nodes with only 'bex' callbacks

        This is a special-case implementation of the "general"
        StreamBasedExpressionVisitor node processor for the case that
        only beforeChild, enterNode, and exitNode are defined (see
        also the definition of the client_methods dict).

        """
        if not recursion_limit:
            recursion_limit = self._compute_actual_recursion_limit()
        else:
            recursion_limit -= 1

        tmp = self.enterNode(node)
        if tmp is None:
            args = data = None
        else:
            args, data = tmp
        if args is None:
            if type(node) in nonpyomo_leaf_types \
                    or not node.is_expression_type():
                args = ()
            else:
                args = node.args

        # Because we do not require the args to be a context manager, we
        # will mock up the "with args" using a try-finally.
        context_manager = hasattr(args, '__enter__')
        if context_manager:
            args.__enter__()

        try:
            child_idx = -1
            # Note: this relies on iter(iterator) returning the
            # iterator.  This seems to hold for all common iterators
            # (list, tuple, generator, etc)
            arg_iter = iter(args)
            for child in arg_iter:
                child_idx += 1
                tmp = self.beforeChild(node, child, child_idx)
                if tmp is None:
                    descend = True
                else:
                    descend, child_result = tmp

                if descend:
                    data.append(self._process_node(child, recursion_limit))
                else:
                    data.append(child_result)
        except RevertToNonrecursive:
            self._recursive_frame_to_nonrecursive_stack(locals())
            context_manager = False
            raise
        finally:
            if context_manager:
                args.__exit__(None, None, None)

        # We are done with this node.  Call exitNode to compute
        # any result
        return self.exitNode(node, data)

    def _process_node_bx(self, node, recursion_limit):
        """Recursive routine for processing nodes with only 'bx' callbacks

        This is a special-case implementation of the "general"
        StreamBasedExpressionVisitor node processor for the case that
        only beforeChild and exitNode are defined (see also the
        definition of the client_methods dict).

        """
        if not recursion_limit:
            recursion_limit = self._compute_actual_recursion_limit()
        else:
            recursion_limit -= 1

        if type(node) in nonpyomo_leaf_types or not node.is_expression_type():
            args = ()
        else:
            args = node.args
        data = []

        try:
            child_idx = -1
            # Note: this relies on iter(iterator) returning the
            # iterator.  This seems to hold for all common iterators
            # (list, tuple, generator, etc)
            arg_iter = iter(args)
            for child in arg_iter:
                child_idx += 1
                tmp = self.beforeChild(node, child, child_idx)
                if tmp is None:
                    descend = True
                else:
                    descend, child_result = tmp
                if descend:
                    data.append(self._process_node(child, recursion_limit))
                else:
                    data.append(child_result)
        except RevertToNonrecursive:
            self._recursive_frame_to_nonrecursive_stack(locals())
            raise
        finally:
            pass

        # We are done with this node.  Call exitNode to compute
        # any result
        return self.exitNode(node, data)

    def _recursive_frame_to_nonrecursive_stack(self, local):
        child_idx = local['child_idx']
        _arg_list = [None] * child_idx
        _arg_list.append(local['child'])
        _arg_list.extend(local['arg_iter'])
        if not self.recursion_stack:
            # For the deepest stack frame, the recursion limit hit
            # as we started to enter the child.  As we haven't
            # started processing it yet, we need to decrement
            # child_idx so that it is revisited
            child_idx -= 1
        self.recursion_stack.append((
            local['node'],
            _arg_list,
            len(_arg_list)-1,
            local['data'],
            child_idx,
        ))

    def walk_expression_nonrecursive(self, expr):
        """Walk an expression, calling registered callbacks.
        """
        #
        # This walker uses a linked list to store the stack (instead of
        # an array).  The nodes of the linked list are 6-member tuples:
        #
        #    ( pointer to parent,
        #      expression node,
        #      tuple/list of child nodes (arguments),
        #      number of child nodes (arguments),
        #      data object to aggregate results from child nodes,
        #      current child node index )
        #
        # The walker only needs a single pointer to the end of the list
        # (ptr).  The beginning of the list is indicated by a None
        # parent pointer.
        #
        if self.initializeWalker is not None:
            walk, result = self.initializeWalker(expr)
            if not walk:
                return result
            elif result is not None:
                expr = result
        if self.enterNode is not None:
            tmp = self.enterNode(expr)
            if tmp is None:
                args = data = None
            else:
                args, data = tmp
        else:
            args = None
            data = []
        if args is None:
            if type(expr) in nonpyomo_leaf_types \
                    or not expr.is_expression_type():
                args = ()
            else:
                args = expr.args
        if hasattr(args, '__enter__'):
            args.__enter__()
        node = expr
        # Note that because we increment child_idx just before fetching
        # the child node, it must be initialized to -1, and ptr[3] must
        # always be *one less than* the number of arguments
        return self._nonrecursive_walker_loop(
            (None, node, args, len(args)-1, data, -1))

    def _nonrecursive_walker_loop(self, ptr):
        _, node, args, _, data, child_idx = ptr
        try:
            while 1:
                if child_idx < ptr[3]:
                    # Increment the child index pointer here for
                    # consistency.  Note that this means that for the bulk
                    # of the time, 'child_idx' will not match the value of
                    # ptr[5].  This provides a modest performance
                    # improvement, as we only have to recreate the ptr tuple
                    # just before we descend further into the tree (i.e., we
                    # avoid recreating the tuples for the special case where
                    # beforeChild indicates that we should not descend
                    # further).
                    child_idx += 1
                    # This node still has children to process
                    child = ptr[2][child_idx]

                    # Notify this node that we are about to descend into a
                    # child.
                    if self.beforeChild is not None:
                        tmp = self.beforeChild(node, child, child_idx)
                        if tmp is None:
                            descend = True
                            child_result = None
                        else:
                            descend, child_result = tmp
                        if not descend:
                            # We are aborting processing of this child node.
                            # Tell this node to accept the child result and
                            # we will move along
                            if self.acceptChildResult is not None:
                                data = self.acceptChildResult(
                                    node, data, child_result, child_idx)
                            elif data is not None:
                                data.append(child_result)
                            # And let the node know that we are done with a
                            # child node
                            if self.afterChild is not None:
                                self.afterChild(node, child, child_idx)
                            # Jump to the top to continue processing the
                            # next child node
                            continue

                    # Update the child argument counter in the stack.
                    # Because we are using tuples, we need to recreate the
                    # "ptr" object (linked list node)
                    ptr = ptr[:4] + (data, child_idx,)

                    # We are now going to actually enter this node.  The
                    # node will tell us the list of its child nodes that we
                    # need to process
                    if self.enterNode is not None:
                        tmp = self.enterNode(child)
                        if tmp is None:
                            args = data = None
                        else:
                            args, data = tmp
                    else:
                        args = None
                        data = []
                    if args is None:
                        if type(child) in nonpyomo_leaf_types \
                           or not child.is_expression_type():
                            # Leaves (either non-pyomo types or
                            # non-Expressions) have no child arguments, so
                            # are just put on the stack
                            args = ()
                        else:
                            args = child.args
                    if hasattr(args, '__enter__'):
                        args.__enter__()
                    node = child
                    child_idx = -1
                    ptr = (ptr, node, args, len(args)-1, data, child_idx)

                else: # child_idx == ptr[3]:
                    # We are done with this node.  Call exitNode to compute
                    # any result
                    if hasattr(ptr[2], '__exit__'):
                        ptr[2].__exit__(None, None, None)
                    if self.exitNode is not None:
                        node_result = self.exitNode(node, data)
                    else:
                        node_result = data

                    # Pop the node off the linked list
                    ptr = ptr[0]
                    # If we have returned to the beginning, return the final
                    # answer
                    if ptr is None:
                        if self.finalizeResult is not None:
                            return self.finalizeResult(node_result)
                        else:
                            return node_result
                    # Not done yet, update node to point to the new active
                    # node
                    node, child = ptr[1], node
                    data = ptr[4]
                    child_idx = ptr[5]

                    # We need to alert the node to accept the child's result:
                    if self.acceptChildResult is not None:
                        data = self.acceptChildResult(
                            node, data, node_result, child_idx)
                    elif data is not None:
                        data.append(node_result)

                    # And let the node know that we are done with a child node
                    if self.afterChild is not None:
                        self.afterChild(node, child, child_idx)

        finally:
            while ptr is not None:
                if hasattr(ptr[2], '__exit__'):
                        ptr[2].__exit__(None, None, None)
                ptr = ptr[0]


class SimpleExpressionVisitor(object):

    """
    Note:
        This class is a customization of the PyUtilib :class:`SimpleVisitor
        <pyutilib.misc.visitor.SimpleVisitor>` class that is tailored
        to efficiently walk Pyomo expression trees.  However, this class
        is not a subclass of the PyUtilib :class:`SimpleVisitor
        <pyutilib.misc.visitor.SimpleVisitor>` class because all key methods
        are reimplemented.
    """

    def visit(self, node):  #pragma: no cover
        """
        Visit a node in an expression tree and perform some operation on
        it.

        This method should be over-written by a user
        that is creating a sub-class.

        Args:
            node: a node in an expression tree

        Returns:
            nothing
        """
        pass

    def finalize(self):     #pragma: no cover
        """
        Return the "final value" of the search.

        The default implementation returns :const:`None`, because
        the traditional visitor pattern does not return a value.

        Returns:
            The final value after the search.  Default is :const:`None`.
        """
        pass

    def xbfs(self, node):
        """
        Breadth-first search of an expression tree,
        except that leaf nodes are immediately visited.

        Note:
            This method has the same functionality as the
            PyUtilib :class:`SimpleVisitor.xbfs <pyutilib.misc.visitor.SimpleVisitor.xbfs>`
            method.  The difference is that this method
            is tailored to efficiently walk Pyomo expression trees.

        Args:
            node: The root node of the expression tree that is searched.

        Returns:
            The return value is determined by the :func:`finalize` function,
            which may be defined by the user.  Defaults to :const:`None`.
        """
        dq = deque([node])
        while dq:
            current = dq.popleft()
            self.visit(current)
            #for c in self.children(current):
            for c in current.args:
                #if self.is_leaf(c):
                if c.__class__ in nonpyomo_leaf_types or not c.is_expression_type() or c.nargs() == 0:
                    self.visit(c)
                else:
                    dq.append(c)
        return self.finalize()

    def xbfs_yield_leaves(self, node):
        """
        Breadth-first search of an expression tree, except that
        leaf nodes are immediately visited.

        Note:
            This method has the same functionality as the
            PyUtilib :class:`SimpleVisitor.xbfs_yield_leaves <pyutilib.misc.visitor.SimpleVisitor.xbfs_yield_leaves>`
            method.  The difference is that this method
            is tailored to efficiently walk Pyomo expression trees.

        Args:
            node: The root node of the expression tree
                that is searched.

        Returns:
            The return value is determined by the :func:`finalize` function,
            which may be defined by the user.  Defaults to :const:`None`.
        """
        #
        # If we start with a leaf, then yield it and stop iteration
        #
        if node.__class__ in nonpyomo_leaf_types or not node.is_expression_type() or node.nargs() == 0:
            ans = self.visit(node)
            if not ans is None:
                yield ans
            return
        #
        # Iterate through the tree.
        #
        dq = deque([node])
        while dq:
            current = dq.popleft()
            #self.visit(current)
            #for c in self.children(current):
            for c in current.args:
                #if self.is_leaf(c):
                if c.__class__ in nonpyomo_leaf_types or not c.is_expression_type() or c.nargs() == 0:
                    ans = self.visit(c)
                    if not ans is None:
                        yield ans
                else:
                    dq.append(c)


class ExpressionValueVisitor(object):
    """
    Note:
        This class is a customization of the PyUtilib :class:`ValueVisitor
        <pyutilib.misc.visitor.ValueVisitor>` class that is tailored
        to efficiently walk Pyomo expression trees.  However, this class
        is not a subclass of the PyUtilib :class:`ValueVisitor
        <pyutilib.misc.visitor.ValueVisitor>` class because all key methods
        are reimplemented.
    """

    def visit(self, node, values):  #pragma: no cover
        """
        Visit a node in a tree and compute its value using
        the values of its children.

        This method should be over-written by a user
        that is creating a sub-class.

        Args:
            node: a node in a tree
            values: a list of values of this node's children

        Returns:
            The *value* for this node, which is computed using :attr:`values`
        """
        pass

    def visiting_potential_leaf(self, node):    #pragma: no cover
        """
        Visit a node and return its value if it is a leaf.

        Note:
            This method needs to be over-written for a specific
            visitor application.

        Args:
            node: a node in a tree

        Returns:
            A tuple: ``(flag, value)``.   If ``flag`` is False,
            then the node is not a leaf and ``value`` is :const:`None`.
            Otherwise, ``value`` is the computed value for this node.
        """
        raise RuntimeError("The visiting_potential_leaf method needs to be defined.")

    def finalize(self, ans):    #pragma: no cover
        """
        This method defines the return value for the search methods
        in this class.

        The default implementation returns the value of the
        initial node (aka the root node), because
        this visitor pattern computes and returns value for each
        node to enable the computation of this value.

        Args:
            ans: The final value computed by the search method.

        Returns:
            The final value after the search. Defaults to simply
            returning :attr:`ans`.
        """
        return ans

    def dfs_postorder_stack(self, node):
        """
        Perform a depth-first search in postorder using a stack
        implementation.

        Note:
            This method has the same functionality as the
            PyUtilib :class:`ValueVisitor.dfs_postorder_stack <pyutilib.misc.visitor.ValueVisitor.dfs_postorder_stack>`
            method.  The difference is that this method
            is tailored to efficiently walk Pyomo expression trees.

        Args:
            node: The root node of the expression tree
                that is searched.

        Returns:
            The return value is determined by the :func:`finalize` function,
            which may be defined by the user.
        """
        flag, value = self.visiting_potential_leaf(node)
        if flag:
            return self.finalize(value)
        #_stack = [ (node, self.children(node), 0, len(self.children(node)), [])]
        _stack = [ (node, node._args_, 0, node.nargs(), [])]
        #
        # Iterate until the stack is empty
        #
        # Note: 1 is faster than True for Python 2.x
        #
        while 1:
            #
            # Get the top of the stack
            #   _obj        Current expression object
            #   _argList    The arguments for this expression objet
            #   _idx        The current argument being considered
            #   _len        The number of arguments
            #   _result     The return values
            #
            _obj, _argList, _idx, _len, _result = _stack.pop()
            #
            # Iterate through the arguments
            #
            while _idx < _len:
                _sub = _argList[_idx]
                _idx += 1
                flag, value = self.visiting_potential_leaf(_sub)
                if flag:
                    _result.append( value )
                else:
                    #
                    # Push an expression onto the stack
                    #
                    _stack.append( (_obj, _argList, _idx, _len, _result) )
                    _obj                    = _sub
                    #_argList                = self.children(_sub)
                    _argList                = _sub._args_
                    _idx                    = 0
                    _len                    = _sub.nargs()
                    _result                 = []
            #
            # Process the current node
            #
            ans = self.visit(_obj, _result)
            if _stack:
                #
                # "return" the recursion by putting the return value on the end of the results stack
                #
                _stack[-1][-1].append( ans )
            else:
                return self.finalize(ans)


def replace_expressions(expr,
                        substitution_map,
                        descend_into_named_expressions=True,
                        remove_named_expressions=True):
    """

    Parameters
    ----------
    expr : Pyomo expression
       The source expression
    substitution_map : dict
       A dictionary mapping object ids in the source to the replacement objects.
    descend_into_named_expressions : bool
       True if replacement should go into named expression objects, False to halt at
       a named expression
    remove_named_expressions : bool
       True if the named expressions should be replaced with a standard expression,
       and False if the named expression should be left in place

    Returns
    -------
       Pyomo expression : returns the new expression object
    """
    return ExpressionReplacementVisitor(
        substitute=substitution_map,
        descend_into_named_expressions=descend_into_named_expressions,
        remove_named_expressions=remove_named_expressions,
    ).walk_expression(expr)


class ExpressionReplacementVisitor(StreamBasedExpressionVisitor):
    def __init__(self,
                 substitute=None,
                 descend_into_named_expressions=True,
                 remove_named_expressions=True):
        if substitute is None:
            substitute = {}
        # Note: preserving the attribute names from the previous
        # implementation of the expression walker.
        self.substitute = substitute
        self.enter_named_expr = descend_into_named_expressions
        self.rm_named_expr = remove_named_expressions

        kwds = {}
        if hasattr(self, 'visiting_potential_leaf'):
            deprecation_warning(
                "ExpressionReplacementVisitor: this walker has been ported "
                "to derive from StreamBasedExpressionVisitor.  "
                "visiting_potential_leaf() has been replaced by beforeChild()"
                "(note to implementers: the sense of the bool return value "
                "has been inverted).", version='6.2')
            def beforeChild(node, child, child_idx):
                is_leaf, ans = self.visiting_potential_leaf(child)
                return not is_leaf, ans
            kwds['beforeChild'] = beforeChild

        if hasattr(self, 'visit'):
            raise DeveloperError(
                "ExpressionReplacementVisitor: this walker has been ported "
                "to derive from StreamBasedExpressionVisitor.  "
                "overriding visit() has no effect (and is likely to generate "
                "invalid expression trees)")
        super().__init__(**kwds)

    def initializeWalker(self, expr):
        walk, result = self.beforeChild(None, expr, 0)
        if not walk:
            return False, result
        return True, expr

    def beforeChild(self, node, child, child_idx):
        if id(child) in self.substitute:
            return False, self.substitute[id(child)]
        elif type(child) in native_types:
            return False, child
        elif not child.is_expression_type():
            return False, child
        elif child.is_named_expression_type():
            if not self.enter_named_expr:
                return False, child
        return True, None

    def enterNode(self, node):
        args = list(node.args)
        # [bool:args_have_changed, list:original_args, bool:node_is_constant]
        return args, [False, args, True]

    def acceptChildResult(self, node, data, child_result, child_idx):
        if data[1][child_idx] is not child_result:
            data[1][child_idx] = child_result
            data[0] = True
        if ( child_result.__class__ not in native_types
             and not child_result.is_constant() ):
            data[2] = False
        return data

    def exitNode(self, node, data):
        if node.is_named_expression_type():
            assert len(data[1]) == 1
            if self.rm_named_expr:
                return data[1][0]
            elif data[0]:
                node.set_value(data[1][0])
                return node
        elif data[0]:
            if data[2]:
                return node._apply_operation(data[1])
            else:
                return node.create_node_with_local_data(tuple(data[1]))
        return node

    @deprecated(
        "ExpressionReplacementVisitor: this walker has been ported "
        "to derive from StreamBasedExpressionVisitor.  "
        "dfs_postorder_stack() has been replaced with walk_expression()",
        version='6.2')
    def dfs_postorder_stack(self, expr):
        return self.walk_expression(expr)


def evaluate_fixed_subexpressions(expr, descend_into_named_expressions=True,
                                  remove_named_expressions=True):
    return EvaluateFixedSubexpressionVisitor(
        descend_into_named_expressions=descend_into_named_expressions,
        remove_named_expressions=remove_named_expressions
    ).walk_expression(expr)


class EvaluateFixedSubexpressionVisitor(ExpressionReplacementVisitor):
    def __init__(self,
                 descend_into_named_expressions=False,
                 remove_named_expressions=False):
        super().__init__(
              descend_into_named_expressions=descend_into_named_expressions,
              remove_named_expressions=remove_named_expressions
        )

    def beforeChild(self, node, child, child_idx):
        if type(child) in native_types:
            return False, child
        elif not child.is_expression_type():
            if child.is_fixed():
                return False, child()
            else:
                return False, child
        elif child.is_named_expression_type():
            if not self.enter_named_expr:
                return False, child
        return True, None


#-------------------------------------------------------
#
# Functions used to process expression trees
#
#-------------------------------------------------------

# =====================================================
#  clone_expression
# =====================================================

def clone_expression(expr, substitute=None):
    """A function that is used to clone an expression.

    Cloning is equivalent to calling ``copy.deepcopy`` with no Block
    scope.  That is, the expression tree is duplicated, but no Pyomo
    components (leaf nodes *or* named Expressions) are duplicated.

    Args:
        expr: The expression that will be cloned.
        substitute (dict): A dictionary mapping object ids to
            objects. This dictionary has the same semantics as
            the memo object used with ``copy.deepcopy``. Defaults
            to None, which indicates that no user-defined
            dictionary is used.

    Returns:
        The cloned expression.

    """
    common.clone_counter._count += 1
    memo = {'__block_scope__': {id(None): False}}
    if substitute:
        expr = replace_expressions(expr, substitute)
    return deepcopy(expr, memo)


# =====================================================
#  sizeof_expression
# =====================================================

def sizeof_expression(expr):
    """
    Return the number of nodes in the expression tree.

    Args:
        expr: The root node of an expression tree.

    Returns:
        A non-negative integer that is the number of
        interior and leaf nodes in the expression tree.
    """
    def enter(node):
        return None, 1
    def accept(node, data, child_result, child_idx):
        return data + child_result
    return StreamBasedExpressionVisitor(
        enterNode=enter,
        acceptChildResult=accept,
    ).walk_expression(expr)

# =====================================================
#  evaluate_expression
# =====================================================

class _EvaluationVisitor(ExpressionValueVisitor):

    def __init__(self, exception):
        self.exception = exception

    def visit(self, node, values):
        """ Visit nodes that have been expanded """
        return node._apply_operation(values)

    def visiting_potential_leaf(self, node):
        """
        Visiting a potential leaf.

        Return True if the node is not expanded.
        """
        if node.__class__ in nonpyomo_leaf_types:
            return True, node

        if node.is_expression_type():
            return False, None

        if node.is_numeric_type():
            return True, value(node, exception=self.exception)
        elif node.is_logical_type():
            return True, value(node, exception=self.exception)
        else:
            return True, node


class FixedExpressionError(Exception):

    def __init__(self, *args, **kwds):
        super(FixedExpressionError, self).__init__(*args, **kwds)


class NonConstantExpressionError(Exception):

    def __init__(self, *args, **kwds):
        super(NonConstantExpressionError, self).__init__(*args, **kwds)


class _EvaluateConstantExpressionVisitor(ExpressionValueVisitor):

    def visit(self, node, values):
        """ Visit nodes that have been expanded """
        return node._apply_operation(values)

    def visiting_potential_leaf(self, node):
        """
        Visiting a potential leaf.

        Return True if the node is not expanded.
        """
        if node.__class__ in nonpyomo_leaf_types:
            return True, node

        if node.is_expression_type():
            return False, None

        if node.is_numeric_type():
            # Get the object value.  This will also cause templates to
            # raise TemplateExpressionErrors
            try:
                val = value(node)
            except TemplateExpressionError:
                raise
            except:
                # Uninitialized Var/Param objects should be given the
                # opportunity to map the error to a NonConstant / Fixed
                # expression error
                if not node.is_fixed():
                    raise NonConstantExpressionError()
                if not node.is_constant():
                    raise FixedExpressionError()
                raise

            if not node.is_fixed():
                raise NonConstantExpressionError()
            if not node.is_constant():
                raise FixedExpressionError()
            return True, val

        return True, node


def evaluate_expression(exp, exception=True, constant=False):
    """Evaluate the value of the expression.

    Args:
        expr: The root node of an expression tree.
        exception (bool): A flag that indicates whether
            exceptions are raised.  If this flag is
            :const:`False`, then an exception that
            occurs while evaluating the expression
            is caught and the return value is :const:`None`.
            Default is :const:`True`.
        constant (bool): If True, constant expressions are
            evaluated and returned but nonconstant expressions
            raise either FixedExpressionError or
            NonconstantExpressionError (default=False).

    Returns:
        A floating point value if the expression evaluates
        normally, or :const:`None` if an exception occurs
        and is caught.

    """
    clear_active = False
    if constant:
        visitor = _EvaluateConstantExpressionVisitor()
    else:
        if evaluate_expression.visitor_active:
            visitor = _EvaluationVisitor(exception=exception)
        else:
            visitor = evaluate_expression.visitor_cache
            visitor.exception = exception
            evaluate_expression.visitor_active = True
            clear_active = True

    try:
        ans = visitor.dfs_postorder_stack(exp)
    except ( TemplateExpressionError, ValueError, TypeError,
             NonConstantExpressionError, FixedExpressionError ):
        # Errors that we want to be able to suppress:
        #
        #   TemplateExpressionError: raised when generating expression
        #      templates
        #   FixedExpressionError, NonConstantExpressionError: raised
        #      when processing expressions that are expected to be fixed
        #      (e.g., indices)
        #   ValueError: "standard" expression value errors
        #   TypeError: This can be raised in Python3 when evaluating a
        #      operation returns a complex number (e.g., sqrt(-1))
        if exception:
            raise
        return None
    finally:
        if clear_active:
           evaluate_expression.visitor_active = False
    if ans.__class__ not in native_types and ans.is_numeric_type() is True:
        return value(ans)
    return ans

evaluate_expression.visitor_cache = _EvaluationVisitor(True)
evaluate_expression.visitor_active = False

# =====================================================
#  identify_components
# =====================================================

class _ComponentVisitor(SimpleExpressionVisitor):

    def __init__(self, types):
        self.seen = set()
        if types.__class__ is set:
            self.types = types
        else:
            self.types = set(types)

    def visit(self, node):
        if node.__class__ in self.types:
            if id(node) in self.seen:
                return
            self.seen.add(id(node))
            return node


def identify_components(expr, component_types):
    """
    A generator that yields a sequence of nodes
    in an expression tree that belong to a specified set.

    Args:
        expr: The root node of an expression tree.
        component_types (set or list): A set of class
            types that will be matched during the search.

    Yields:
        Each node that is found.
    """
    #
    # OPTIONS:
    # component_types - set (or list) if class types to find
    # in the expression.
    #
    visitor = _ComponentVisitor(component_types)
    yield from visitor.xbfs_yield_leaves(expr)


# =====================================================
#  identify_variables
# =====================================================

class _VariableVisitor(SimpleExpressionVisitor):

    def __init__(self):
        self.seen = set()

    def visit(self, node):
        if node.__class__ in nonpyomo_leaf_types:
            return

        if node.is_variable_type():
            if id(node) in self.seen:
                return
            self.seen.add(id(node))
            return node

        if node.is_expression_type() and isinstance(node, LinearExpression):
            if id(node) in self.seen:
                return
            self.seen.add(id(node))

            def unique_vars_generator():
                for var in node.linear_vars:
                    if id(var) in self.seen:
                        continue
                    self.seen.add(id(var))
                    yield var
            return tuple(v for v in unique_vars_generator())


def identify_variables(expr, include_fixed=True):
    """
    A generator that yields a sequence of variables
    in an expression tree.

    Args:
        expr: The root node of an expression tree.
        include_fixed (bool): If :const:`True`, then
            this generator will yield variables whose
            value is fixed.  Defaults to :const:`True`.

    Yields:
        Each variable that is found.
    """
    visitor = _VariableVisitor()
    if include_fixed:
        for v in visitor.xbfs_yield_leaves(expr):
            if isinstance(v, tuple):
                yield from v
            else:
                yield v
    else:
        for v in visitor.xbfs_yield_leaves(expr):
            if isinstance(v, tuple):
                for v_i in v:
                    if not v_i.is_fixed():
                        yield v_i
            else:
                if not v.is_fixed():
                    yield v


# =====================================================
#  identify_mutable_parameters
# =====================================================

class _MutableParamVisitor(SimpleExpressionVisitor):

    def __init__(self):
        self.seen = set()

    def visit(self, node):
        if node.__class__ in nonpyomo_leaf_types:
            return

        # TODO: Confirm that this has the right semantics
        if (not node.is_variable_type() and node.is_fixed()
                and not node.is_constant()):
            if id(node) in self.seen:
                return
            self.seen.add(id(node))
            return node


def identify_mutable_parameters(expr):
    """
    A generator that yields a sequence of mutable
    parameters in an expression tree.

    Args:
        expr: The root node of an expression tree.

    Yields:
        Each mutable parameter that is found.
    """
    visitor = _MutableParamVisitor()
    yield from visitor.xbfs_yield_leaves(expr)


# =====================================================
#  polynomial_degree
# =====================================================

class _PolynomialDegreeVisitor(ExpressionValueVisitor):

    def visit(self, node, values):
        """ Visit nodes that have been expanded """
        return node._compute_polynomial_degree(values)

    def visiting_potential_leaf(self, node):
        """
        Visiting a potential leaf.

        Return True if the node is not expanded.
        """
        if node.__class__ in nonpyomo_leaf_types:
            return True, 0

        if node.is_expression_type():
            return False, None

        if node.is_numeric_type():
            return True, 0 if node.is_fixed() else 1
        else:
            return True, node


def polynomial_degree(node):
    """
    Return the polynomial degree of the expression.

    Args:
        node: The root node of an expression tree.

    Returns:
        A non-negative integer that is the polynomial
        degree if the expression is polynomial, or :const:`None` otherwise.
    """
    visitor = _PolynomialDegreeVisitor()
    return visitor.dfs_postorder_stack(node)


# =====================================================
#  _expression_is_fixed
# =====================================================

class _IsFixedVisitor(ExpressionValueVisitor):
    """
    NOTE: This doesn't check if combiner logic is
    all or any and short-circuit the test.  It's
    not clear that that is an important optimization.
    """

    def visit(self, node, values):
        """ Visit nodes that have been expanded """
        return node._is_fixed(values)

    def visiting_potential_leaf(self, node):
        """
        Visiting a potential leaf.

        Return True if the node is not expanded.
        """
        if node.__class__ in nonpyomo_leaf_types:
            return True, True

        elif node.is_expression_type():
            return False, None

        elif node.is_numeric_type():
            return True, node.is_fixed()

        return True, node


def _expression_is_fixed(node):
    """Return bool indicating if this expression is fixed (non-variable)

    Args:
        node: The root node of an expression tree.

<<<<<<< HEAD
    Returns:
        A non-negative integer that is the polynomial
        degree if the expression is polynomial, or :const:`None` otherwise.
=======
    Returns: bool
>>>>>>> 3c50ee20

    """
    visitor = _IsFixedVisitor()
    return visitor.dfs_postorder_stack(node)


# =====================================================
#  expression_to_string
# =====================================================

LEFT_TO_RIGHT = common.OperatorAssociativity.LEFT_TO_RIGHT
RIGHT_TO_LEFT = common.OperatorAssociativity.RIGHT_TO_LEFT

class _ToStringVisitor(ExpressionValueVisitor):

    _expression_handlers = None

    def __init__(self, verbose, smap):
        super(_ToStringVisitor, self).__init__()
        self.verbose = verbose
        self.smap = smap

    def visit(self, node, values):
        """ Visit nodes that have been expanded """
        if node.PRECEDENCE is None:
            if self._expression_handlers \
               and node.__class__ in self._expression_handlers:
                return self._expression_handlers[node.__class__](
                    self, node, values)
            return node._to_string(values, self.verbose, self.smap)

        for i,val in enumerate(values):
            arg = node._args_[i]

            if arg is None:
<<<<<<< HEAD
                values[i] = 'Undefined'  # TODO: coverage
=======
                values[i] = 'Undefined'
>>>>>>> 3c50ee20
            elif arg.__class__ in native_numeric_types:
                pass
            elif arg.__class__ in nonpyomo_leaf_types:
                values[i] = f"'{val}'"
            else:
                parens = False
                if not self.verbose and arg.is_expression_type():
                    if arg.PRECEDENCE is None:
                        pass
                    elif node.PRECEDENCE < arg.PRECEDENCE:
                        parens = True
                    elif node.PRECEDENCE == arg.PRECEDENCE:
                        if i == 0:
                            parens = node.ASSOCIATIVITY != LEFT_TO_RIGHT
                        elif i == len(node._args_)-1:
                            parens = node.ASSOCIATIVITY != RIGHT_TO_LEFT
                        else:
                            parens = True
                if parens:
                    values[i] = f"({val})"

        if self._expression_handlers \
           and node.__class__ in self._expression_handlers:
            return self._expression_handlers[node.__class__](
                self, node, values)

        return node._to_string(values, self.verbose, self.smap)

    def visiting_potential_leaf(self, node):
        """
        Visiting a potential leaf.

        Return True if the node is not expanded.
        """
<<<<<<< HEAD
        if node is None:  # TODO: coverage
=======
        if node is None:
>>>>>>> 3c50ee20
            return True, None

        if node.__class__ in nonpyomo_leaf_types:
            return True, str(node)

        if node.is_expression_type():
            return False, None

        if hasattr(node, 'to_string'):
            return True, node.to_string(
                verbose=self.verbose,
                smap=self.smap,
            )
        else:
            return True, str(node)


def expression_to_string(expr, verbose=None, labeler=None, smap=None,
                         compute_values=False):
    """Return a string representation of an expression.

    Parameters
    ----------
    expr: ExpressionBase
        The root node of an expression tree.

    verbose: bool
        If :const:`True`, then the output is a nested functional form.
        Otherwise, the output is an algebraic expression.  Default is
        retrieved from :py:attr:`common.TO_STRING_VERBOSE`

    labeler: Callable
<<<<<<< HEAD

=======
>>>>>>> 3c50ee20
        If specified, this labeler is used to generate the string
        representation for leaves (Var / Param objects) in the
        expression.

    smap:  SymbolMap
        If specified, this :class:`SymbolMap
        <pyomo.core.expr.symbol_map.SymbolMap>` is used to cache labels.

    compute_values: bool
        If :const:`True`, then parameters and fixed variables are
        evaluated before the expression string is generated.  Default is
        :const:`False`.

    Returns:
        A string representation for the expression.

    """
    verbose = common.TO_STRING_VERBOSE if verbose is None else verbose
    #
    # Setup the symbol map
    #
    if labeler is not None:
        if smap is None:
            smap = SymbolMap()
        smap.default_labeler = labeler
    #
    # TODO: should we deprecate the compute_values option?
    #
    if compute_values:
        expr = evaluate_fixed_subexpressions(expr)
    #
    # Create and execute the visitor pattern
    #
    visitor = _ToStringVisitor(verbose, smap)
    return visitor.dfs_postorder_stack(expr)<|MERGE_RESOLUTION|>--- conflicted
+++ resolved
@@ -1492,13 +1492,7 @@
     Args:
         node: The root node of an expression tree.
 
-<<<<<<< HEAD
-    Returns:
-        A non-negative integer that is the polynomial
-        degree if the expression is polynomial, or :const:`None` otherwise.
-=======
     Returns: bool
->>>>>>> 3c50ee20
 
     """
     visitor = _IsFixedVisitor()
@@ -1534,11 +1528,7 @@
             arg = node._args_[i]
 
             if arg is None:
-<<<<<<< HEAD
-                values[i] = 'Undefined'  # TODO: coverage
-=======
                 values[i] = 'Undefined'
->>>>>>> 3c50ee20
             elif arg.__class__ in native_numeric_types:
                 pass
             elif arg.__class__ in nonpyomo_leaf_types:
@@ -1573,11 +1563,7 @@
 
         Return True if the node is not expanded.
         """
-<<<<<<< HEAD
-        if node is None:  # TODO: coverage
-=======
         if node is None:
->>>>>>> 3c50ee20
             return True, None
 
         if node.__class__ in nonpyomo_leaf_types:
@@ -1610,10 +1596,6 @@
         retrieved from :py:attr:`common.TO_STRING_VERBOSE`
 
     labeler: Callable
-<<<<<<< HEAD
-
-=======
->>>>>>> 3c50ee20
         If specified, this labeler is used to generate the string
         representation for leaves (Var / Param objects) in the
         expression.
