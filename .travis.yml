--- conflicted
+++ resolved
@@ -52,7 +52,6 @@
                                 sympy pymysql pyodbc pyro4 pyyaml \
                                 networkx xlrd pandas matplotlib dill
     fi
-<<<<<<< HEAD
   - ${DOC} pip install nose coverage codecov
  # Clone but don't install pyomo-model-libraries
   - ${DOC} git clone --quiet https://github.com/Pyomo/pyomo-model-libraries.git
@@ -66,61 +65,21 @@
     if [ -z "$DISABLE_COVERAGE" ]
     then
         ${DOC} bash -c "echo 'import coverage; coverage.process_startup()' > ${DOCKER_SITE_PACKAGES}/run_coverage_at_startup.pth"
-=======
-
-  #
-  # Install freely available solvers
-  #
-  - conda install -q -y -c conda-forge --no-update-dependencies glpk
-  - glpsol -v
-  - conda install -q -y -c conda-forge --no-update-dependencies ipopt
-  - ipopt -v
-  - conda install -q -y -c conda-forge --no-update-dependencies coincbc
-  - echo quit | cbc -
-  #
-  # Clone but don't install pyomo-model-libraries
-  #
-  - git clone --quiet https://github.com/Pyomo/pyomo-model-libraries.git
-  #
-  # Install PyUtilib (master branch)
-  #
-  - pip install --quiet git+https://github.com/PyUtilib/pyutilib
-  #
-  # Install this package
-  #
-  - python setup.py develop
-  #
-  # Fetch additional solvers
-  #
-  - mkdir $PWD/bin
-  - export PATH="$PWD/bin:$PATH"
-  - python pyomo/contrib/trustregion/getGJH.py $PWD/bin
-  - gjh -v
-  - python pyomo/common/getGSL.py $PWD/bin
-  #
-  # Verify that the Python interpreter hasn't changed (occasionally conda
-  # installers will change the installed Python!!)
-  #
-  - which python
-  - python --version
-  - if [ `python --version |& grep "Python ${TRAVIS_PYTHON_VERSION}" | wc -l` -eq 0 ]; then
-       exit 1;
->>>>>>> 8fe6c27c
     fi
 
 script:
-<<<<<<< HEAD
   - ${DOC} python --version
   - ${DOC} pip --version
-  - ${DOC} bash -c 'echo CPLEX_AMPL_VERSION="$CPLEX_AMPL_VERSION"'
-  - ${DOC} bash -c 'echo GUROBI_AMPL_VERSION="$GUROBI_AMPL_VERSION"'
-  - ${DOC} bash -c 'echo GLPK_VERSION="$GLPK_VERSION"'
-  - ${DOC} bash -c 'echo IPOPT_VERSION="$IPOPT_VERSION"'
-  - ${DOC} bash -c 'echo CBC_VERSION="$CBC_VERSION"'
-  - ${DOC} bash -c 'echo BARON_VERSION="$BARON_VERSION"'
-  - ${DOC} bash -c 'echo GAMS_VERSION="$GAMS_VERSION"'
-  - ${DOC} bash -c 'echo GJH_VERSION="$GJH_VERSION"'
-  - ${DOC} bash -c 'echo GJH_ASL_JSON_VERSION="$GJH_ASL_JSON_VERSION"'
+  - ${DOC} bash -c '[ -n "$CPLEX_VERSION" ] && echo CPLEX_VERSION="$CPLEX_VERSION"'
+  - ${DOC} bash -c '[ -n "$CPLEX_AMPL_VERSION" ] && echo CPLEX_AMPL_VERSION="$CPLEX_AMPL_VERSION"'
+  - ${DOC} bash -c '[ -n "$GUROBI_AMPL_VERSION" ] && echo GUROBI_AMPL_VERSION="$GUROBI_AMPL_VERSION"'
+  - ${DOC} bash -c '[ -n "$BARON_VERSION" ] && echo BARON_VERSION="$BARON_VERSION"'
+  - ${DOC} bash -c '[ -n "$GLPK_VERSION" ] && echo GLPK_VERSION="$GLPK_VERSION"'
+  - ${DOC} bash -c '[ -n "$IPOPT_VERSION" ] && echo IPOPT_VERSION="$IPOPT_VERSION"'
+  - ${DOC} bash -c '[ -n "$CBC_VERSION" ] && echo CBC_VERSION="$CBC_VERSION"'
+  - ${DOC} bash -c '[ -n "$GAMS_VERSION" ] && echo GAMS_VERSION="$GAMS_VERSION"'
+  - ${DOC} bash -c '[ -n "$GJH_VERSION" ] && echo GJH_VERSION="$GJH_VERSION"'
+  - ${DOC} bash -c '[ -n "$GJH_AS_JSON__VERSION" ] && echo GJH_ASL_JSON_VERSION="$GJH_ASL_JSON_VERSION"'
   - ${DOC} pip list
 ####### temp
   - ${DOC} bash -c 'BARONEXE="$(which baron)" && mv "${BARONEXE}" "${BARONEXE%baron}_baron"'
@@ -128,22 +87,6 @@
   - ${DOC} test.pyomo -v --cat=$CATEGORY pyomo `pwd`/pyomo-model-libraries
  # Run documentation tests
   - if [[ "$IMAGE_NAME" != "test-builds:python_3.7-rc" ]]; then ${DOC} make -C doc/OnlineDocs doctest -d; fi
-=======
-  # This block of commands enable tracking of coverage for any
-  # subprocesses launched by tests
-  - export COVERAGE_PROCESS_START=${TRAVIS_BUILD_DIR}/coveragerc
-  - cp ${TRAVIS_BUILD_DIR}/.coveragerc ${COVERAGE_PROCESS_START}
-  - echo "data_file=${TRAVIS_BUILD_DIR}/.coverage" >> ${COVERAGE_PROCESS_START}
-  - SITE_PACKAGES=`python -c "from distutils.sysconfig import get_python_lib; print(get_python_lib())"`
-  - echo "import coverage; coverage.process_startup()" > ${SITE_PACKAGES}/run_coverage_at_startup.pth
-
-  # Run Pyomo tests
-  - test.pyomo -v --cat=$CATEGORY pyomo `pwd`/pyomo-model-libraries
-
-  # Run documentation tests
-  #- cd doc/OnlineDocs && make doctest -d && cd ../..
-  ## nosetests -v --with-doctest --doctest-extension=.rst doc/OnlineDocs
->>>>>>> 8fe6c27c
 
 after_script:
  # Kill the docker container
