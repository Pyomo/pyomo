branches:
  only:
  - master
cache: false
language: generic
services:
- docker
env:
  global:
  - DOCKERHUB_REPOSITORY=pyomo/linux-test-images
    # Configure Pyomo to put the configuration directory here (so that it
    # is both writable, and will be cleared between test runs
  - PYOMO_CONFIG_DIR=${TRAVIS_BUILD_DIR}/config
  - COVERAGE_PROCESS_START=${TRAVIS_BUILD_DIR}/coveragerc
  - DOCKERENV="-e TAG -e COVERAGE_PROCESS_START -e PYOMO_CONFIG_DIR"
  matrix:
  - TAG=python_3.7    CATEGORY="nightly"
  - TAG=python_3.7    CATEGORY="nightly" SLIM=1
  - TAG=python_3.7    CATEGORY="smoke"   SETUP_OPTIONS="--with-cython"
  - TAG=python_3.6    CATEGORY="nightly"
  - TAG=python_3.5    CATEGORY="nightly"
  - TAG=python_2.7    CATEGORY="nightly" KEY_JOB=1
  - TAG=pypy_3        CATEGORY="nightly" DISABLE_COVERAGE=1
  - TAG=pypy_2        CATEGORY="nightly" DISABLE_COVERAGE=1
  - TAG=anaconda_3    CATEGORY="nightly"
  - TAG=anaconda_2    CATEGORY="nightly"
  - TAG=python_3.6    CATEGORY="parallel"
  - TAG=python_2.7    CATEGORY="parallel"

before_install:
  - IMAGE=${DOCKERHUB_REPOSITORY}:${TAG}
  - docker pull ${IMAGE}
    # (1) We are mounting the current directory onto the
    #     docker container and giving it a mount location with
    #     an identical name, which avoids issues with file
    #     paths in coverage reports.
    # (2) We are starting a container in detached mode that
    #     runs a semi-infinite sleep call. This allows us to
    #     run separate docker exec commands that keep the state
    #     of the container between calls.
  - export DOC_ID=`docker run -d -v $(pwd):$(pwd) -w $(pwd) ${IMAGE} sleep 10000000000`
    # used by codecov when uploading the coverage report
  - export CI_ENV=`bash <(curl -s https://codecov.io/env)`
    # enable tracking of coverage for subprocesses launched
    # during tests
  - cp ${TRAVIS_BUILD_DIR}/.coveragerc ${COVERAGE_PROCESS_START}
  - echo "data_file=${TRAVIS_BUILD_DIR}/.coverage" >> ${COVERAGE_PROCESS_START}
    # commands prefixed by ${DOC} will execute inside the
    # running docker container
  - export DOC="docker exec ${CI_ENV} ${DOCKERENV} ${DOC_ID}"

install:
    # NOTE: pip, setuptools, wheel, coverage, and codecov are all built
    #   into the docker container.  We will upgrade the critical package
    #   management packages here to reduce the volume of PIP warnings
  - ${DOC} pip install -U pip setuptools wheel
  - |
    if [ -n "$SLIM" ]
    then
        ${DOC} bash -c 'echo ${DOCKER_PYTHON_CORE}; \
            for PKG in `pip list --format freeze | cut -d= -f1`; do \
                _core=`echo " ${DOCKER_PYTHON_CORE} "|grep " ${PKG} "|wc -l`; \
                if test ${_core} -eq 0; then \
                    pip uninstall -y ${PKG}; \
                else \
                    echo "Preserving ${PKG}; part of DOCKER_PYTHON_CORE"; \
                fi; \
            done'
    fi
    # Clone but don't install pyomo-model-libraries
  - ${DOC} git clone --quiet https://github.com/Pyomo/pyomo-model-libraries.git
    # Install PyUtilib (master branch)
  - ${DOC} pip install --quiet git+https://github.com/PyUtilib/pyutilib
    # Install this package
<<<<<<< HEAD
  - ${DOC} python setup.py develop
=======
  - ${DOC} python setup.py develop ${SETUP_OPTIONS}
>>>>>>> d06027b9
    # Finish setting up coverage tracking for subprocesses
  - DOCKER_SITE_PACKAGES=`${DOC} python -c "from distutils.sysconfig import get_python_lib; print(get_python_lib())"`
  - |
    if [ -z "$DISABLE_COVERAGE" ]
    then
        ${DOC} bash -c "echo 'import coverage; coverage.process_startup()' > ${DOCKER_SITE_PACKAGES}/run_coverage_at_startup.pth"
    fi
  - ${DOC} pyomo download-extensions
  - ${DOC} pyomo build-extensions

script:
  - ${DOC} python --version
  - ${DOC} pip --version
  - ${DOC} pip list
  - ${DOC} env | sort
  - ${DOC} test.pyomo -v --cat=$CATEGORY pyomo `pwd`/pyomo-model-libraries
 # Run documentation tests
  - |
    if [ -z "$SLIM" ]; then
      ${DOC} make -C doc/OnlineDocs doctest -d
    fi

after_script:
 # Kill the docker container
  - docker kill ${DOC_ID}

after_success:
    # Combine coverage reports over all subprocesses and upload
  - ${DOC} find . -maxdepth 10 -name ".cov*"
  - ${DOC} coverage combine
  - ${DOC} codecov --env TAG -X gcov
<<<<<<< HEAD
    # Trigger PyomoGallery build
  - "if [ -n \"${KEY_JOB}\" ]; then curl -s -X POST -H 'Content-Type: application/json' -H 'Accept: application/json' -H 'Travis-API-Version: 3' -H 'Authorization: token 4DadIB521uUPyBXMtvQVOw' -d '{\"request\": {\"branch\": \"master\"}}' https://api.travis-ci.org/repo/Pyomo%2FPyomoGallery/requests; fi"
=======
    # Trigger PyomoGallery build, but only when building the master branch
  - "if [ -n \"${KEY_JOB}\" -a \"${TRAVIS_PULL_REQUEST}\" == false ]; then curl -s -X POST -H 'Content-Type: application/json' -H 'Accept: application/json' -H 'Travis-API-Version: 3' -H 'Authorization: token 4DadIB521uUPyBXMtvQVOw' -d '{\"request\": {\"branch\": \"master\"}}' https://api.travis-ci.org/repo/Pyomo%2FPyomoGallery/requests; fi"
>>>>>>> d06027b9

deploy:
  - provider: pypi
    server: https://testpypi.python.org/pypi # Updated
    user: whart111
    password:
      secure: "bxNfz0XywTc4vL2M39eEeYvTzDIjhwddzHRljCPCkP8ANLuxh6DPxFvFZDNGw+TA/U0q7r7POuhloa1zen0WyrcoWtWmC4WlixNoJ5mIl1RWXqpUzV5VqReYfYDE6FJs9G0tCrcgF/vzyzajDH9atxUxCdAoWqUnOdx+XcOBarUuz5PTRbI+GLkI8IJCyOgS0khXvoLbj4qi+SW9aOS4EKTQMxv3EPy9V3HNNe4yzbmnCFfaEWUVCFVs5vH7x4WbD3CN2lyjaE5ZTQHrAx2GZtTgZWtyypmv0nfXQ49s32xw/CRb9POUUQ4IGQybAcD2bEJeqaV+6HB93yJVcy6gYCCm0WV++sL1gsD1vYcmtqpWloF4O/lnQkaW0fD4twJUjapXm8QqCFRtXBt7/DxL72vQu1MWbeBQs3Vxo+1xBqy64txhXmREeTEIBfvmTxMRkIvensxwh8uRlhd252iJQC2K6KlIcG5kyEbsAkQp42JPswqveIZb0DmsHZ3LC2fN+UJICI04+UKDnqISibrtjNtD3HiGkdj1OGyzv3tOZx4ZrfPXQ8o3CR+291SJ/ADZAyMrLoNI6rOl0z9IRyCLUViz3QPZz4g7ClZUoJ9Hm7y9/v3nQcIC3/D7G1QzyLCoRpHEwb6lifyp2o6W8MOcwZYs/Uv0saNYMnftRmVFxhY="
    distributions: sdist --format=gztar bdist_wheel
    on:
      tags: false
      branch: master
      python: '2.7'
      condition: '"$YAML" = "pyyaml"'
  - provider: pypi
    user: whart111
    password:
      secure: "bxNfz0XywTc4vL2M39eEeYvTzDIjhwddzHRljCPCkP8ANLuxh6DPxFvFZDNGw+TA/U0q7r7POuhloa1zen0WyrcoWtWmC4WlixNoJ5mIl1RWXqpUzV5VqReYfYDE6FJs9G0tCrcgF/vzyzajDH9atxUxCdAoWqUnOdx+XcOBarUuz5PTRbI+GLkI8IJCyOgS0khXvoLbj4qi+SW9aOS4EKTQMxv3EPy9V3HNNe4yzbmnCFfaEWUVCFVs5vH7x4WbD3CN2lyjaE5ZTQHrAx2GZtTgZWtyypmv0nfXQ49s32xw/CRb9POUUQ4IGQybAcD2bEJeqaV+6HB93yJVcy6gYCCm0WV++sL1gsD1vYcmtqpWloF4O/lnQkaW0fD4twJUjapXm8QqCFRtXBt7/DxL72vQu1MWbeBQs3Vxo+1xBqy64txhXmREeTEIBfvmTxMRkIvensxwh8uRlhd252iJQC2K6KlIcG5kyEbsAkQp42JPswqveIZb0DmsHZ3LC2fN+UJICI04+UKDnqISibrtjNtD3HiGkdj1OGyzv3tOZx4ZrfPXQ8o3CR+291SJ/ADZAyMrLoNI6rOl0z9IRyCLUViz3QPZz4g7ClZUoJ9Hm7y9/v3nQcIC3/D7G1QzyLCoRpHEwb6lifyp2o6W8MOcwZYs/Uv0saNYMnftRmVFxhY="
    distributions: sdist --format=gztar bdist_wheel
    on:
      tags: true
      branch: master
      python: '2.7'
      condition: '"$YAML" = "pyyaml"'<|MERGE_RESOLUTION|>--- conflicted
+++ resolved
@@ -72,11 +72,7 @@
     # Install PyUtilib (master branch)
   - ${DOC} pip install --quiet git+https://github.com/PyUtilib/pyutilib
     # Install this package
-<<<<<<< HEAD
-  - ${DOC} python setup.py develop
-=======
   - ${DOC} python setup.py develop ${SETUP_OPTIONS}
->>>>>>> d06027b9
     # Finish setting up coverage tracking for subprocesses
   - DOCKER_SITE_PACKAGES=`${DOC} python -c "from distutils.sysconfig import get_python_lib; print(get_python_lib())"`
   - |
@@ -108,13 +104,8 @@
   - ${DOC} find . -maxdepth 10 -name ".cov*"
   - ${DOC} coverage combine
   - ${DOC} codecov --env TAG -X gcov
-<<<<<<< HEAD
-    # Trigger PyomoGallery build
-  - "if [ -n \"${KEY_JOB}\" ]; then curl -s -X POST -H 'Content-Type: application/json' -H 'Accept: application/json' -H 'Travis-API-Version: 3' -H 'Authorization: token 4DadIB521uUPyBXMtvQVOw' -d '{\"request\": {\"branch\": \"master\"}}' https://api.travis-ci.org/repo/Pyomo%2FPyomoGallery/requests; fi"
-=======
     # Trigger PyomoGallery build, but only when building the master branch
   - "if [ -n \"${KEY_JOB}\" -a \"${TRAVIS_PULL_REQUEST}\" == false ]; then curl -s -X POST -H 'Content-Type: application/json' -H 'Accept: application/json' -H 'Travis-API-Version: 3' -H 'Authorization: token 4DadIB521uUPyBXMtvQVOw' -d '{\"request\": {\"branch\": \"master\"}}' https://api.travis-ci.org/repo/Pyomo%2FPyomoGallery/requests; fi"
->>>>>>> d06027b9
 
 deploy:
   - provider: pypi
