--- conflicted
+++ resolved
@@ -90,11 +90,7 @@
             "pyomo/core/expr/numvalue.pyx",
             "pyomo/core/expr/numeric_expr.pyx",
             "pyomo/core/expr/logical_expr.pyx",
-<<<<<<< HEAD
-            "pyomo/core/expr/visitor_expr.pyx",
-=======
             #"pyomo/core/expr/visitor.pyx",
->>>>>>> d06027b9
             "pyomo/core/util.pyx",
             "pyomo/repn/standard_repn.pyx",
             "pyomo/repn/plugins/cpxlp.pyx",
