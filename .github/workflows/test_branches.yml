name: GitHub Branch CI

on:
  push:
    branches-ignore:
      - main
  workflow_dispatch:
    inputs:
      git-ref:
        description: Git Hash (Optional)
        required: false

concurrency:
  group: ${{ github.workflow }}-${{ github.event.pull_request.number || github.ref }}
  cancel-in-progress: true

defaults:
  run:
    shell: bash -l {0}

env:
  PYTHONWARNINGS: ignore::UserWarning
  PYTHON_CORE_PKGS: wheel
  PYPI_ONLY: z3-solver
  PYPY_EXCLUDE: scipy numdifftools seaborn statsmodels
  CACHE_VER: v221013.1
  NEOS_EMAIL: tests@pyomo.org
  SRC_REF: ${{ github.head_ref || github.ref }}

jobs:
  lint:
    name: lint/style-and-typos
    runs-on: ubuntu-latest
    steps:
    - name: Checkout Pyomo source
      uses: actions/checkout@v4
    - name: Set up Python
      uses: actions/setup-python@v4
      with:
        python-version: '3.10'
    - name: Black Formatting Check
      run: |
        pip install black
        black . -S -C --check --diff --exclude examples/pyomobook/python-ch/BadIndent.py
    - name: Spell Check
      uses: crate-ci/typos@master
      with: 
        config: ./.github/workflows/typos.toml


  build:
    name: ${{ matrix.TARGET }}/${{ matrix.python }}${{ matrix.other }}
    runs-on: ${{ matrix.os }}
    timeout-minutes: 120
    strategy:
      fail-fast: false
      matrix:
        os: [ubuntu-latest]
        python: ['3.12']
        other: [""]
        category: [""]

        include:
        - os: ubuntu-latest
          python: '3.12'
          TARGET: linux
          PYENV: pip

        - os: macos-latest
          python: '3.10'
          TARGET: osx
          PYENV: pip

        - os: windows-latest
          python: 3.9
          TARGET: win
          PYENV: conda
          PACKAGES: glpk pytest-qt

        - os: ubuntu-latest
          python: '3.11'
          other: /conda
          skip_doctest: 1
          TARGET: linux
          PYENV: conda
          PACKAGES: pytest-qt

        - os: ubuntu-latest
          python: 3.9
          other: /mpi
          mpi: 3
          skip_doctest: 1
          TARGET: linux
          PYENV: conda
          PACKAGES: mpi4py

        - os: ubuntu-latest
          python: 3.11
          other: /singletest
<<<<<<< HEAD
          category: "-m 'neos or importtest or simplification'"
=======
          category: "-m 'neos or importtest'"
>>>>>>> 8984389e
          skip_doctest: 1
          TARGET: linux
          PYENV: pip

        - os: ubuntu-latest
          python: '3.10'
          other: /cython
          setup_options: --with-cython
          skip_doctest: 1
          TARGET: linux
          PYENV: pip
          PACKAGES: cython

        - os: windows-latest
          python: 3.8
          other: /pip
          skip_doctest: 1
          TARGET: win
          PYENV: pip

    steps:
    - name: Checkout Pyomo source
      uses: actions/checkout@v4

    - name: Configure job parameters
      run: |
        JOB="${{matrix.TARGET}}/${{matrix.python}}${{matrix.other}}"
        echo "GHA_JOBNAME=$JOB" | sed 's|/|_|g' >> $GITHUB_ENV
        if test -z "${{matrix.other}}"; then
            echo "GHA_JOBGROUP=${{matrix.TARGET}}" >> $GITHUB_ENV
        else
            echo "GHA_JOBGROUP=other" >> $GITHUB_ENV
        fi
        # Note: pandas 1.0.3 causes gams 29.1.0 import to fail in python 3.8
        EXTRAS=tests
        if test -z "${{matrix.slim}}"; then
            EXTRAS="$EXTRAS,docs,optional"
        fi
        echo "EXTRAS=$EXTRAS" >> $GITHUB_ENV
        PYTHON_PACKAGES="${{matrix.PACKAGES}}"
        echo "PYTHON_PACKAGES=$PYTHON_PACKAGES" \
            | tr '\n' ' ' | sed 's/ \+/ /g' >> $GITHUB_ENV

    #- name: Pip package cache
    #  uses: actions/cache@v3
    #  if: matrix.PYENV == 'pip'
    #  id: pip-cache
    #  with:
    #    path: cache/pip
    #    key: pip-${{env.CACHE_VER}}.0-${{runner.os}}-${{matrix.python}}

    #- name: OS package cache
    #  uses: actions/cache@v3
    #  if: matrix.TARGET != 'osx'
    #  id: os-cache
    #  with:
    #    path: cache/os
    #    key: pkg-${{env.CACHE_VER}}.0-${{runner.os}}

    - name: install ginac
      if: matrix.other == '/singletest'
      run: |
<<<<<<< HEAD
        pwd
        cd ..
        curl https://www.ginac.de/CLN/cln-1.3.6.tar.bz2 >cln-1.3.6.tar.bz2
        tar -xvf cln-1.3.6.tar.bz2
        cd cln-1.3.6
=======
        cd ..
        curl https://www.ginac.de/CLN/cln-1.3.7.tar.bz2 >cln-1.3.7.tar.bz2
        tar -xvf cln-1.3.7.tar.bz2
        cd cln-1.3.7
>>>>>>> 8984389e
        ./configure
        make -j 2
        sudo make install
        cd ..
        curl https://www.ginac.de/ginac-1.8.7.tar.bz2 >ginac-1.8.7.tar.bz2
        tar -xvf ginac-1.8.7.tar.bz2
        cd ginac-1.8.7
        ./configure
        make -j 2
        sudo make install

    - name: TPL package download cache
      uses: actions/cache@v3
      if: ${{ ! matrix.slim }}
      id: download-cache
      with:
        path: cache/download
        key: download-${{env.CACHE_VER}}.0-${{runner.os}}

    - name: Configure curl
      run: |
        CURLRC="$(cat <<EOF
           retry = 0
           max-time = 30
        EOF
        )"
        echo "$CURLRC" > ${GITHUB_WORKSPACE}/.curlrc
        echo "$CURLRC" > ${GITHUB_WORKSPACE}/_curlrc
        echo "CURL_HOME=$GITHUB_WORKSPACE" >> $GITHUB_ENV

    - name: Update OSX
      if: matrix.TARGET == 'osx'
      run: |
        mkdir -p ${GITHUB_WORKSPACE}/cache/os
        export HOMEBREW_CACHE=${GITHUB_WORKSPACE}/cache/os
        # Be cautious running brew update: it can break
        #    setup-python on OSX
        # brew update
        #
        # Notes:
        #  - install glpk
        #  - pyodbc needs: gcc pkg-config unixodbc freetds
        for pkg in bash pkg-config unixodbc freetds glpk; do
            brew list $pkg || brew install $pkg
        done

    - name: Update Linux
      if: matrix.TARGET == 'linux'
      run: |
        mkdir -p ${GITHUB_WORKSPACE}/cache/os
        # Notes:
        #  - install glpk
        #  - ipopt needs: libopenblas-dev gfortran liblapack-dev
        sudo apt-get -o Dir::Cache=${GITHUB_WORKSPACE}/cache/os \
            install libopenblas-dev gfortran liblapack-dev glpk-utils
        sudo chmod -R 777 ${GITHUB_WORKSPACE}/cache/os

    - name: Update Windows
      if: matrix.TARGET == 'win'
      run: |
        echo "SETUPTOOLS_USE_DISTUTILS=local" >> $GITHUB_ENV

    - name: Set up Python ${{ matrix.python }}
      if: matrix.PYENV == 'pip'
      uses: actions/setup-python@v4
      with:
        python-version: ${{ matrix.python }}

    - name: Set up Miniconda Python ${{ matrix.python }}
      if: matrix.PYENV == 'conda'
      uses: conda-incubator/setup-miniconda@v2
      with:
        auto-update-conda: false
        python-version: ${{ matrix.python }}

    # This is necessary for qt (UI) tests; the package utilized here does not
    # have support for OSX.
    - name: Set up UI testing infrastructure
      if: ${{ matrix.TARGET != 'osx' }}
      uses: pyvista/setup-headless-display-action@v2
      with:
        qt: true
        pyvista: false

    # GitHub actions is very fragile when it comes to setting up various
    # Python interpreters, expecially the setup-miniconda interface.
    # Per the setup-miniconda documentation, it is important to always
    # invoke bash as a login shell ('shell: bash -l {0}') so that the
    # conda environment is properly activated.  However, running within
    # a login shell appears to foul up the link to python from
    # setup-python.  Further, we have anecdotal evidence that
    # subprocesses invoked through $(python -c ...) and `python -c ...`
    # will not pick up the python activated by setup-python on OSX.
    #
    # Our solution is to define a PYTHON_EXE environment variable that
    # can be explicitly called within subprocess calls to reach the
    # correct interpreter.  Note that we must explicitly run in a *non*
    # login shell to set up the environment variable for the
    # setup-python environments.

    - name: Install Python Packages (pip)
      if: matrix.PYENV == 'pip'
      shell: bash # DO NOT REMOVE: see note above
      run: |
        python -c 'import sys;print(sys.executable)'
        python -m pip install --cache-dir cache/pip --upgrade pip
        python -m pip install --cache-dir cache/pip setuptools
        PYOMO_DEPENDENCIES=`python setup.py dependencies \
            --extras "$EXTRAS" | tail -1`
        PACKAGES="${PYTHON_CORE_PKGS} ${PYTHON_PACKAGES} ${PYOMO_DEPENDENCIES} "
        if [[ ${{matrix.python}} == pypy* ]]; then
            EXCLUDE="$PYPY_EXCLUDE $EXCLUDE"
        fi
        EXCLUDE=`echo "$EXCLUDE" | xargs`
        if test -n "$EXCLUDE"; then
            for WORD in $EXCLUDE; do
                PACKAGES=${PACKAGES//$WORD / }
            done
        fi
        python -m pip install --cache-dir cache/pip ${PACKAGES}
        python -m pip install --cache-dir cache/pip pymysql || \
            python -m pip install --cache-dir cache/pip pymysql
        if test -z "${{matrix.slim}}"; then
            python -m pip install --cache-dir cache/pip cplex docplex \
                || echo "WARNING: CPLEX Community Edition is not available"
            python -m pip install --cache-dir cache/pip \
                -i https://pypi.gurobi.com gurobipy==10.0.3 \
                || echo "WARNING: Gurobi is not available"
            python -m pip install --cache-dir cache/pip xpress \
                || echo "WARNING: Xpress Community Edition is not available"
            if [[ ${{matrix.python}} == pypy* ]]; then
                echo "skipping wntr for pypy"
            else
                python -m pip install wntr \
                    || echo "WARNING: WNTR is not available"
            fi
        fi
        python -c 'import sys; print("PYTHON_EXE=%s" \
            % (sys.executable,))' >> $GITHUB_ENV
        echo ""
        echo "Final pip environment:"
        python -m pip list | sed 's/^/    /'

    - name: Install Python packages (conda)
      if: matrix.PYENV == 'conda'
      run: |
        # Set up environment
        conda config --set always_yes yes
        conda config --set auto_update_conda false
        conda config --remove channels defaults
        conda config --append channels nodefaults
        conda config --append channels conda-forge
        # Try to install mamba
        conda install --update-deps -q -y -n base conda-libmamba-solver \
            || MAMBA_FAILED=1
        if test -z "$MAMBA_FAILED"; then
            echo "*** Activating the mamba environment solver ***"
            conda config --set solver libmamba
        fi
        # Add the rest of the channels
        conda config --append channels gurobi
        conda config --append channels ibmdecisionoptimization
        conda config --append channels fico-xpress
        # Print environment info
        echo "*** CONDA environment: ***"
        conda info
        conda config --show-sources
        conda config --show channels
        conda list --show-channel-urls
        which python
        python --version
        # Note: some pypi packages are not available through conda
        PYOMO_DEPENDENCIES=`python setup.py dependencies \
            --extras "$EXTRAS" | tail -1`
        PACKAGES="${PYTHON_CORE_PKGS} ${PYTHON_PACKAGES} ${PYOMO_DEPENDENCIES} "
        if [[ ${{matrix.python}} == pypy* ]]; then
            EXCLUDE="$PYPY_EXCLUDE $EXCLUDE"
        fi
        # HACK: Remove problem packages on conda+Linux
        if test "${{matrix.TARGET}}" == linux; then
            EXCLUDE="casadi numdifftools $EXCLUDE"
        fi
        EXCLUDE=`echo "$EXCLUDE" | xargs`
        if test -n "$EXCLUDE"; then
            for WORD in $EXCLUDE; do
                PACKAGES=${PACKAGES//$WORD / }
            done
        fi
        for PKG in $PACKAGES; do
            if [[ " $PYPI_ONLY " == *" $PKG "* ]]; then
                PYPI_DEPENDENCIES="$PYPI_DEPENDENCIES $PKG"
            else
                CONDA_DEPENDENCIES="$CONDA_DEPENDENCIES $PKG"
            fi
        done
        echo "*** Install Pyomo dependencies ***"
        # Note: this will fail the build if any installation fails (or
        # possibly if it outputs messages to stderr)
        conda install --update-deps -q -y $CONDA_DEPENDENCIES
        if test -z "${{matrix.slim}}"; then
            PYVER=$(echo "py${{matrix.python}}" | sed 's/\.//g')
            echo "Installing for $PYVER"
            for PKG in 'cplex>=12.10' docplex 'gurobi=10.0.3' xpress cyipopt pymumps scip; do
                echo ""
                echo "*** Install $PKG ***"
                # conda can literally take an hour to determine that a
                # package is not available.  Perform a quick search to see
                # if the package is available for this interpreter before
                # attempting an install.
                # NOTE: conda search will attempt approximate matches.
                _PKGLIST=$(conda search -f "$PKG") || echo "Package $PKG not found"
                echo "$_PKGLIST"
                _BASE=$(echo "$PKG" | sed 's/[=<>].*//')
                _BUILDS=$(echo "$_PKGLIST" | grep "^$_BASE " \
                    | sed -r 's/\s+/ /g' | cut -d\  -f3) || echo ""
                if test -n "$_BUILDS"; then
                    _ISPY=$(echo "$_BUILDS" | grep "^py") \
                        || echo "INFO: No python build detected."
                    _PYOK=$(echo "$_BUILDS" | grep -E "^($PYVER|pyh)") \
                        || echo "INFO: No python build matching $PYVER detected."
                    if test -z "$_ISPY" -o -n "$_PYOK"; then
                        echo ""
                        echo "... INSTALLING $PKG"
                        conda install -y "$PKG" || _BUILDS=""
                    fi
                fi
                if test -z "$_BUILDS"; then
                    echo "WARNING: $PKG is not available"
                fi
            done
        fi
        # Re-try Pyomo (optional) dependencies with pip
        if test -n "$PYPI_DEPENDENCIES"; then
            python -m pip install --cache-dir cache/pip $PYPI_DEPENDENCIES
        fi
        # remember this python interpreter
        python -c 'import sys; print("PYTHON_EXE=%s" \
            % (sys.executable,))' >> $GITHUB_ENV
        #
        # conda activate puts itself first in the PATH, which overrides
        # any paths we add through GITHUB_PATH.  We will update .profile
        # to move the local runner paths back to the front (before conda).
        for profile in $HOME/.profile $HOME/.bash_profile; do
            if test ! -e $profile; then
                continue
            fi
            echo '' >> $profile
            echo 'export PATH=`echo "$PATH" \
                | tr ":" "\\n" | grep runner | tr "\n" ":"`:`echo "$PATH" \
                | tr ":" "\\n" | grep -v runner | tr "\n" ":"`' >> $profile
        done
        echo ""
        echo "Final conda environment:"
        conda list | sed 's/^/    /'

    - name: Setup TPL package directories
      run: |
        TPL_DIR="${GITHUB_WORKSPACE}/cache/tpl"
        mkdir -p "$TPL_DIR"
        DOWNLOAD_DIR="${GITHUB_WORKSPACE}/cache/download"
        mkdir -p "$DOWNLOAD_DIR"
        echo "TPL_DIR=$TPL_DIR" >> $GITHUB_ENV
        echo "DOWNLOAD_DIR=$DOWNLOAD_DIR" >> $GITHUB_ENV

    - name: Install Ipopt
      if: ${{ ! matrix.slim }}
      run: |
        IPOPT_DIR=$TPL_DIR/ipopt
        echo "$IPOPT_DIR" >> $GITHUB_PATH
        echo "LD_LIBRARY_PATH=$LD_LIBRARY_PATH:$IPOPT_DIR" >> $GITHUB_ENV
        mkdir -p $IPOPT_DIR
        IPOPT_TAR=${DOWNLOAD_DIR}/ipopt.tar.gz
        if test ! -e $IPOPT_TAR; then
            echo "...downloading Ipopt"
            if test "${{matrix.TARGET}}" == osx; then
                echo "IDAES Ipopt not available on OSX"
                exit 0
            fi
            URL=https://github.com/IDAES/idaes-ext
            RELEASE=$(curl --max-time 150 --retry 8 \
                -L -s -H 'Accept: application/json' ${URL}/releases/latest)
            VER=$(echo $RELEASE | sed -e 's/.*"tag_name":"\([^"]*\)".*/\1/')
            URL=${URL}/releases/download/$VER
            if test "${{matrix.TARGET}}" == linux; then
                curl --max-time 150 --retry 8 \
                    -L $URL/idaes-solvers-ubuntu2004-x86_64.tar.gz \
                    > $IPOPT_TAR
            else
                curl --max-time 150 --retry 8 \
                    -L $URL/idaes-solvers-windows-x86_64.tar.gz \
                    $URL/idaes-lib-windows-x86_64.tar.gz > $IPOPT_TAR
            fi
        fi
        cd $IPOPT_DIR
        tar -xzi < $IPOPT_TAR
        echo ""
        echo "$IPOPT_DIR"
        ls -l $IPOPT_DIR

    - name: Install GAMS
      if: ${{ ! matrix.slim }}
      # We install using Powershell because the GAMS installer hangs
      # when launched from bash on Windows
      shell: pwsh
      run: |
        $GAMS_DIR = "${env:TPL_DIR}/gams"
        echo "$GAMS_DIR" | `
            Out-File -FilePath $env:GITHUB_PATH -Encoding utf8 -Append
        echo "LD_LIBRARY_PATH=${env:LD_LIBRARY_PATH}:$GAMS_DIR" `
            Out-File -FilePath $env:GITHUB_ENV -Encoding utf8 -Append
        echo "DYLD_LIBRARY_PATH=${env:DYLD_LIBRARY_PATH}:$GAMS_DIR" `
            Out-File -FilePath $env:GITHUB_ENV -Encoding utf8 -Append
        $INSTALLER = "${env:DOWNLOAD_DIR}/gams_install.exe"
        # We are pinning to 29.1.0 because a license is required for
        # versions after this in order to run in demo mode.
        $URL = "https://d37drm4t2jghv5.cloudfront.net/distributions/29.1.0"
        if ( "${{matrix.TARGET}}" -eq "win" ) {
            $URL = "$URL/windows/windows_x64_64.exe"
        } elseif ( "${{matrix.TARGET}}" -eq "osx" ) {
            $URL = "$URL/macosx/osx_x64_64_sfx.exe"
        } else {
            $URL = "$URL/linux/linux_x64_64_sfx.exe"
        }
        if (-not (Test-Path "$INSTALLER" -PathType Leaf)) {
            echo "...downloading GAMS"
            Invoke-WebRequest -Uri "$URL" -OutFile "$INSTALLER" `
                -RetryIntervalSec 30 -MaximumRetryCount 8 -TimeoutSec 150
        }
        echo "...installing GAMS"
        if ( "${{matrix.TARGET}}" -eq "win" ) {
            Start-Process -FilePath "$INSTALLER" -ArgumentList `
                "/SP- /NORESTART /VERYSILENT /DIR=$GAMS_DIR /NOICONS" `
                -Wait
        } else {
            chmod 777 $INSTALLER
            Start-Process -FilePath "$INSTALLER" -ArgumentList `
                "-q -d $GAMS_DIR" -Wait
            mv $GAMS_DIR/*/* $GAMS_DIR/.
        }
        echo ""
        echo "$GAMS_DIR"
        ls -l $GAMS_DIR

    - name: Install GAMS Python bindings
      if: ${{ ! matrix.slim }}
      run: |
        GAMS_DIR="${env:TPL_DIR}/gams"
        py_ver=$($PYTHON_EXE -c 'import sys;v="_%s%s" % sys.version_info[:2] \
            ;print(v if v != "_27" else "")')
        if test -e $GAMS_DIR/apifiles/Python/api$py_ver; then
            echo "Installing GAMS Python bindings"
            pushd $GAMS_DIR/apifiles/Python/api$py_ver
            $PYTHON_EXE setup.py install
            popd
        fi

    - name: Install BARON
      if: ${{ ! matrix.slim }}
      shell: pwsh
      run: |
        $BARON_DIR = "${env:TPL_DIR}/baron"
        echo "$BARON_DIR" | `
            Out-File -FilePath $env:GITHUB_PATH -Encoding utf8 -Append
        $URL = "https://www.minlp.com/downloads/xecs/baron/current/"
        if ( "${{matrix.TARGET}}" -eq "win" ) {
            $INSTALLER = "${env:DOWNLOAD_DIR}/baron_install.exe"
            $URL += "baron-win64.exe"
        } elseif ( "${{matrix.TARGET}}" -eq "osx" ) {
            $INSTALLER = "${env:DOWNLOAD_DIR}/baron_install.zip"
            $URL += "baron-osx64.zip"
        } else {
            $INSTALLER = "${env:DOWNLOAD_DIR}/baron_install.zip"
            $URL += "baron-lin64.zip"
        }
        if (-not (Test-Path "$INSTALLER" -PathType Leaf)) {
            echo "...downloading BARON ($URL)"
            Invoke-WebRequest -Uri "$URL" -OutFile "$INSTALLER" `
                -RetryIntervalSec 30 -MaximumRetryCount 8 -TimeoutSec 150
        }
        echo "...installing BARON"
        if ( "${{matrix.TARGET}}" -eq "win" ) {
            Start-Process -FilePath "$INSTALLER" -ArgumentList `
                "/SP- /NORESTART /VERYSILENT /DIR=$BARON_DIR /NOICONS" `
                -Wait
        } else {
            unzip -q $INSTALLER
            mv baron-* $BARON_DIR
        }
        echo ""
        echo "$BARON_DIR"
        ls -l $BARON_DIR

    - name: Install GJH_ASL_JSON
      if: ${{ ! matrix.slim && matrix.TARGET != 'win' }}
      run: |
        GJH_DIR="$TPL_DIR/gjh"
        echo "${GJH_DIR}" >> $GITHUB_PATH
        INSTALL_DIR="${DOWNLOAD_DIR}/gjh"
        if test ! -e "$INSTALL_DIR/bin"; then
            mkdir -p "$INSTALL_DIR"
            INSTALLER="$INSTALL_DIR/gjh_asl_json.zip"
            URL="https://codeload.github.com/ghackebeil/gjh_asl_json/zip/master"
            curl --max-time 150 --retry 8 -L $URL > $INSTALLER
            cd $INSTALL_DIR
            unzip -q $INSTALLER
            cd gjh_asl_json-master/Thirdparty
            ./get.ASL
            cd ..
            make
            mv bin "$INSTALL_DIR/bin"
        fi
        cp -rp "$INSTALL_DIR/bin" "$GJH_DIR"
        echo ""
        echo "$GJH_DIR"
        ls -l $GJH_DIR

    - name: Install Pyomo
      run: |
        echo ""
        echo "Clone Pyomo-model-libraries..."
        URL=https://github.com/Pyomo/pyomo-model-libraries.git
        git clone -b ${SRC_REF##*/} $URL || git clone -b main $URL
        echo ""
        echo "Install Pyomo..."
        echo ""
        $PYTHON_EXE setup.py develop ${{matrix.setup_options}}
        echo ""
        echo "Set custom PYOMO_CONFIG_DIR"
        echo ""
        echo "PYOMO_CONFIG_DIR=${GITHUB_WORKSPACE}/config" >> $GITHUB_ENV

    # this has to be done after Pyomo is installed because highspy 
    # depends on pyomo's find_library function
    - name: Install HiGHS
      if: ${{ ! matrix.slim }}
      shell: bash
      run: |
        $PYTHON_EXE -m pip install --cache-dir cache/pip highspy \
            || echo "WARNING: highspy is not available"

    - name: Set up coverage tracking
      run: |
        if test "${{matrix.TARGET}}" == win; then
            COVERAGE_BASE=${GITHUB_WORKSPACE}\\.cover
        else
            COVERAGE_BASE=${GITHUB_WORKSPACE}/.cover
        fi
        COVERAGE_RC=${COVERAGE_BASE}_rc
        echo "COVERAGE_RCFILE=$COVERAGE_RC" >> $GITHUB_ENV
        echo "COVERAGE_PROCESS_START=$COVERAGE_RC" >> $GITHUB_ENV
        cp ${GITHUB_WORKSPACE}/.coveragerc ${COVERAGE_RC}
        echo "data_file=${COVERAGE_BASE}age" >> ${COVERAGE_RC}
        SITE_PACKAGES=$($PYTHON_EXE -c \
            "import sysconfig; print(sysconfig.get_path('purelib'))")
        echo "Python site-packages: $SITE_PACKAGES"
        echo 'import coverage; coverage.process_startup()' \
            > ${SITE_PACKAGES}/run_coverage_at_startup.pth

    - name: Download and install extensions
      if: ${{ ! matrix.slim }}
      run: |
        echo ""
        echo "Pyomo download-extensions"
        echo ""
        pyomo download-extensions || exit 1
        echo ""
        echo "Pyomo build-extensions"
        echo ""
        pyomo build-extensions --parallel 2

    - name: Install GiNaC Interface
      if: matrix.other == '/singletest'
      run: |
        export LD_LIBRARY_PATH=/usr/local/lib:$LD_LIBRARY_PATH
        echo "LD_LIBRARY_PATH=/usr/local/lib:$LD_LIBRARY_PATH" >> $GITHUB_ENV
        cd pyomo/contrib/simplification/
        $PYTHON_EXE build.py --inplace

    - name: Report pyomo plugin information
      run: |
        echo "$PATH"
        pyomo help --solvers || exit 1
        pyomo help --transformations || exit 1
        pyomo help --writers || exit 1

    - name: Run Simplification Tests
      if: matrix.other == '/singletest'
      run: |
        pytest -v -m 'simplification' pyomo/contrib/simplification/tests/test_simplification.py --junitxml="TEST-pyomo-simplify.xml"

    - name: Run Pyomo tests
      if: matrix.mpi == 0
      run: |
        $PYTHON_EXE -c "from pyomo.contrib.simplification.ginac_interface import GinacInterface; print(GinacInterface)"
        $PYTHON_EXE -c "from pyomo.contrib.simplification.simplify import ginac_available; print(ginac_available)"
        $PYTHON_EXE -m pytest -v \
            -W ignore::Warning ${{matrix.category}} \
            pyomo `pwd`/pyomo-model-libraries \
            `pwd`/examples `pwd`/doc --junitxml="TEST-pyomo.xml"

    - name: Run Pyomo MPI tests
      if: matrix.mpi != 0
      run: |
        # Manually invoke the DAT parser so that parse_table_datacmds.py
        # is fully generated by a single process before invoking MPI
        $PYTHON_EXE -c "from pyomo.dataportal.parse_datacmds import \
            parse_data_commands; parse_data_commands(data='')"
        # Note: if we are testing with openmpi, add '--oversubscribe'
        mpirun -np ${{matrix.mpi}} pytest -v \
            --junit-xml=TEST-pyomo-mpi.xml \
            -m "mpi" -W ignore::Warning \
            pyomo `pwd`/pyomo-model-libraries

    - name: Run documentation tests
      if: matrix.skip_doctest == 0
      run: |
        make -C doc/OnlineDocs doctest -d

    - name: Process code coverage report
      run: |
        coverage combine
        coverage report -i
        coverage xml -i

    - name: Record build artifacts
      uses: actions/upload-artifact@v3
      with:
        name: ${{github.job}}_${{env.GHA_JOBGROUP}}-${{env.GHA_JOBNAME}}
        path: |
          .coverage
          coverage.xml
          # In general, do not record test results as artifacts to
          #   manage total artifact storage
          # TEST-*.xml


  bare-python-env:
    name: linux/3.8/bare-env
    runs-on: ubuntu-latest
    timeout-minutes: 10
    steps:
    - name: Checkout Pyomo source
      uses: actions/checkout@v4

    - name: Set up Python 3.8
      uses: actions/setup-python@v4
      with:
        python-version: 3.8

    - name: Install Pyomo
      run: |
        echo ""
        echo "Install Pyomo..."
        echo ""
        python setup.py develop
        echo ""
        echo "Set custom PYOMO_CONFIG_DIR"
        echo ""
        echo "PYOMO_CONFIG_DIR=${GITHUB_WORKSPACE}/config" >> $GITHUB_ENV

    - name: Report pyomo plugin information
      run: |
        echo "$PATH"
        pyomo help --solvers || exit 1
        pyomo help --transformations || exit 1
        pyomo help --writers || exit 1

    - name: Run Pyomo standalone test
      run: |
        echo ""
        echo "Running standalone Pyomo test"
        echo ""
        python `pwd`/pyomo/environ/tests/standalone_minimal_pyomo_driver.py \
            || exit 1


  cover:
    name: process-coverage-${{ matrix.TARGET }}
    needs: build
    if: ${{ false }} # turn off for branches
    runs-on: ${{ matrix.os }}
    timeout-minutes: 10
    strategy:
      fail-fast: false
      matrix:
        os: [ubuntu-latest, macos-latest, windows-latest]

        include:
        - os: ubuntu-latest
          TARGET: linux
        - os: macos-latest
          TARGET: osx
        - os: windows-latest
          TARGET: win

    steps:
    - name: Checkout Pyomo source
      uses: actions/checkout@v4
      # We need the source for .codecov.yml and running "coverage xml"

    #- name: Pip package cache
    #  uses: actions/cache@v3
    #  id: pip-cache
    #  with:
    #    path: cache/pip
    #    key: pip-${{env.CACHE_VER}}.0-${{runner.os}}-3.8

    - name: Download build artifacts
      uses: actions/download-artifact@v3
      with:
        path: artifacts

    - name: Set up Python 3.8
      uses: actions/setup-python@v4
      with:
        python-version: 3.8

    - name: Install Python Packages (pip)
      shell: bash # DO NOT REMOVE: see note above
      run: |
        python -c 'import sys;print(sys.executable)'
        python -m pip install --cache-dir cache/pip --upgrade pip
        PYOMO_DEPENDENCIES=`python setup.py dependencies \
            --extras "tests" | tail -1`
        python -m pip install --cache-dir cache/pip \
            ${PYTHON_CORE_PKGS} ${PYOMO_DEPENDENCIES}
        python -c 'import sys; print("PYTHON_EXE=%s" \
            % (sys.executable,))' >> $GITHUB_ENV

    - name: Install Pyomo
      run: |
        echo ""
        echo "Clone Pyomo-model-libraries..."
        git clone https://github.com/Pyomo/pyomo-model-libraries.git
        echo ""
        echo "Install Pyomo..."
        echo ""
        $PYTHON_EXE setup.py develop ${{matrix.setup_options}}
        echo ""
        echo "Set custom PYOMO_CONFIG_DIR"
        echo ""
        echo "PYOMO_CONFIG_DIR=${GITHUB_WORKSPACE}/config" >> $GITHUB_ENV

    - name: Generate parse_table_datacmds
      run: |
        # Manually invoke the DAT parser so that parse_table_datacmds.py
        # is generated before running "coverage xml"
        $PYTHON_EXE -c "from pyomo.dataportal.parse_datacmds import \
            parse_data_commands; parse_data_commands(data='')"

    - name: Update codecov uploader
      run: |
        set +e
        CODECOV="${GITHUB_WORKSPACE}/codecov.sh"
        echo "CODECOV=$CODECOV" >> $GITHUB_ENV
        for i in `seq 3`; do
            echo "Downloading current codecov script (attempt ${i})"
            curl -L https://codecov.io/bash -o $CODECOV
            if test $? == 0; then
                break
            fi
            DELAY=$(( RANDOM % 30 + 30))
            echo "Pausing $DELAY seconds before re-attempting download"
            sleep $DELAY
        done
        if test ! -e $CODECOV; then
            echo "Failed to download codecov.sh"
            exit 1
        fi

    - name: Combine coverage reports
      if: github.repository_owner == 'Pyomo' || github.ref != 'refs/heads/main'
      run: |
        set +e
        if [ "$GITHUB_EVENT_NAME" == "pull_request" ]; then
            SHA=$(jq --raw-output .pull_request.head.sha "$GITHUB_EVENT_PATH")
        else
            SHA=$GITHUB_SHA
        fi
        for ARTIFACT in artifacts/*_*${{matrix.TARGET}}_*; do
            NAME=`echo $ARTIFACT | cut -d/ -f2`
            cp -v $ARTIFACT/.coverage .coverage-$NAME
        done
        rm -vf .coverage coverage.xml
        echo "Build: ${{ matrix.TARGET }}/other"
        echo ""
        FILES=.coverage-*_other-*
        coverage combine --debug=dataio $FILES
        if test ! -e .coverage; then
            echo "No coverage to upload."
        else
            coverage xml || coverage xml -i
            mv -v coverage.xml coverage-other.xml
        fi
        echo ""
        echo "Build: ${{ matrix.TARGET }}"
        echo ""
        FILES=.coverage-*_${{matrix.TARGET}}-*
        coverage combine --debug=dataio $FILES
        rm -vf artifacts/*/*.xml
        if test ! -e .coverage; then
            echo "No coverage to upload."
        else
            coverage xml || coverage xml -i
        fi

    - name: Upload codecov reports
      if: github.repository_owner == 'Pyomo' || github.ref != 'refs/heads/main'
      uses: codecov/codecov-action@v3
      with:
        files: coverage.xml
        token: ${{ secrets.PYOMO_CODECOV_TOKEN }}
        name: ${{ matrix.TARGET }}
        flags: ${{ matrix.TARGET }}
        fail_ci_if_error: true

    - name: Upload other coverage reports
      if: |
        hashFiles('coverage-other.xml') != '' &&
        (github.repository_owner == 'Pyomo' || github.ref != 'refs/heads/main')
      uses: codecov/codecov-action@v3
      with:
        files: coverage-other.xml
        token: ${{ secrets.PYOMO_CODECOV_TOKEN }}
        name: ${{ matrix.TARGET }}/other
        flags: ${{ matrix.TARGET }},other
        fail_ci_if_error: true<|MERGE_RESOLUTION|>--- conflicted
+++ resolved
@@ -97,11 +97,7 @@
         - os: ubuntu-latest
           python: 3.11
           other: /singletest
-<<<<<<< HEAD
-          category: "-m 'neos or importtest or simplification'"
-=======
           category: "-m 'neos or importtest'"
->>>>>>> 8984389e
           skip_doctest: 1
           TARGET: linux
           PYENV: pip
@@ -164,18 +160,10 @@
     - name: install ginac
       if: matrix.other == '/singletest'
       run: |
-<<<<<<< HEAD
-        pwd
-        cd ..
-        curl https://www.ginac.de/CLN/cln-1.3.6.tar.bz2 >cln-1.3.6.tar.bz2
-        tar -xvf cln-1.3.6.tar.bz2
-        cd cln-1.3.6
-=======
         cd ..
         curl https://www.ginac.de/CLN/cln-1.3.7.tar.bz2 >cln-1.3.7.tar.bz2
         tar -xvf cln-1.3.7.tar.bz2
         cd cln-1.3.7
->>>>>>> 8984389e
         ./configure
         make -j 2
         sudo make install
@@ -669,8 +657,6 @@
     - name: Run Pyomo tests
       if: matrix.mpi == 0
       run: |
-        $PYTHON_EXE -c "from pyomo.contrib.simplification.ginac_interface import GinacInterface; print(GinacInterface)"
-        $PYTHON_EXE -c "from pyomo.contrib.simplification.simplify import ginac_available; print(ginac_available)"
         $PYTHON_EXE -m pytest -v \
             -W ignore::Warning ${{matrix.category}} \
             pyomo `pwd`/pyomo-model-libraries \
